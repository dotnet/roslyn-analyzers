﻿// Copyright (c) Microsoft.  All Rights Reserved.  Licensed under the Apache License, Version 2.0.  See License.txt in the project root for license information.

using System.Collections.Generic;
using System.Globalization;
using System.Threading.Tasks;
using Microsoft.CodeAnalysis.Testing;
using Test.Utilities;
using Xunit;
using VerifyCS = Test.Utilities.CSharpCodeFixVerifier<
    Microsoft.NetCore.Analyzers.InteropServices.PlatformCompatibilityAnalyzer,
    Microsoft.CodeAnalysis.Testing.EmptyCodeFixProvider>;

using VerifyVB = Test.Utilities.VisualBasicCodeFixVerifier<
    Microsoft.NetCore.Analyzers.InteropServices.PlatformCompatibilityAnalyzer,
    Microsoft.CodeAnalysis.Testing.EmptyCodeFixProvider>;

namespace Microsoft.NetCore.Analyzers.InteropServices.UnitTests
{
    public partial class PlatformCompatabilityAnalyzerTests
    {
        private const string s_msBuildPlatforms = "build_property._SupportedPlatformList=windows,browser, ios;\nbuild_property.TargetFramework=net5.0";

        [Fact(Skip = "TODO need to be fixed: Test for for wrong arguments, not sure how to report the Compiler error diagnostic")]
        public async Task TestOsPlatformAttributesWithNonStringArgument()
        {
            var csSource = @"
using System.Runtime.Versioning;
using System.Runtime.InteropServices;

public class Test
{
    [[|SupportedOSPlatform(""Linux"", ""Windows"")|]]
    public void MethodWithTwoArguments() { }

    [UnsupportedOSPlatform([|new string[]{""Linux"", ""Windows""}|])]
    public void MethodWithArrayArgument() { }
}";

            await VerifyAnalyzerAsyncCs(csSource);
        }

        public static IEnumerable<object[]> Create_DifferentTfms()
        {
            yield return new object[] { "build_property.TargetFramework = net472", false };
            yield return new object[] { "build_property.TargetFramework = netcoreapp1.0", false };
            yield return new object[] { "build_property.TargetFramework = dotnet", false };
            yield return new object[] { "build_property.TargetFramework = uap10.0", false };
            yield return new object[] { "build_property.TargetFramework = netstandard2.1", false };
            yield return new object[] { "build_property.TargetFramework = net5", true };
            yield return new object[] { "build_property.TargetFramework = net5.0", true };
            yield return new object[] { "build_property.TargetFramework = net5.0-windows", true };
            yield return new object[] { "build_property.TargetFramework = net5.0-ios14.0", true };
            yield return new object[] { "build_property.TargetFramework = Net99", true };
            yield return new object[] { "build_property.TargetFramework = netcoreapp5", false };
        }

        [Theory]
        [MemberData(nameof(Create_DifferentTfms))]
        public async Task Net5OrHigherTfmWarns_LowerThanNet5NotWarn(string tfm, bool warn)
        {
            var invocation = warn ? "[|Target.WindowsOnlyMethod()|]" : "Target.WindowsOnlyMethod()";
            var source = @"
using System.Runtime.Versioning;

namespace CallerTargetsBelow5_0
{
    class Caller
    {
        public static void TestWindowsOnlyMethod()
        {
            " + invocation + @";
        }
    }

    class Target
    {
        [SupportedOSPlatform(""windows"")]
        public static void WindowsOnlyMethod() { }
    }
}";
            await VerifyAnalyzerAsyncCs(source, tfm);
        }

        public static IEnumerable<object[]> Create_DifferentTfmsWithOption()
        {
            yield return new object[] { "build_property.TargetFramework = net472\ndotnet_code_quality.enable_platform_analyzer_on_pre_net5_target=true", true };
            yield return new object[] { "build_property.TargetFramework = net472\ndotnet_code_quality.enable_platform_analyzer_on_pre_net5_target=false", false };
            yield return new object[] { "build_property.TargetFramework = netcoreapp1.0\ndotnet_code_quality.enable_platform_analyzer_on_pre_net5_target=true", true };
            yield return new object[] { "build_property.TargetFramework = netcoreapp1.0\ndotnet_code_quality.CA1416.enable_platform_analyzer_on_pre_net5_target=false", false };
            yield return new object[] { "build_property.TargetFramework = dotnet\ndotnet_code_quality.enable_platform_analyzer_on_pre_net5_target=true", true };
            yield return new object[] { "build_property.TargetFramework = uap10.0\ndotnet_code_quality.enable_platform_analyzer_on_pre_net5_target=false", false };
            yield return new object[] { "build_property.TargetFramework = netstandard2.1\ndotnet_code_quality.enable_platform_analyzer_on_pre_net5_target=true", true };
            yield return new object[] { "build_property.TargetFramework = netstandard2.1\ndotnet_code_quality.enable_platform_analyzer_on_pre_net5_target=false", false };
            yield return new object[] { "build_property.TargetFramework = net5\ndotnet_code_quality.enable_platform_analyzer_on_pre_net5_target=false", true };
            yield return new object[] { "build_property.TargetFramework = net5.0\ndotnet_code_quality.enable_platform_analyzer_on_pre_net5_target=false", true };
            yield return new object[] { "build_property.TargetFramework = net5.0-windows\ndotnet_code_quality.enable_platform_analyzer_on_pre_net5_target=false", true };
            yield return new object[] { "build_property.TargetFramework = net5.0-ios14.0\ndotnet_code_quality.enable_platform_analyzer_on_pre_net5_target=false", true };
            yield return new object[] { "build_property.TargetFramework = net6.0\ndotnet_code_quality.enable_platform_analyzer_on_pre_net5_target=false", true };
            yield return new object[] { "build_property.TargetFramework = netcoreapp5\ndotnet_code_quality.enable_platform_analyzer_on_pre_net5_target=false", false };
        }

        [Theory]
        [MemberData(nameof(Create_DifferentTfmsWithOption))]
        public async Task Net5OrHigherTfmWarns_LowerThanNet5WarnsIfEnabled(string tfmAndOption, bool warn)
        {
            var invocation = warn ? "[|Target.WindowsOnlyMethod()|]" : "Target.WindowsOnlyMethod()";
            var source = @"
using System.Runtime.Versioning;

namespace CallerTargetsBelow5_0
{
    class Caller
    {
        public static void TestWindowsOnlyMethod()
        {
            " + invocation + @";
        }
    }

    class Target
    {
        [SupportedOSPlatform(""windows"")]
        public static void WindowsOnlyMethod() { }
    }
}";
            await VerifyAnalyzerAsyncCs(source, tfmAndOption);
        }

        [Fact]
        public async Task OnlyThrowsNotSupportedWithOsDependentStringNotWarns()
        {
            var csSource = @"
using System;
using System.Runtime.Versioning;

[SupportedOSPlatform(""Browser"")]
public class Test
{
    private static string s_message = ""Browser not supported"";

    [UnsupportedOSPlatform(""browser"")]
    public static void ThrowPnseWithStringArgument() { throw new PlatformNotSupportedException(s_message); }

    [UnsupportedOSPlatform(""browser"")]
    public static void ThrowNotSupportedWithStringArgument() { throw new NotSupportedException(s_message); }

    [UnsupportedOSPlatform(""browser"")]
    public static void ThrowPnseWithStringAndExceptionArgument() { throw new PlatformNotSupportedException(s_message, new Exception(s_message)); }

    [UnsupportedOSPlatform(""browser"")]
    public static void ThrowPnseDefaultConstructor() { throw new PlatformNotSupportedException(); }
}";
            await VerifyAnalyzerAsyncCs(csSource);
        }

        [Fact]
        public async Task ThrowNotSupportedWithOtherOsDependentApiUsageNotWarns()
        {
            var csSource = @"
using System;
using System.Runtime.Versioning;
[assembly: SupportedOSPlatform(""browser"")]

public static class SR
{
    public static string Message {get; set;}
}

[UnsupportedOSPlatform(""browser"")]
public class Test
{
    void ThrowWithStringArgument()
    {
        [|SR.Message|] = ""Warns not reachable on Browser"";
        throw new PlatformNotSupportedException(SR.Message);
    }

    void ThrowNotSupportedWithStringArgument()
    {
        [|SR.Message|] = ""Warns not reachable on Browser"";
        throw new NotSupportedException(SR.Message);
    }
    
    void ThrowWithNoArgument()
    {
        [|SR.Message|] = ""Warns not reachable on Browser"";
        throw new PlatformNotSupportedException();
    }
    
    void ThrowWithStringAndExceptionConstructor()
    {
        [|SR.Message|] = ""Warns not reachable on Browser"";
        throw new PlatformNotSupportedException(SR.Message, new Exception());
    }
    
    void ThrowWithAnotherExceptionUsingResourceString()
    {
        [|SR.Message|] = ""Warns not reachable on Browser"";
        throw new PlatformNotSupportedException(SR.Message, new Exception([|SR.Message|]));
    }
}";
            await VerifyAnalyzerAsyncCs(csSource);
        }

        [Fact]
        public async Task ThrowNotSupportedWithOtherStatementAndWithinConditionNotWarns()
        {
            var csSource = @"
using System;
using System.Runtime.Versioning;

[SupportedOSPlatform(""windows"")]
public static class Windows
{
    public static string Message {get; set;}
}

[SupportedOSPlatform(""browser"")]
public static class SR
{
    public static string Message {get; set;}
    public static void M1() { }
}

public class Test
{
    void ThrowWithStringConstructor()
    {
        [|SR.M1()|];
        if (!OperatingSystem.IsBrowser())
        {
            throw new PlatformNotSupportedException(SR.Message);
        }
        SR.M1();

        [|Windows.Message|] = ""Warns supported only on Windows"";
        if (!OperatingSystem.IsWindows())
        {
            throw new NotSupportedException(Windows.Message);
        }
        Windows.Message = ""It is windows!"";
    }

    void ThrowWithOtherConstructorWarnsForInnnerException()
    {
        [|SR.M1()|];
        if (!OperatingSystem.IsBrowser())
        {
            throw new PlatformNotSupportedException();
        }
        SR.M1();

        [|Windows.Message|] = ""Warns supported only on Windows"";
        if (!OperatingSystem.IsWindows())
        {
            throw new NotSupportedException(Windows.Message, new Exception([|Windows.Message|]));
        }
    }
}";
            await VerifyAnalyzerAsyncCs(csSource);
        }

        [Fact]
        public async Task CreateNotSupportedWithOsDependentStringNotWarns()
        {
            var csSource = @"
using System;
using System.Runtime.Versioning;

[SupportedOSPlatform(""Browser"")]
public class Test
{
    private static string s_message = ""Browser not supported"";

    [UnsupportedOSPlatform(""browser"")]
    public static Exception GetPnseWithStringArgument() { return new PlatformNotSupportedException(s_message); }

    [UnsupportedOSPlatform(""browser"")]
    public static Exception GetNotSupportedWithStringArgument()
    {
        [|s_message|] = ""Warns not reachable on Browser"";
        return new NotSupportedException(s_message); 
    }

    [UnsupportedOSPlatform(""browser"")]
    public static Exception ThrowPnseWithStringWarnsForInnerException()
    { 
        return new PlatformNotSupportedException(s_message, new Exception([|s_message|]));
    }

    [UnsupportedOSPlatform(""browser"")]
    public static Exception ThrowPnseDefaultConstructor() { return new PlatformNotSupportedException(); }
}";
            await VerifyAnalyzerAsyncCs(csSource);
        }

        [Fact]
        public async Task ThrowNotSupportedWarnsForNonStringArgument()
        {
            var csSource = @"
using System;
using System.Runtime.Versioning;

[SupportedOSPlatform(""windows"")]
public class WindowsOnlyException : Exception 
{
    public WindowsOnlyException() { }
    public WindowsOnlyException(string message) { }
    public static string Message {get; set;}
}

public class Test
{
    void ThrowWindowsOnlyExceptionWarns()
    {
        [|WindowsOnlyException.Message|] = ""Warns for message and exception"";
        throw [|new WindowsOnlyException([|WindowsOnlyException.Message|])|];
    }

    void ThrowWithWindowsOnlyInnnerExceptionWarns()
    {
        if (!OperatingSystem.IsWindows())
        {
            throw new NotSupportedException(WindowsOnlyException.Message, [|new WindowsOnlyException()|]);
        }
    }
}";
            await VerifyAnalyzerAsyncCs(csSource);
        }

        [Fact]
        public async Task MethodsWithOsDependentTypeParameterWarns()
        {
            var csSource = @"
using System;
using System.Runtime.Versioning;

[SupportedOSPlatform(""windows"")]
class WindowsOnlyType { }

public class Test
{
    void GenericMethod<T>() { }
    void GenericMethod2<T1, T2>() { }
    void M1()
    {
        [|GenericMethod<WindowsOnlyType>()|];
        [|GenericMethod2<Test, WindowsOnlyType>()|];
        [|GenericMethod<Action<WindowsOnlyType>>()|];
    }
}";
            await VerifyAnalyzerAsyncCs(csSource);
        }

        [Fact]
        public async Task ConstructorWithOsDependentTypeParameterWarns()
        {
            var csSource = @"
using System.Runtime.Versioning;

[SupportedOSPlatform(""windows"")]
class WindowsOnlyType { }

class GenericClass<T> { }

public class Test
{
    void MethodWithGenericParameter(GenericClass<WindowsOnlyType> a) {}

    void M1()
    {
        GenericClass<WindowsOnlyType> obj = [|new GenericClass<WindowsOnlyType>()|];
        MethodWithGenericParameter([|new GenericClass<WindowsOnlyType>()|]);
    }
}";
            await VerifyAnalyzerAsyncCs(csSource);
        }

        [Fact]
        public async Task ApiContainingTypeHasOsDependentTypeParameterWarns()
        {
            var csSource = @"
using System;
using System.Runtime.Versioning;

[SupportedOSPlatform(""windows"")]
class WindowsOnlyType { }

class GenericClass<T>
{
    public static void M<V>() { }
    public static void M2() { }
    public static int Field;
    public static int Property {get;}
    public static event EventHandler SampleEvent
    {
        add { }
        remove { }
    }
}

public class Test
{
    public static void WindowsEventHandler(object sender, EventArgs e) { }

    void M1()
    {
        [|GenericClass<WindowsOnlyType>.M<int>()|];
        [|GenericClass<WindowsOnlyType>.M2()|];
        [|GenericClass<Action<WindowsOnlyType>>.M2()|];
        [|GenericClass<WindowsOnlyType>.Field|] = 1;
        var val = [|GenericClass<WindowsOnlyType>.Property|];
        [|GenericClass<WindowsOnlyType>.SampleEvent|] += WindowsEventHandler;
    }
}";
            await VerifyAnalyzerAsyncCs(csSource);
        }

        [Fact]
        public async Task AssemblyLevelAttribteWithPropertyEventNotWarn()
        {
            var csSource = @"
using System;
using System.Runtime.Versioning;

[assembly: SupportedOSPlatform(""windows"")]
namespace WindowsOnlyAssembly
{
    public class Test
    {
        private bool _enabled;
        private int _field = 9;
        public int Property
        {
            get => _field;
            set
            {
                _field = value;
            }
        }
        public void WindowsEventHandler(object sender, EventArgs e) { }
        public event EventHandler SampleEvent
        {
            add { }
            remove { }
        }

        public int TestProperty
        {
            get
            {
                Property = _field;
                return Property;
            }
            set
            {
                SampleEvent += WindowsEventHandler;
                _field = value;
            }
        }

        public bool Enabled
        {
            get
            {
                return _enabled;
            }
            set
            {
                _enabled = value;
            }
        }
    }
}";
            await VerifyAnalyzerAsyncCs(csSource);
        }

        [Fact]
        public async Task ApiContainingMultipleNestedTypeParameter()
        {
            var csSource = @"
using System;
using System.Runtime.Versioning;

[SupportedOSPlatform(""windows"")]
class WindowsOnlyType { }

class GenericClass<T>
{
    public static void M<V>() { }
    public static void M2() { }
}

class GenericType<T> { }
class AnotherType<T> { }

public class Test
{
    public static void WindowsEventHandler(object sender, EventArgs e) { }

    void M1()
    {
        [|GenericClass<GenericType<AnotherType<WindowsOnlyType>>>.M<int>()|];
        [|GenericClass<GenericType<AnotherType<int>>>.M<GenericClass<GenericType<AnotherType<WindowsOnlyType>>>>()|];
        [|GenericClass<GenericType<AnotherType<Action<WindowsOnlyType>>>>.M2()|];
        [|GenericClass<GenericType<Action<GenericClass<GenericClass<GenericType<Action<GenericClass<WindowsOnlyType>>>>>>>>.M2()|];
        GenericClass<GenericType<Action<GenericClass<GenericClass<GenericType<Action<GenericClass<int>>>>>>>>.M2();
    }
}";
            await VerifyAnalyzerAsyncCs(csSource);
        }

        [Fact]
        public async Task OsDependentMethodsCalledWarns()
        {
            var csSource = @"
using System.Runtime.Versioning;

public class Test
{
    [SupportedOSPlatform(""Linux"")]
    public void M1()
    {
        [|WindowsOnly()|];  // This call site is reachable on: 'Linux'. 'Test.WindowsOnly()' is only supported on: 'Windows' 10.1.1.1 and later.
        [|Unsupported()|];  // This call site is reachable on: 'Linux' all versions. 'Test.Unsupported()' is unsupported on: 'Linux' 4.1 and later.
    }
    
    [UnsupportedOSPlatform(""Linux4.1"")]
    public void Unsupported() { }

    [SupportedOSPlatform(""Windows10.1.1.1"")]
    public void WindowsOnly() { }
}";
            await VerifyAnalyzerAsyncCs(csSource);

            var vbSource = @"
Imports System.Runtime.Versioning

Public Class Test
    <SupportedOSPlatform(""Linux"")>
    Public Sub M1()
        [|WindowsOnly()|]
        [|Unsupported()|]
    End Sub

    <SupportedOSPlatform(""Windows10.1.1.1"")>
    Public Sub WindowsOnly()
    End Sub
    
    <UnsupportedOSPlatform(""Linux4.1"")>
    Public Sub Unsupported()
    End Sub
End Class";
            await VerifyAnalyzerAsyncVb(vbSource);
        }

        [Fact]
        public async Task WrongPlatformStringsShouldHandledGracefully()
        {
            var source = @"
using System.Runtime.Versioning;

public class Test
{
    public void M1()
    {
        Windows10();
        Windows1_2_3_4_5();
        [|UnsupportedOSPlatformIosDash4_1()|];
        [|UnsupportedOSPlatformIosStar4_1()|];
        [|SupportedLinu4_1()|];
        UnsupportedOSPlatformWithNullString();
        UnsupportedWithEmptyString();
        [|NotForWindows()|];
        UnattributedFunction();
    }
    public void UnattributedFunction() { }

    [UnsupportedOSPlatform(""Windows"")]
    public void NotForWindows() { }

    [SupportedOSPlatform(""Windows10"")]
    public void Windows10() { }

    [SupportedOSPlatform(""Windows1.2.3.4.5"")]
    public void Windows1_2_3_4_5() { }

    [SupportedOSPlatform(""Ios-4.1"")]
    public void UnsupportedOSPlatformIosDash4_1() { }

    [SupportedOSPlatform(""Ios*4.1"")]
    public void UnsupportedOSPlatformIosStar4_1() { }

    [SupportedOSPlatform(null)]
    public void UnsupportedOSPlatformWithNullString() { }

    [SupportedOSPlatform(""Linu4.1"")]
    public void SupportedLinu4_1() { }

    [UnsupportedOSPlatform("""")]
    public void UnsupportedWithEmptyString() { }
}";
            await VerifyAnalyzerAsyncCs(source, s_msBuildPlatforms);
        }

        [Fact]
        public async Task OsDependentPropertyCalledWarns()
        {
            var source = @"
using System.Runtime.Versioning;

public class Test
{
    [SupportedOSPlatform(""Windows10.1.1"")]
    public string WindowsStringProperty { get; set; }
    [UnsupportedOSPlatform(""Linux4.1"")]
    public byte UnsupportedProperty { get; }
    [SupportedOSPlatform(""Linux"")]
    public void M1()
    {
        [|WindowsStringProperty|] = ""Hello"";
        string s = [|WindowsStringProperty|];
        M2([|WindowsStringProperty|]);
        M3([|UnsupportedProperty|]);
    }
    public string M2(string option)
    {
        return option;
    }
    public int M3(int option)
    {
        return option;
    }
}";
            await VerifyAnalyzerAsyncCs(source);
        }

        [Fact, WorkItem(4071, "https://github.com/dotnet/roslyn-analyzers/issues/4071")]
        public async Task OsDependentPropertyGetterSetterCalledWarns()
        {
            var source = @"
using System.Runtime.Versioning;

public class Test
{
    [SupportedOSPlatform(""windows"")]
    public static bool WindowsOnlyProperty
    {   
        get { return true; }
        set { }
    }
    public static bool WindowsOnlyPropertyGetter
    {
        [SupportedOSPlatform(""windows"")]
        get { return true; }
        set { }
    }

    public static bool WindowsOnlyPropertySetter
    {
        get { return true; }
        [SupportedOSPlatform(""windows"")]
        set { }
    }

    public void M1()
    {
        WindowsOnlyPropertyGetter = true;
        var s = [|WindowsOnlyPropertyGetter|];
        [|WindowsOnlyPropertyGetter|] |= true;
        [|WindowsOnlyPropertySetter|] &= false;
        [|WindowsOnlyPropertySetter|] = false;
        s = WindowsOnlyPropertySetter;
        M2([|WindowsOnlyPropertyGetter|]);
        M2(WindowsOnlyPropertySetter);
        var name = nameof(WindowsOnlyPropertyGetter);
        name = nameof(WindowsOnlyPropertySetter);
        name = nameof([|WindowsOnlyProperty|]);
    }
    public bool M2(bool option)
    {
        return option;
    }
}";
            await VerifyAnalyzerAsyncCs(source);

            var vbSource = @"
Imports System.Runtime.Versioning

Public Class Test
    <SupportedOSPlatform(""windows"")>
    Public Shared Property WindowsOnlyProperty As Boolean
        Get
            Return True
        End Get
        Set(ByVal value As Boolean)
        End Set
    End Property

    Public Shared Property WindowsOnlyPropertyGetter As Boolean
        <SupportedOSPlatform(""windows"")>
        Get
            Return True
        End Get
        Set(ByVal value As Boolean)
        End Set
    End Property

    Public Shared Property WindowsOnlyPropertySetter As Boolean
        Get
            Return True
        End Get
        <SupportedOSPlatform(""windows"")>
        Set(ByVal value As Boolean)
        End Set
    End Property

    Public Sub M1()
        WindowsOnlyPropertyGetter = True
        Dim s = [|WindowsOnlyPropertyGetter|]
        WindowsOnlyPropertyGetter = [|WindowsOnlyPropertyGetter|] Or True
        [|WindowsOnlyPropertySetter|] = WindowsOnlyPropertySetter And False
        [|WindowsOnlyPropertySetter|] = False
        s = WindowsOnlyPropertySetter
        M2([|WindowsOnlyPropertyGetter|])
        Dim name = NameOf(WindowsOnlyPropertyGetter)
    End Sub

    Public Function M2(ByVal[option] As Boolean) As Boolean
        Return[option]
    End Function
End Class";
            await VerifyAnalyzerAsyncVb(vbSource);
        }

        [Theory]
        [MemberData(nameof(Create_AttributeProperty_WithCondtions))]
        public async Task OsDependentPropertyConditionalCheckWarns(string attribute, string property, string condition, string setter, string getter)
        {
            var source = @"
using System.Runtime.Versioning;

public class Test
{
    [" + attribute + @"(""Windows10.1.1"")]
    public " + property + @" { get; set; }

    public void M1()
    {
        [|" + setter + @";
        var s = [|" + getter + @"|];
        bool check = s " + condition + @";
        M2([|" + getter + @"|]);
    }
    public object M2(object option)
    {
        return option;
    }
}";
            await VerifyAnalyzerAsyncCs(source, s_msBuildPlatforms);
        }

        public static IEnumerable<object[]> Create_AttributeProperty_WithCondtions()
        {
            yield return new object[] { "SupportedOSPlatform", "string StringProperty", " == [|StringProperty|]", @"StringProperty|] = ""Hello""", "StringProperty" };
            yield return new object[] { "UnsupportedOSPlatform", "int UnsupportedProperty", " <= [|UnsupportedProperty|]", "UnsupportedProperty|] = 3", "UnsupportedProperty" };
        }

        [Fact]
        public async Task OsDependentEnumValueCalledWarns()
        {
            var source = @"
using System.Runtime.Versioning;

public class Test2
{
    public void M1()
    {
        PlatformEnum val = [|PlatformEnum.Windows10|];
        M2([|PlatformEnum.Windows10|]);
        M2([|PlatformEnum.Linux48|]);
        M2(PlatformEnum.NoPlatform);
    }
    public PlatformEnum M2(PlatformEnum option)
    {
        return option;
    }
}

public enum PlatformEnum
{
    [SupportedOSPlatform(""windows10.0"")]
    Windows10,
    [SupportedOSPlatform(""linux4.8"")]
    Linux48,
    NoPlatform
}";
            await VerifyAnalyzerAsyncCs(source, s_msBuildPlatforms);
        }

        [Fact]
        public async Task OsDependentEnumConditionalCheckNotWarns()
        {
            var source = @"
using System.Runtime.Versioning;

public class Test2
{
    public void M1()
    {
        PlatformEnum val = [|PlatformEnum.Windows10|];
        if (val == PlatformEnum.Windows10)
            return;
        M2([|PlatformEnum.Windows10|]);
        M2([|PlatformEnum.Linux48|]);
        M2(PlatformEnum.NoPlatform);
    }
    public PlatformEnum M2(PlatformEnum option)
    {
        return option;
    }
}

public enum PlatformEnum
{
    [SupportedOSPlatform(""Windows10.0"")]
    Windows10,
    [SupportedOSPlatform(""Linux4.8"")]
    Linux48,
    NoPlatform
}";
            await VerifyAnalyzerAsyncCs(source);

            var vbSource = @"
Imports System.Runtime.Versioning

Public Class Test2
    Public Sub M1()
        Dim val As PlatformEnum = [|PlatformEnum.Windows10|]
        If val = [|PlatformEnum.Windows10|] Then Return
        M2([|PlatformEnum.Windows10|])
        M2([|PlatformEnum.Linux48|])
        M2(PlatformEnum.NoPlatform)
    End Sub

    Public Sub M2(ByVal [option] As PlatformEnum)
    End Sub
End Class

Public Enum PlatformEnum
    <SupportedOSPlatform(""Windows10.0"")>
    Windows10
    <SupportedOSPlatform(""Linux4.8"") >
    Linux48
    NoPlatform
End Enum";
            await VerifyAnalyzerAsyncVb(vbSource);
        }

        [Fact]
        public async Task OsDependentFieldCalledWarns()
        {
            var source = @"
using System.Runtime.Versioning;

public class Test
{
    [SupportedOSPlatform(""Windows10.1.1.1"")]
    string WindowsStringField;
    [SupportedOSPlatform(""Windows10.1.1.1"")]
    public int WindowsIntField;
    public void M1()
    {
        Test test = new Test();
        [|WindowsStringField|] = ""Hello"";
        string s = [|WindowsStringField|];
        M2([|test.WindowsStringField|]);
        M2([|WindowsStringField|]);
        M3([|WindowsIntField|]);
    }
    public string M2(string option)
    {
        return option;
    }
    public int M3(int option)
    {
        return option;
    }
}";
            await VerifyAnalyzerAsyncCs(source);
        }

        [Fact]
        public async Task OsDependentMethodCalledFromInstanceWarns()
        {
            var source = @"
using System.Runtime.Versioning;

public class Test
{
    private B field = new B();
    public void M1()
    {
        [|field.M2()|];
    }
}
public class B
{
    [SupportedOSPlatform(""Windows10.1.1.1"")]
    public void M2() { }
}";
            await VerifyAnalyzerAsyncCs(source);
        }

        [Fact]
        public async Task OsDependentMethodCalledFromOtherNsInstanceWarns()
        {
            var source = @"
using System.Runtime.Versioning;
using Ns;

public class Test
{
    private B field = new B();
    public void M1()
    {
        [|field.M2()|];
    }
}

namespace Ns
{
    public class B
    {
        [SupportedOSPlatform(""Windows10.1.1.1"")]
        public void M2() { }
    }
}";
            await VerifyAnalyzerAsyncCs(source);

            var vbSource = @"
Imports System.Runtime.Versioning
Imports Ns

Public Class Test
    Private field As B = New B()

    Public Sub M1()
        [|field.M2()|]
    End Sub
End Class

Namespace Ns
    Public Class B
        <SupportedOSPlatform(""Windows10.1.1.1"")>
        Public Sub M2()
        End Sub
    End Class
End Namespace";
            await VerifyAnalyzerAsyncVb(vbSource);
        }

        [Fact]
        public async Task OsDependentConstructorOfClassUsedCalledWarns()
        {
            var source = @"
using System.Runtime.Versioning;

public class Test
{
    public void M1()
    {
        C instance = [|new C()|];
        instance.M2();
    }
}

public class C
{
    [SupportedOSPlatform(""Windows10.1.2.3"")]
    public C() { }

    public void M2() { }
}";
            await VerifyAnalyzerAsyncCs(source);
        }

        [Fact]
        public async Task ConstructorAndMethodOfOsDependentClassCalledWarns()
        {
            var source = @"
using System.Runtime.Versioning;

public class Test
{
    public void M1()
    {
        OsDependentClass odc = [|new OsDependentClass()|];
        [|odc.M2()|];
    }
}
[SupportedOSPlatform(""Windows10.1.2.3"")]
public class OsDependentClass
{
    public void M2() { }
}";
            await VerifyAnalyzerAsyncCs(source);

            var vbSource = @"
Imports System.Runtime.Versioning

Public Class Test
    Public Sub M1()
        Dim odc As OsDependentClass = [|New OsDependentClass()|]
        [|odc.M2()|]
    End Sub
End Class

<SupportedOSPlatform(""Windows10.1.2.3"")>
Public Class OsDependentClass
    Public Sub M2()
    End Sub
End Class
";
            await VerifyAnalyzerAsyncVb(vbSource);
        }

        [Fact]
        public async Task LocalFunctionCallsOsDependentMemberWarns()
        {
            var source = @"
using System.Runtime.Versioning;

public class Test
{
    public void M1()
    {
        void Test()
        {
            [|M2()|];
        }
        Test();
    }

    [SupportedOSPlatform(""Windows10.1.2.3"")]
    public void M2() { }
}";
            await VerifyAnalyzerAsyncCs(source);
        }

        [Fact]
        public async Task LocalGuardedFunctionCallsOsDependentMemberNotWarns()
        {
            var source = @"
using System.Runtime.Versioning;

public class Test
{
    [SupportedOSPlatform(""Windows10.2"")]
    public void M1()
    {
        void Test()
        {
            M2();
        }
        Test();
    }

    [SupportedOSPlatform(""Windows10.1.2.3"")]
    public void M2() { }
}";
            await VerifyAnalyzerAsyncCs(source);
        }

        [Fact]
        public async Task LocalFunctionEscapedCallsOsDependentMemberWarns()
        {
            var source = @"
using System.Runtime.Versioning;
using System;

public class Test
{
    public void M1()
    {
        void Test()
        {
            [|M2()|];
        }

        M3(Test);
    }

    [SupportedOSPlatform(""Windows10.1.2.3"")]
    public void M2() { }

    public void M3(Action a) { a(); }
}";
            await VerifyAnalyzerAsyncCs(source);
        }

        [Fact]
        public async Task LocalFunctionUnusedCallsOsDependentMemberWarns()
        {
            var source = @"
using System.Runtime.Versioning;
using System;

public class Test
{
    public void M1()
    {
        void Test()
        {
            [|M2()|];
        }
    }

    [SupportedOSPlatform(""Windows10.1.2.3"")]
    public void M2() { }
}";
            await VerifyAnalyzerAsyncCs(source);
        }

        [Fact]
        public async Task LambdaCallsOsDependentMemberWarns()
        {
            var source = @"
using System.Runtime.Versioning;
using System;

public class Test
{
    public void M1()
    {
        void Test() => [|M2()|];
        Test();

        Action action = () =>
        {
            [|M2()|];
        };
    }

    [SupportedOSPlatform(""Windows10.1.2.3"")]
    public void M2() { }
}";
            await VerifyAnalyzerAsyncCs(source);
        }

        [Fact]
        public async Task AttributedLambdaCallsOsDependentMemberNotWarn()
        {
            var source = @"
using System.Runtime.Versioning;
using System;

public class C
{
    [SupportedOSPlatform(""Windows10.13"")]
    public void M1()
    {
        void Test() => M2();
        Test();

        Action action = () =>
        {
            M2();
        };
    }

    [SupportedOSPlatform(""Windows10.1.2.3"")]
    public void M2() { }
}";
            await VerifyAnalyzerAsyncCs(source);
        }

        [Fact]
        public async Task LambdaEscapedCallsOsDependentMemberWarns()
        {
            var source = @"
using System.Runtime.Versioning;
using System;

public class Test
{
    public void M1()
    {
        Action a = () =>
        {
            [|M2()|];
        };

        M3(a);
    }

    [SupportedOSPlatform(""Windows10.1.2.3"")]
    public void M2() { }

    public void M3(Action a) { a(); }
}";
            await VerifyAnalyzerAsyncCs(source);
        }

        [Fact]
        public async Task LambdaUnusedCallsOsDependentMemberWarns()
        {
            var source = @"
using System.Runtime.Versioning;
using System;

public class Test
{
    public void M1()
    {
        Action a = () =>
        {
            [|M2()|];
        };
    }

    [SupportedOSPlatform(""Windows10.1.2.3"")]
    public void M2() { }
}";
            await VerifyAnalyzerAsyncCs(source);
        }

        [Fact]
        public async Task OsDependentEventAccessedWarns()
        {
            var source = @"
using System.Runtime.Versioning;

public class Test
{
    public delegate void Del();

    [SupportedOSPlatform(""Windows10.1.2.3"")]
    public event Del SampleEvent;

    public void M1()
    {
        [|SampleEvent|] += M3;
        M2();
    }

    public void M2()
    {
        [|SampleEvent|]?.Invoke();
    }

    public void M3() { }
}";
            await VerifyAnalyzerAsyncCs(source);

            var vbSource = @"
Imports System.Runtime.Versioning

Public Class Test
    Public Delegate Sub Del()
    <SupportedOSPlatform(""Windows10.1.2.3"")>
    Public Event SampleEvent As Del

    Public Sub M1()
        AddHandler [|SampleEvent|], AddressOf M3
        M2()
    End Sub

    Public Sub M2()
        RaiseEvent  [|SampleEvent|]
    End Sub

    Public Sub M3()
    End Sub
End Class";
            await VerifyAnalyzerAsyncVb(vbSource);
        }

        [Fact]
        public async Task EventOfOsDependentTypeAccessedWarns()
        {
            var source = @"
using System;
using System.Runtime.Versioning;
[SupportedOSPlatform(""windows"")]
public class Test
{
    public static event EventHandler WindowsOnlyEvent
    {
        add { }
        remove { }
    }
}
public class C
{
    public static void WindowsEventHandler(object sender, EventArgs e) { }
    public void M1()
    {
        [|Test.WindowsOnlyEvent|] += WindowsEventHandler;
        [|Test.WindowsOnlyEvent|] -= WindowsEventHandler;
    }
}";
            await VerifyAnalyzerAsyncCs(source);
        }

        [Fact]
        public async Task OsDependentEventAddRemoveAccessedWarns()
        {
            var source = @"
using System;
using System.Runtime.Versioning;

public class Test
{
    [SupportedOSPlatform(""windows"")]
    public static event EventHandler WindowsOnlyEvent
    {
        add { }
        remove { }
    }

    public static event EventHandler WindowsOnlyEventAdd
    {
        [SupportedOSPlatform(""windows"")]
        add { }
        remove { }
    }

    public static event EventHandler WindowsOnlyEventRemove
    {
        add { }
        [SupportedOSPlatform(""windows"")]
        remove { }
    }

    public static void WindowsEventHandler(object sender, EventArgs e) { }

    public void M1()
    {
        [|WindowsOnlyEvent|] += WindowsEventHandler;
        [|WindowsOnlyEventAdd|] += WindowsEventHandler;
        WindowsOnlyEventRemove += WindowsEventHandler;

        [|WindowsOnlyEvent|] -= WindowsEventHandler;
        WindowsOnlyEventAdd -= WindowsEventHandler;
        [|WindowsOnlyEventRemove|] -= WindowsEventHandler;
    }
}";
            await VerifyAnalyzerAsyncCs(source);
        }

        [Fact]
        public async Task OsDependentMethodAssignedToDelegateWarns()
        {
            var source = @"
using System.Runtime.Versioning;

public class Test
{
    public delegate void Del(); // The attribute not supported on delegates, so no tests for that

    [SupportedOSPlatform(""Windows10.1.2.3"")]
    public void DelegateMethod() { }

    public void M1()
    {
        Del handler = [|DelegateMethod|];
        handler();
    }
}";
            await VerifyAnalyzerAsyncCs(source);
        }

        [Fact, WorkItem(4168, "https://github.com/dotnet/roslyn-analyzers/issues/4168")]
        public async Task UnsupportedShouldNotSuppressSupportedWithSameVersion()
        {
            var source = @"
using System.Runtime.Versioning;
static class Program
{
    public static void Main()
    {
        [|UnsupportedOnBrowserType.SupportedOnWindowsIosTvos()|]; // This call site is reachable on all platforms. 'UnsupportedOnBrowserType.SupportedOnWindowsIosTvos()' is only supported on: 'ios', 'tvos', 'windows'.
        [|UnsupportedOnBrowserType.SupportedOnTvos4()|];
        UnsupportedOnBrowserType.SupportedOnBrowser();
    }
}
[UnsupportedOSPlatform(""browser"")]
class UnsupportedOnBrowserType
{
    [SupportedOSPlatform(""windows"")]
    [SupportedOSPlatform(""ios"")]
    [SupportedOSPlatform(""tvos"")] 
    public static void SupportedOnWindowsIosTvos() {}
    [SupportedOSPlatform(""browser2.0"")] 
    public static void SupportedOnBrowser() {}
    [SupportedOSPlatform(""tvos4.0"")]    
    public static void SupportedOnTvos4() {}
}";
            await VerifyAnalyzerAsyncCs(source);
        }

        [Fact, WorkItem(4168, "https://github.com/dotnet/roslyn-analyzers/issues/4168")]
        public async Task CallSitesUnsupportedShouldNotSuppressSupportedWithSameVersion()
        {
            var source = @"
using System.Runtime.Versioning;

[UnsupportedOSPlatform(""browser"")]
static class Program
{
    public static void Main()
    {
        [|UnsupportedOnBrowserType.SupportedOnWindowsIosTvos()|]; // This call site is reachable on all platforms. 'UnsupportedOnBrowserType.SupportedOnWindowsIosTvos()' is only supported on: 'ios', 'tvos', 'windows'.
        [|UnsupportedOnBrowserType.SupportedOnTvos4()|];
        UnsupportedOnBrowserType.SupportedOnBrowser(); // child support ignored (should not extend)
        UnsupportedOnBrowserType.UnsupportedOnBrowser();
    }
}

[SupportedOSPlatform(""browser"")]
static class Program2
{
    public static void Main()
    {
        [|UnsupportedOnBrowserType.SupportedOnWindowsIosTvos()|]; // This call site is reachable on: 'browser'. 'UnsupportedOnBrowserType.SupportedOnWindowsIosTvos()' is only supported on: 'ios', 'tvos', 'windows'.
        [|UnsupportedOnBrowserType.SupportedOnTvos4()|];  // This call site is reachable on: 'browser'. 'UnsupportedOnBrowserType.SupportedOnTvos4()' is unsupported on: 'browser'.
        [|UnsupportedOnBrowserType.SupportedOnBrowser()|];    // This call site is reachable on: 'browser'. 'UnsupportedOnBrowserType.SupportedOnTvos4()' is unsupported on: 'browser'.
        [|UnsupportedOnBrowserType.UnsupportedOnBrowser()|];  // This call site is reachable on: 'browser'. 'UnsupportedOnBrowserType.SupportedOnTvos4()' is unsupported on: 'browser'.
    }
}

[UnsupportedOSPlatform(""browser"")]
[SupportedOSPlatform(""windows"")]
static class Program3
{
    public static void Main()
    {
        UnsupportedOnBrowserType.SupportedOnWindowsIosTvos(); // No diagnostics expected
        [|UnsupportedOnBrowserType.SupportedOnTvos4()|]; // This call site is reachable on: 'windows'. 'UnsupportedOnBrowserType.SupportedOnTvos4()' is only supported on: 'tvos' 4.0 and later.
        UnsupportedOnBrowserType.SupportedOnBrowser();
        UnsupportedOnBrowserType.UnsupportedOnBrowser();
    }
}

[UnsupportedOSPlatform(""browser"")]
class UnsupportedOnBrowserType
{
    [SupportedOSPlatform(""windows"")]
    [SupportedOSPlatform(""ios"")]
    [SupportedOSPlatform(""tvos"")] 
    public static void SupportedOnWindowsIosTvos() {}
    [SupportedOSPlatform(""browser2.0"")] 
    public static void SupportedOnBrowser() {}
    [UnsupportedOSPlatform(""browser1.0"")] 
    public static void UnsupportedOnBrowser() {}
    [SupportedOSPlatform(""tvos4.0"")]    
    public static void SupportedOnTvos4() {}
}";
            await VerifyAnalyzerAsyncCs(source);
        }

        [Fact, WorkItem(4168, "https://github.com/dotnet/roslyn-analyzers/issues/4168")]
        public async Task CallSiteUnsupportedShouldNotSuppressSupportedWithSameVersionAndSameLevel()
        {
            var source = @"
using System.Runtime.Versioning;

[UnsupportedOSPlatform(""browser"")]
static class Program
{
    public static void Main()
    {
        [|UnsupportedOnBrowserSupportedOnWindowType.SupportedOnIosTvos()|]; // One diagnostics expected only for parent, same as below
        [|UnsupportedOnBrowserSupportedOnWindowType.SupportedOnTvos4()|];   // This call site is reachable on all platforms. 'UnsupportedOnBrowserSupportedOnWindowType.SupportedOnTvos4()' is only supported on: 'windows'.
    }
}

[SupportedOSPlatform(""browser"")]
static class Program2
{
    public static void Main()
    {
        [|UnsupportedOnBrowserSupportedOnWindowType.SupportedOnIosTvos()|]; // This call site is reachable on: 'browser'. 'UnsupportedOnBrowserSupportedOnWindowType.SupportedOnIosTvos()' is unsupported on: 'browser'.
        [|UnsupportedOnBrowserSupportedOnWindowType.SupportedOnTvos4()|]; // Same here 
    }
}

[SupportedOSPlatform(""windows"")]
static class Program3
{
    public static void Main()
    {
        UnsupportedOnBrowserSupportedOnWindowType.SupportedOnIosTvos(); // No diagnostics expected
        UnsupportedOnBrowserSupportedOnWindowType.SupportedOnTvos4();
    }
}

[UnsupportedOSPlatform(""browser"")]
[SupportedOSPlatform(""windows"")]
class UnsupportedOnBrowserSupportedOnWindowType
{
    [SupportedOSPlatform(""ios"")]
    [SupportedOSPlatform(""tvos"")]  // these attributes will be ignored
    public static void SupportedOnIosTvos() {}
    [SupportedOSPlatform(""tvos4.0"")]    // same here
    public static void SupportedOnTvos4() {}
}";
            await VerifyAnalyzerAsyncCs(source);
        }

        [Fact]
        public async Task CallerSupportsSubsetOfTarget()
        {
            var source = @"
using System.Runtime.Versioning;

namespace CallerSupportsSubsetOfTarget
{
    class Caller
    {
        [SupportedOSPlatform(""windows"")]
        public static void Test()
        {
            Target.SupportedOnWindows();
            [|Target.SupportedOnBrowser()|];
            Target.SupportedOnWindowsAndBrowser();
        }
    }

    class Target
    {
        [SupportedOSPlatform(""windows"")]
        public static void SupportedOnWindows() { }

        [SupportedOSPlatform(""browser"")]
        public static void SupportedOnBrowser() { }
        [SupportedOSPlatform(""browser""), SupportedOSPlatform(""windows"")]
        public static void SupportedOnWindowsAndBrowser() { }
    }
}";
            await VerifyAnalyzerAsyncCs(source);
        }

        [Fact]
        public async Task CallerUnsupportsNonSubsetOfTargetSupport()
        {
            var source = @"
using System.Runtime.Versioning;

namespace CallerUnsupportsNonSubsetOfTarget
{
    class Caller
    {
        [UnsupportedOSPlatform(""browser"")]
        public static void TestWithBrowserUnsupported()
        {
            [|Target.UnsupportedOnWindowsUntilWindows11()|];
        }
    }
    class Target
    {
        [UnsupportedOSPlatform(""windows""), SupportedOSPlatform(""windows11.0"")]
        public static void UnsupportedOnWindowsUntilWindows11() { }
    }
}";
            await VerifyAnalyzerAsyncCs(source, s_msBuildPlatforms);
        }

        [Fact]
        public async Task CallerUnsupportsSubsetOfTargetUsupportedFirstThenSupportsNotWarn()
        {
            var source = @"
using System.Runtime.Versioning;

namespace CallerUnsupportsSubsetOfTarget
{
    class Caller
    {
        [UnsupportedOSPlatform(""windows"")]
        public void TestUnsupportedOnWindows()
        {
            // Call site unsupporting Windows, means the call site supports all other platforms 
            // It is calling into code that was NOT supported only on Windows, but eventually added support,
            // as it was only not supported window supporting it later doesn' matter for call site that is 
            // not supporting windows at all, so it shouldn't raise diagnostic
            TargetUnsupportedOnWindows.FunctionSupportedOnWindows1(); // should not warn
            TargetUnsupportedOnWindows.FunctionSupportedOnWindowsSameVersion();
        }
    }
    [UnsupportedOSPlatform(""windows"")]
    class TargetUnsupportedOnWindows
    {
        [SupportedOSPlatform(""windows1.0"")]
        public static void FunctionSupportedOnWindows1() { }
        
        [SupportedOSPlatform(""windows"")]
        public static void FunctionSupportedOnWindowsSameVersion() { }
    }
}";
            await VerifyAnalyzerAsyncCs(source, s_msBuildPlatforms);
        }

        [Fact]
        public async Task CallerUnsupportsNonSubsetOfTargetUnsupportedFirstSupportsWarns()
        {
            var source = @"
using System.Runtime.Versioning;

namespace CallerUnsupportsNonSubsetOfTarget
{
    class Caller
    {
        [UnsupportedOSPlatform(""browser"")]
        public void TestUnsupportedOnWindows()
        {
            [|TargetUnsupportedOnWindows.FunctionSupportedOnWindows1()|];
            [|TargetUnsupportedOnWindows.FunctionSupportedOnWindowsSameVersion()|];
        }
    }
    [UnsupportedOSPlatform(""windows"")]
    class TargetUnsupportedOnWindows
    {
        [SupportedOSPlatform(""windows1.0"")]
        public static void FunctionSupportedOnWindows1() { }
        
        [SupportedOSPlatform(""windows"")]
        public static void FunctionSupportedOnWindowsSameVersion() { }
    }
}";
            await VerifyAnalyzerAsyncCs(source, s_msBuildPlatforms);
        }

        [Fact]
        public async Task CallerSupportsSupersetOfTarget_AnotherScenario()
        {
            var source = @"
using System.Runtime.Versioning;

namespace CallerSupportsSubsetOfTarget
{
    class Caller
    {
        [UnsupportedOSPlatform(""browser"")]
        public static void TestWithBrowserUnsupported()
        {
            {|#0:Target.SupportedOnWindows()|}; // This call site is reachable on all platforms. 'Target.SupportedOnWindows()' is only supported on: 'windows'.
            {|#1:Target.SupportedOnBrowser()|}; // This call site is unreachable on: 'browser'. 'Target.SupportedOnBrowser()' is only supported on: 'browser'.
            [|Target.SupportedOnWindowsAndBrowser()|]; // This call site is unreachable on: 'browser'. 'Target.SupportedOnWindowsAndBrowser()' is only supported on: 'browser', 'windows'.
            {|#2:Target.SupportedOnWindowsAndUnsupportedOnBrowser()|}; // This call site is reachable on all platforms. 'Target.SupportedOnWindowsAndUnsupportedOnBrowser()' is only supported on: 'windows'.

            {|#3:Target.UnsupportedOnWindows()|}; // This call site is reachable on all platforms. 'Target.UnsupportedOnWindows()' is unsupported on: 'windows'.
            {|#4:Target.UnsupportedOnWindows11()|};
            Target.UnsupportedOnBrowser();
            {|#5:Target.UnsupportedOnWindowsAndBrowser()|}; // This call site is reachable on all platforms. 'Target.UnsupportedOnWindowsAndBrowser()' is unsupported on: 'windows'.
            {|#6:Target.UnsupportedOnWindowsUntilWindows11()|};
        }
    }

    class Target
    {
        [SupportedOSPlatform(""windows"")]
        public static void SupportedOnWindows() { }

        [SupportedOSPlatform(""browser"")]
        public static void SupportedOnBrowser() { }

        [SupportedOSPlatform(""windows""), SupportedOSPlatform(""browser"")]
        public static void SupportedOnWindowsAndBrowser() { }

        [UnsupportedOSPlatform(""windows"")]
        public static void UnsupportedOnWindows() { }

        [UnsupportedOSPlatform(""windows11.0"")]
        public static void UnsupportedOnWindows11() { }

        [UnsupportedOSPlatform(""browser"")]
        public static void UnsupportedOnBrowser() { }

        [UnsupportedOSPlatform(""windows""), UnsupportedOSPlatform(""browser"")]
        public static void UnsupportedOnWindowsAndBrowser() { }

        [SupportedOSPlatform(""windows""), UnsupportedOSPlatform(""browser"")]
        public static void SupportedOnWindowsAndUnsupportedOnBrowser() { }

        [UnsupportedOSPlatform(""windows""), SupportedOSPlatform(""windows11.0"")]
        public static void UnsupportedOnWindowsUntilWindows11() { }
    }
}";
            await VerifyAnalyzerAsyncCs(source, s_msBuildPlatforms,
                VerifyCS.Diagnostic(PlatformCompatibilityAnalyzer.OnlySupportedCsAllPlatforms).WithLocation(0).WithArguments("Target.SupportedOnWindows()", "'windows'"),
                VerifyCS.Diagnostic(PlatformCompatibilityAnalyzer.OnlySupportedCsUnreachable).WithLocation(1).WithArguments("Target.SupportedOnBrowser()", "'browser'", "'browser'"),
                VerifyCS.Diagnostic(PlatformCompatibilityAnalyzer.OnlySupportedCsAllPlatforms).WithLocation(2).WithArguments("Target.SupportedOnWindowsAndUnsupportedOnBrowser()", "'windows'"),
                VerifyCS.Diagnostic(PlatformCompatibilityAnalyzer.UnsupportedCsAllPlatforms).WithLocation(3).WithArguments("Target.UnsupportedOnWindows()", "'windows'"),
                VerifyCS.Diagnostic(PlatformCompatibilityAnalyzer.UnsupportedCsAllPlatforms).WithLocation(4).WithArguments("Target.UnsupportedOnWindows11()", GetFormattedString(MicrosoftNetCoreAnalyzersResources.PlatformCompatibilityVersionAndLater, "windows", "11.0")),
                VerifyCS.Diagnostic(PlatformCompatibilityAnalyzer.UnsupportedCsAllPlatforms).WithLocation(5).WithArguments("Target.UnsupportedOnWindowsAndBrowser()", "'windows'"),
                VerifyCS.Diagnostic(PlatformCompatibilityAnalyzer.SupportedCsAllPlatforms).WithLocation(6).WithArguments("Target.UnsupportedOnWindowsUntilWindows11()", GetFormattedString(MicrosoftNetCoreAnalyzersResources.PlatformCompatibilityVersionAndLater, "windows", "11.0")));
        }

        [Fact]
        public async Task CallerSupportsSupersetOfTarget()
        {
            var source = @"
using System.Runtime.Versioning;

namespace CallerSupportsSubsetOfTarget
{
    class Caller
    {
        [SupportedOSPlatform(""windows""), SupportedOSPlatform(""browser"")]
        public static void TestWithWindowsAndBrowserSupported()
        {
            [|Target.SupportedOnWindows()|]; // This call site is reachable on: 'windows', 'browser'. 'Target.SupportedOnWindows()' is only supported on: 'windows'.
            [|Target.SupportedOnBrowser()|]; // This call site is reachable on: 'windows', 'browser'. 'Target.SupportedOnBrowser()' is only supported on: 'browser'.
            Target.SupportedOnWindowsAndBrowser();

            [|Target.UnsupportedOnWindows()|]; // This call site is reachable on: 'windows', 'browser'. 'Target.UnsupportedOnWindows()' is unsupported on: 'windows'.
            [|Target.UnsupportedOnBrowser()|]; // This call site is reachable on: 'windows', 'browser'. 'Target.UnsupportedOnBrowser()' is unsupported on: 'browser'.
            [|Target.UnsupportedOnWindowsAndBrowser()|]; // This call site is reachable on: 'windows', 'browser'. 'Target.UnsupportedOnWindowsAndBrowser()' is unsupported on: 'windows', 'browser'.
        }
        [UnsupportedOSPlatform(""browser"")]
        public static void TestWithBrowserUnsupported()
        {
            [|Target.SupportedOnWindows()|]; // This call site is reachable on all platforms. 'Target.SupportedOnWindows()' is only supported on: 'windows'.
            [|Target.SupportedOnBrowser()|]; // This call site is unreachable on: 'browser'. 'Target.SupportedOnBrowser()' is only supported on: 'browser'.
            [|Target.SupportedOnWindowsAndBrowser()|]; // This call site is unreachable on: 'browser'. 'Target.SupportedOnWindowsAndBrowser()' is only supported on: 'browser', 'windows'.

            Target.UnsupportedOnWindows(); // if call site has now support of it and MSbuild list not containg the platform name it will not be warned
            Target.UnsupportedOnBrowser();
            Target.UnsupportedOnWindowsAndBrowser(); // same here
        }
    }

    class Target
    {
        [SupportedOSPlatform(""windows"")]
        public static void SupportedOnWindows() { }

        [SupportedOSPlatform(""browser"")]
        public static void SupportedOnBrowser() { }

        [SupportedOSPlatform(""windows""), SupportedOSPlatform(""browser"")]
        public static void SupportedOnWindowsAndBrowser() { }

        [UnsupportedOSPlatform(""windows"")]
        public static void UnsupportedOnWindows() { }

        [UnsupportedOSPlatform(""browser"")]
        public static void UnsupportedOnBrowser() { }

        [UnsupportedOSPlatform(""windows""), UnsupportedOSPlatform(""browser"")]
        public static void UnsupportedOnWindowsAndBrowser() { }
    }
}";
            await VerifyAnalyzerAsyncCs(source);
        }

        [Fact]
        public async Task UnsupportedSamePlatformMustSuppressSupported()
        {
            var source = @"
using System.Runtime.Versioning;

static class Program
{
    public static void Main()
    {
        [|Some.Api1()|]; // This call site is reachable on all platforms. 'Some.Api1()' is only supported on: 'ios' 10.0 and later, 'tvos' 4.0 and later.
        [|Some.Api2()|]; // This call site is reachable on all platforms. 'Some.Api2()' is only supported on: 'ios' 10.0 and later.
    }
}

[SupportedOSPlatform(""ios10.0"")]
[SupportedOSPlatform(""tvos4.0"")]
class Some
{
    public static void Api1() {}

    [UnsupportedOSPlatform(""tvos"")] // Not ignored, suppresses parent
    public static void Api2() {}
}";
            await VerifyAnalyzerAsyncCs(source);
        }

        [Fact]
        public async Task PlatformOverrides()
        {
            var source = @"
using System.Runtime.Versioning;

namespace PlatformCompatDemo.Bugs
{
    class Caller
    {
        [SupportedOSPlatform(""windows"")]
        public void TestSupportedOnWindows()
        {
            [|TargetSupportedOnWindows.FunctionUnsupportedOnWindows()|]; // This call site is reachable on: 'windows'. 'TargetSupportedOnWindows.FunctionUnsupportedOnWindows()' is unsupported on: 'windows'.
            TargetSupportedOnWindows.FunctionUnsupportedOnBrowser();     // browser unsupport not related so ignored

            [|TargetUnsupportedOnWindows.FunctionSupportedOnWindows()|]; // This call site is reachable on: 'windows'. 'TargetUnsupportedOnWindows.FunctionSupportedOnWindows()' is unsupported on: 'windows'.
            [|TargetUnsupportedOnWindows.FunctionSupportedOnBrowser()|]; // should warn for unsupported windows and browser support                                   
        }

        [UnsupportedOSPlatform(""windows"")]
        public void TestUnsupportedOnWindows()
        {
            TargetSupportedOnWindows.FunctionUnsupportedOnWindows();
            [|TargetSupportedOnWindows.FunctionUnsupportedOnBrowser()|];  // should warn supported on windows ignore unsupported on browser as this is allow list
                                                                          // This call site is unreachable on: 'windows'. 'TargetSupportedOnWindows.FunctionUnsupportedOnBrowser()' is only supported on: 'windows'.
            [|TargetUnsupportedOnWindows.FunctionSupportedOnBrowser()|];  // This call site is reachable on all platforms. 'TargetUnsupportedOnWindows.FunctionSupportedOnBrowser()' is only supported on: 'browser'. 
            TargetUnsupportedOnWindows.FunctionSupportedOnWindows();      // it's unsupporting Windows at the call site, so it should warn for windows support on the API
        }                                                                 
    }

    [SupportedOSPlatform(""windows"")]
    class TargetSupportedOnWindows
    {
        [UnsupportedOSPlatform(""windows"")]  // Not  Ignored
        public static void FunctionUnsupportedOnWindows() { }

        [UnsupportedOSPlatform(""browser"")]  // Will be ignored ignored
        public static void FunctionUnsupportedOnBrowser() { }
    }

    [UnsupportedOSPlatform(""windows"")]
    class TargetUnsupportedOnWindows
    {
        [SupportedOSPlatform(""windows"")] // will be ignored
        public static void FunctionSupportedOnWindows() { }

        [SupportedOSPlatform(""browser"")]
        public static void FunctionSupportedOnBrowser() { }
    }
}";
            await VerifyAnalyzerAsyncCs(source);
        }

        [Fact]
        public async Task ChildUnsupportedMustParentSupportedPlatformMustNotIgnored()
        {
            var source = @"
using System.Runtime.Versioning;
[assembly:SupportedOSPlatform(""browser"")]
namespace PlatformCompatDemo
{
    static class Program
    {
        public static void Main()
        {
            [|CrossPlatformApis.DoesNotWorkOnBrowser()|];
            CrossPlatformApis.NormalFunction();
            var nonBrowser = new NonLinuxApis();
        }
    }

    public class CrossPlatformApis
    {
        [UnsupportedOSPlatform(""browser"")]
        public static void DoesNotWorkOnBrowser() { }
        public static void NormalFunction() { }
    }

    [UnsupportedOSPlatform(""linux"")] // must be ignored
    public class NonLinuxApis { }
}";
            await VerifyAnalyzerAsyncCs(source);
        }

        [Fact]
        public async Task SupportedMustSuppressUnsupportedAssemblyAttribute()
        {
            var source = @"
using System.Runtime.Versioning;
[assembly:UnsupportedOSPlatform(""browser"")]

namespace PlatformCompatDemo
{
    static class Program
    {
        public static void Main()
        {
            [|CrossPlatformApis.WindowsApi()|];
            var nonBrowser = new BrowserApis();
        }
    }

    public class CrossPlatformApis
    {
        [SupportedOSPlatform(""windows"")]
        public static void WindowsApi() { }
    }

    [SupportedOSPlatform(""browser"")]
    public class BrowserApis { }
}";
            await VerifyAnalyzerAsyncCs(source);
        }

        [Fact]
        public async Task UsingUnsupportedApiWithinAllowListShouldWarn()
        {
            var source = @"
using System.Runtime.Versioning;
[assembly: SupportedOSPlatform(""windows"")]

static class Program
{
    public static void Main()
    {
        new SomeWindowsSpecific();
        [|SomeWindowsSpecific.NotForWindows()|];
    }
}

class SomeWindowsSpecific
{
    [UnsupportedOSPlatform(""windows"")] // This will not be ignored
    public static void NotForWindows() { }
}";
            await VerifyAnalyzerAsyncCs(source);
        }

        [Fact]
        public async Task UsingVersionedApiFromAllowListAssemblyNotIgnored()
        {
            var source = @"
using System.Runtime.Versioning;
[assembly: SupportedOSPlatform(""windows"")]

static class Program
{
    public static void Main()
    {
        [|Some.Windows10SpecificApi()|];
        WindowsSpecificApi();
    }

    public static void WindowsSpecificApi() { }
}

[SupportedOSPlatform(""windows10.0"")] // This attribute will not be ignored
static class Some
{
    public static void Windows10SpecificApi() { }
}";
            await VerifyAnalyzerAsyncCs(source);
        }

        [Fact]
        public async Task ReintroducingHigherApiSupport_Warn()
        {
            var source = @"
using System.Runtime.Versioning;
[assembly: SupportedOSPlatform(""windows10.0"")]

static class Program
{
    public static void Main()
    {
        [|Some.WindowsSpecificApi11()|];
        Some.WindowsSpecificApi1();
    }
}

static class Some
{
    [SupportedOSPlatform(""windows11.0"")]
    public static void WindowsSpecificApi11() { }

    [SupportedOSPlatform(""windows1.0"")]
    public static void WindowsSpecificApi1() { }
}";
            await VerifyAnalyzerAsyncCs(source);
        }

        [Fact]
        public async Task MethodOfOsDependentAssemblyCalledWithoutSuppressionWarns()
        {
            var source = @"
using System.Threading;

namespace ns
{
    public class Test
    {
        public void M1()
        {
            var foo = {|#0:new Overlapped()|};
            var result = {|#1:foo.AsyncResult|};
        }
    }
}
";
            await VerifyAnalyzerAsyncCs(source, VerifyCS.Diagnostic(PlatformCompatibilityAnalyzer.OnlySupportedCsAllPlatforms).WithLocation(0).WithArguments("Overlapped", "'windows'"),
                VerifyCS.Diagnostic(PlatformCompatibilityAnalyzer.OnlySupportedCsAllPlatforms).WithLocation(1).WithArguments("Overlapped.AsyncResult", "'windows'"));
        }

        public static IEnumerable<object[]> SupportedOsAttributeTestData()
        {
            yield return new object[] { "Windows", "10.1.2.3", "Windows", "10.1.2.3", false };
            yield return new object[] { "Windows", "10.1.2.3", "Windows", "10.1.3.3", false };
            yield return new object[] { "Windows", "10.1.2.3", "Windows", "10.1.3", false };
            yield return new object[] { "Windows", "10.1.2.3", "Windows", "11.0", false };
            yield return new object[] { "Windows", "10.1.2.3", "Windows", "10.2.2.0", false };
            yield return new object[] { "Windows", "10.1.2.3", "Windows", "10.1.1.3", true };
            yield return new object[] { "Windows", "10.1.2.3", "WINDOWS", "11.1.1.3", false };
            yield return new object[] { "Windows", "10.1.2.3", "Windows", "10.1.1.4", true };
            yield return new object[] { "MACOS", "10.1.2.3", "macos", "10.2.2.0", false };
            yield return new object[] { "OSX", "10.1.2.3", "Osx", "11.1.1.0", false };
            yield return new object[] { "Osx", "10.1.2.3", "osx", "10.2", false };
            yield return new object[] { "Windows", "10.1.2.3", "Osx", "11.1.1.4", true };
            yield return new object[] { "Windows", "10.1.2.3", "Windows", "10.0.1.9", true };
            yield return new object[] { "Windows", "10.1.2.3", "Windows", "10.1.1.4", true };
            yield return new object[] { "Windows", "10.1.2.3", "Windows", "8.2.3.3", true };
        }

        [Theory]
        [MemberData(nameof(SupportedOsAttributeTestData))]
        public async Task MethodOfOsDependentClassSuppressedWithSupportedOsAttribute(string platform, string version, string suppressingPlatform, string suppressingVersion, bool warn)
        {
            var source = @"
using System.Runtime.Versioning;

public class Test
{
    [SupportedOSPlatform(""" + suppressingPlatform + suppressingVersion + @""")]
    public void M1()
    {
        OsDependentClass odc = new OsDependentClass();
        odc.M2();
    }
}

[SupportedOSPlatform(""" + platform + version + @""")]
public class OsDependentClass
{
    public void M2() { }
}";

            if (warn)
            {
                await VerifyAnalyzerAsyncCs(source,
                    VerifyCS.Diagnostic(PlatformCompatibilityAnalyzer.OnlySupportedCsReachable).WithSpan(9, 32, 9, 54).
                    WithArguments("OsDependentClass", GetFormattedString(MicrosoftNetCoreAnalyzersResources.PlatformCompatibilityVersionAndLater, platform, version),
                    GetFormattedString(MicrosoftNetCoreAnalyzersResources.PlatformCompatibilityVersionAndLater, suppressingPlatform, suppressingVersion)),
                    VerifyCS.Diagnostic(PlatformCompatibilityAnalyzer.OnlySupportedCsReachable).WithSpan(10, 9, 10, 17).
                    WithArguments("OsDependentClass.M2()", GetFormattedString(MicrosoftNetCoreAnalyzersResources.PlatformCompatibilityVersionAndLater, platform, version),
                    GetFormattedString(MicrosoftNetCoreAnalyzersResources.PlatformCompatibilityVersionAndLater, suppressingPlatform, suppressingVersion)));
            }
            else
            {
                await VerifyAnalyzerAsyncCs(source);
            }
        }

        public static IEnumerable<object[]> UnsupportedAttributeTestData()
        {
            yield return new object[] { "Windows", "10.1.2.3", "Windows", "10.1.2.3", false };
            yield return new object[] { "Windows", "10.1.2.3", "Mac", "Os10.1.3.3", true };
            yield return new object[] { "Windows", "10.1.2.3", "Windows", "10.1.3.1", true };
            yield return new object[] { "windows", "10.1.2.3", "Windows", "11.1", true };
            yield return new object[] { "Windows", "10.1.2.3", "Windows", "10.2.2.0", true };
            yield return new object[] { "Windows", "10.1.2.3", "Windows", "10.1.1.3", false };
            yield return new object[] { "windows", "10.1.2.3", "Windows", "10.1.1.3", false };
            yield return new object[] { "Windows", "10.1.2.3", "Windows", "10.1.1.4", false };
            yield return new object[] { "Windows", "10.1.2.3", "Osx", "10.1.1.4", true };
            yield return new object[] { "Windows", "10.1.2.3", "Windows", "10.1.0.1", false };
            yield return new object[] { "Windows", "10.1.2.3", "Windows", "8.2.3.4", false };
        }

        [Theory]
        [MemberData(nameof(UnsupportedAttributeTestData))]
        public async Task MethodOfOsDependentClassSuppressedWithUnsupportedAttribute(string platform,
            string version, string suppressingPlatform, string suppressingVersion, bool warn)
        {
            var source = @"
 using System.Runtime.Versioning;
 
[UnsupportedOSPlatform(""" + suppressingPlatform + suppressingVersion + @""")]
public class Test
{
    public void M1()
    {
        OsDependentClass odc = new OsDependentClass();
        odc.M2();
    }
}

[UnsupportedOSPlatform(""" + platform + version + @""")]
public class OsDependentClass
{
    public void M2() { }
}";

            if (warn)
            {
                if (platform.Equals(suppressingPlatform, System.StringComparison.OrdinalIgnoreCase))
                {
                    await VerifyAnalyzerAsyncCs(source, s_msBuildPlatforms, VerifyCS.Diagnostic(PlatformCompatibilityAnalyzer.UnsupportedCsReachable).WithLocation(9, 32).
<<<<<<< HEAD
                        WithArguments("OsDependentClass", $"'{platform}' {version} and later", $"'{suppressingPlatform}' {suppressingVersion} and before"),
                        VerifyCS.Diagnostic(PlatformCompatibilityAnalyzer.UnsupportedCsReachable).WithLocation(10, 9).
                        WithArguments("OsDependentClass.M2()", $"'{platform}' {version} and later", $"'{suppressingPlatform}' {suppressingVersion} and before"));
=======
                        WithArguments("OsDependentClass", GetFormattedString(MicrosoftNetCoreAnalyzersResources.PlatformCompatibilityVersionAndLater, platform, version),
                        GetFormattedString(MicrosoftNetCoreAnalyzersResources.PlatformCompatibilityVersionAndLater, suppressingPlatform, suppressingVersion)),
                        VerifyCS.Diagnostic(PlatformCompatibilityAnalyzer.UnsupportedCsReachable).WithLocation(10, 9).
                        WithArguments("OsDependentClass.M2()", GetFormattedString(MicrosoftNetCoreAnalyzersResources.PlatformCompatibilityVersionAndLater, platform, version),
                        GetFormattedString(MicrosoftNetCoreAnalyzersResources.PlatformCompatibilityVersionAndLater, suppressingPlatform, suppressingVersion)));
>>>>>>> 12649075
                }
                else
                {
                    await VerifyAnalyzerAsyncCs(source, s_msBuildPlatforms, VerifyCS.Diagnostic(PlatformCompatibilityAnalyzer.UnsupportedCsAllPlatforms).WithLocation(9, 32).
                        WithArguments("OsDependentClass", GetFormattedString(MicrosoftNetCoreAnalyzersResources.PlatformCompatibilityVersionAndLater, platform, version)),
                        VerifyCS.Diagnostic(PlatformCompatibilityAnalyzer.UnsupportedCsAllPlatforms).WithLocation(10, 9).
                        WithArguments("OsDependentClass.M2()", GetFormattedString(MicrosoftNetCoreAnalyzersResources.PlatformCompatibilityVersionAndLater, platform, version)));
                }
            }
            else
            {
                await VerifyAnalyzerAsyncCs(source, s_msBuildPlatforms);
            }
        }

        [Fact]
        public async Task UnsupportedNotWarnsForUnrelatedSupportedContext()
        {
            var source = @"
 using System.Runtime.Versioning;
 
[SupportedOSPlatform(""Linux"")]
public class Test
{
    public void M1()
    {
        var obj = new C();
        obj.BrowserMethod();
        C.StaticClass.LinuxMethod();
        C.StaticClass.LinuxVersionedMethod();
    }
}

public class C
{
    [UnsupportedOSPlatform(""browser"")]
    public void BrowserMethod() { }
    
    [UnsupportedOSPlatform(""linux4.8"")]
    internal static class StaticClass
    {
        public static void LinuxVersionedMethod() { }
        
        [UnsupportedOSPlatform(""linux"")]
        public static void LinuxMethod() { }
    }
}";

            await VerifyAnalyzerAsyncCs(source, VerifyCS.Diagnostic(PlatformCompatibilityAnalyzer.UnsupportedCsReachable).
                WithLocation(11, 9).WithArguments("C.StaticClass.LinuxMethod()", "'linux'", "'Linux'"),
                VerifyCS.Diagnostic(PlatformCompatibilityAnalyzer.UnsupportedCsReachable).
                WithLocation(12, 9).WithArguments("C.StaticClass.LinuxVersionedMethod()", GetFormattedString(MicrosoftNetCoreAnalyzersResources.PlatformCompatibilityVersionAndLater, "linux", "4.8"),
                GetFormattedString(MicrosoftNetCoreAnalyzersResources.PlatformCompatibilityAllVersions, "Linux")));
        }

        [Fact]
        public async Task MultipleAttrbiutesOptionallySupportedListTest()
        {
            var source = @"
 using System.Runtime.Versioning;
 
public class Test
{
    C obj = new C();
    [SupportedOSPlatform(""Linux"")]
    public void DiffferentOsNotWarn()
    {
        obj.UnsupportedSupportedFrom1903To2004();
    }

    [SupportedOSPlatform(""windows"")]
    [UnsupportedOSPlatform(""windows10.0.2000"")]
    public void SupporteWindows()
    {
        // Warns for UnsupportedFirst, Supported
        obj.UnsupportedSupportedFrom1903To2004(); // This call site is reachable on: 'windows' 10.0.2000 and before. 'C.UnsupportedSupportedFrom1903To2004()' is unsupported on: 'windows' 10.0.1903 and before.
    }

    [UnsupportedOSPlatform(""windows"")]
    [SupportedOSPlatform(""windows10.1"")]
    [UnsupportedOSPlatform(""windows10.0.2003"")]
    public void SameSupportForWindowsNotWarn()
    {
        obj.UnsupportedSupportedFrom1903To2004();
    }
    
    public void AllSupportedWarnForAll()
    {
        obj.UnsupportedSupportedFrom1903To2004(); // This call site is reachable on all platforms. 'C.UnsupportedSupportedFrom1903To2004()' is supported on: 'windows' from version 10.0.1903 to 10.0.2004.
    }

    [SupportedOSPlatform(""windows10.0.2000"")]
    public void SupportedFromWindows10_0_2000()
    {
        // Should warn for [UnsupportedOSPlatform]
        obj.UnsupportedSupportedFrom1903To2004(); // This call site is reachable on: 'windows' 10.0.2000 and later. 'C.UnsupportedSupportedFrom1903To2004()' is unsupported on: 'windows' 10.0.2004 and later.
    }

    [SupportedOSPlatform(""windows10.0.1904"")]
    [UnsupportedOSPlatform(""windows10.0.1909"")]
    public void SupportedWindowsFrom10_0_1904_To10_0_1909_NotWarn()
    {
        // Should not warn
        obj.UnsupportedSupportedFrom1903To2004();
    }
}

public class C
{
    [UnsupportedOSPlatform(""windows"")]
    [SupportedOSPlatform(""windows10.0.1903"")]
    [UnsupportedOSPlatform(""windows10.0.2004"")]
    public void UnsupportedSupportedFrom1903To2004() { }
}";
            await VerifyAnalyzerAsyncCs(source, s_msBuildPlatforms,
<<<<<<< HEAD
                VerifyCS.Diagnostic(PlatformCompatibilityAnalyzer.UnsupportedCsReachable).WithLocation(18, 9).
                WithArguments("C.UnsupportedSupportedFrom1903To2004()", "'windows' 10.0.1903 and before", "'windows' 10.0.2000 and before"),
                VerifyCS.Diagnostic(PlatformCompatibilityAnalyzer.SupportedCsAllPlatforms).WithLocation(31, 9).
                WithArguments("C.UnsupportedSupportedFrom1903To2004()", "'windows' from version 10.0.1903 to 10.0.2004", ""),
                VerifyCS.Diagnostic(PlatformCompatibilityAnalyzer.UnsupportedCsReachable).WithLocation(38, 9).
                WithArguments("C.UnsupportedSupportedFrom1903To2004()", "'windows' 10.0.2004 and later", "'windows' 10.0.2000 and later"));
=======
                VerifyCS.Diagnostic(PlatformCompatibilityAnalyzer.SupportedCsReachable).WithLocation(18, 9).
                WithArguments("C.DoesNotWorkOnWindows()", GetFormattedString(MicrosoftNetCoreAnalyzersResources.PlatformCompatibilityVersionAndLater, "windows", "10.0.1903"),
                GetFormattedString(MicrosoftNetCoreAnalyzersResources.PlatformCompatibilityVersionAndBefore, "windows", "10.0.2000")),
                VerifyCS.Diagnostic(PlatformCompatibilityAnalyzer.SupportedCsAllPlatforms).WithLocation(31, 9).
                WithArguments("C.DoesNotWorkOnWindows()", GetFormattedString(MicrosoftNetCoreAnalyzersResources.PlatformCompatibilityFromVersionToVersion, "windows", "10.0.1903", "10.0.2004")),
                VerifyCS.Diagnostic(PlatformCompatibilityAnalyzer.UnsupportedCsReachable).WithLocation(38, 9).
                WithArguments("C.DoesNotWorkOnWindows()", GetFormattedString(MicrosoftNetCoreAnalyzersResources.PlatformCompatibilityVersionAndLater, "windows", "10.0.2004"),
                GetFormattedString(MicrosoftNetCoreAnalyzersResources.PlatformCompatibilityVersionAndLater, "windows", "10.0.2000")));
>>>>>>> 12649075
        }

        [Fact]
        public async Task MultipleAttrbiutesSupportedOnlyWindowsListTest()
        {
            var source = @"
 using System.Runtime.Versioning;
 
public class Test
{
    C obj = new C();
    [SupportedOSPlatform(""Linux"")]
    public void DiffferentOsWarnsForAll()
    {
        {|#0:obj.WindowsOnlyUnsupportedFrom2004()|}; // This call site is reachable on: 'Linux'. 'C.WindowsOnlyUnsupportedFrom2004()' is only supported on: 'windows' 10.0.2004 and before.
    }

    [SupportedOSPlatform(""windows"")]
    [UnsupportedOSPlatform(""windows10.0.2003"")]
    public void SameSupportForWindowsNotWarn()
    {
        obj.WindowsOnlyUnsupportedFrom2004();
    }
    
    public void AllSupportedWarnForAll()
    {
        {|#1:obj.WindowsOnlyUnsupportedFrom2004()|}; // This call site is reachable on all platforms. 'C.WindowsOnlyUnsupportedFrom2004()' is only supported on: 'windows' 10.0.2004 and before.
    }

    [SupportedOSPlatform(""windows10.0.2000"")]
    public void SupportedFromWindows10_0_2000()
    {
        // Warns for [UnsupportedOSPlatform]
        {|#2:obj.WindowsOnlyUnsupportedFrom2004()|}; //  This call site is reachable on: 'windows' 10.0.2000 and later. 'C.WindowsOnlyUnsupportedFrom2004()' is unsupported on: 'windows' 10.0.2004 and later.
    }
    
    [SupportedOSPlatform(""windows10.0.1904"")]
    [UnsupportedOSPlatform(""windows10.0.1909"")]
    public void SupportedWindowsFrom10_0_1904_To10_0_1909_NotWarn()
    {
        // Should not warn
        obj.WindowsOnlyUnsupportedFrom2004();
    }
}

public class C
{
    [SupportedOSPlatform(""windows"")]
    [UnsupportedOSPlatform(""windows10.0.2004"")]
    public void WindowsOnlyUnsupportedFrom2004() { }
}";
            await VerifyAnalyzerAsyncCs(source,
                VerifyCS.Diagnostic(PlatformCompatibilityAnalyzer.OnlySupportedCsReachable).WithLocation(0).
                WithArguments("C.WindowsOnlyUnsupportedFrom2004()", GetFormattedString(MicrosoftNetCoreAnalyzersResources.PlatformCompatibilityVersionAndBefore, "windows", "10.0.2004"), "'Linux'"),
                VerifyCS.Diagnostic(PlatformCompatibilityAnalyzer.OnlySupportedCsAllPlatforms).WithLocation(1).
                WithArguments("C.WindowsOnlyUnsupportedFrom2004()", GetFormattedString(MicrosoftNetCoreAnalyzersResources.PlatformCompatibilityVersionAndBefore, "windows", "10.0.2004")),
                VerifyCS.Diagnostic(PlatformCompatibilityAnalyzer.UnsupportedCsReachable).WithLocation(2).
                WithArguments("C.WindowsOnlyUnsupportedFrom2004()", GetFormattedString(MicrosoftNetCoreAnalyzersResources.PlatformCompatibilityVersionAndLater, "windows", "10.0.2004"),
                GetFormattedString(MicrosoftNetCoreAnalyzersResources.PlatformCompatibilityVersionAndLater, "windows", "10.0.2000")));
        }

        [Fact]
        public async Task CallSiteSupportedUnupportedNoMsBuildOptions()
        {
            var source = @"
 using System.Runtime.Versioning;

namespace PlatformCompatDemo.SupportedUnupported 
{
    public class Test
    {
        public static void Supported()
        {
            var supported = new TypeWithoutAttributes();
            {|#0:supported.FunctionSupportedOnWindows()|}; // This call site is reachable on all platforms. 'TypeWithoutAttributes.FunctionSupportedOnWindows()' is only supported on: 'windows'.
            {|#1:supported.FunctionSupportedOnWindows10()|}; // This call site is reachable on all platforms. 'TypeWithoutAttributes.FunctionSupportedOnWindows10()' is only supported on: 'windows' 10.0 and later.
            [|supported.FunctionSupportedOnWindows10AndBrowser()|]; // This call site is reachable on all platforms. 'TypeWithoutAttributes.FunctionSupportedOnWindows10AndBrowser()' is only supported on: 'windows' 10.0 and later, 'browser'.

            var supportedOnWindows = {|#2:new TypeSupportedOnWindows()|}; // This call site is reachable on all platforms. 'TypeSupportedOnWindows' is only supported on: 'windows'.
            {|#3:supportedOnWindows.FunctionSupportedOnBrowser()|}; // browser support ignored
            {|#4:supportedOnWindows.FunctionSupportedOnWindows11AndBrowser()|}; //This call site is reachable on all platforms. 'TypeSupportedOnWindows.FunctionSupportedOnWindows11AndBrowser()' is only supported on: 'windows' 11.0 and later.

            var supportedOnBrowser = {|#5:new TypeSupportedOnBrowser()|};
            [|supportedOnBrowser.FunctionSupportedOnWindows()|]; // This call site is reachable on all platforms. 'TypeSupportedOnBrowser.FunctionSupportedOnWindows()' is only supported on: 'browser'.

            var supportedOnWindows10 = [|new TypeSupportedOnWindows10()|]; // This call site is reachable on all platforms. 'TypeSupportedOnWindows10' is only supported on: 'windows' 10.0 and later.
            {|#6:supportedOnWindows10.FunctionSupportedOnBrowser()|}; // child function support will be ignored

            var supportedOnWindowsAndBrowser = [|new TypeSupportedOnWindowsAndBrowser()|]; // This call site is reachable on all platforms. 'TypeSupportedOnWindowsAndBrowser' is only supported on: 'windows', 'browser'.
            [|supportedOnWindowsAndBrowser.FunctionSupportedOnWindows11()|]; // This call site is reachable on all platforms. 'TypeSupportedOnWindowsAndBrowser.FunctionSupportedOnWindows11()' is only supported on: 'windows' 11.0 and later, 'browser'.
        }

        public static void Unsupported()
        {
            var unsupported = new TypeWithoutAttributes();
            unsupported.FunctionUnsupportedOnWindows();
            unsupported.FunctionUnsupportedOnBrowser();
            unsupported.FunctionUnsupportedOnWindows10();
            unsupported.FunctionUnsupportedOnWindowsAndBrowser();
            unsupported.FunctionUnsupportedOnWindows10AndBrowser();

            var unsupportedOnWindows = new TypeUnsupportedOnWindows();
            unsupportedOnWindows.FunctionUnsupportedOnBrowser();
            unsupportedOnWindows.FunctionUnsupportedOnWindows11();
            unsupportedOnWindows.FunctionUnsupportedOnWindows11AndBrowser();

            var unsupportedOnBrowser = new TypeUnsupportedOnBrowser();
            unsupportedOnBrowser.FunctionUnsupportedOnWindows();
            unsupportedOnBrowser.FunctionUnsupportedOnWindows10();

            var unsupportedOnWindows10 = new TypeUnsupportedOnWindows10();
            unsupportedOnWindows10.FunctionUnsupportedOnBrowser();
            unsupportedOnWindows10.FunctionUnsupportedOnWindows11();
            unsupportedOnWindows10.FunctionUnsupportedOnWindows11AndBrowser();

            var unsupportedOnWindowsAndBrowser = new TypeUnsupportedOnWindowsAndBrowser();
            unsupportedOnWindowsAndBrowser.FunctionUnsupportedOnWindows11();

            var unsupportedOnWindows10AndBrowser = new TypeUnsupportedOnWindows10AndBrowser();
            unsupportedOnWindows10AndBrowser.FunctionUnsupportedOnWindows11();
        }

        public static void UnsupportedCombinations() // no any diagnostics as it is deny list
        {
            var withoutAttributes = new TypeWithoutAttributes();
            withoutAttributes.FunctionUnsupportedOnWindowsSupportedOnWindows11();
            withoutAttributes.FunctionUnsupportedOnWindowsSupportedOnWindows11UnsupportedOnWindows12();
            withoutAttributes.FunctionUnsupportedOnWindowsSupportedOnWindows11UnsupportedOnWindows12SupportedOnWindows13();

            var unsupportedOnWindows = new TypeUnsupportedOnWindows();
            unsupportedOnWindows.FunctionSupportedOnWindows11();
            unsupportedOnWindows.FunctionSupportedOnWindows11UnsupportedOnWindows12();
            unsupportedOnWindows.FunctionSupportedOnWindows11UnsupportedOnWindows12SupportedOnWindows13();

            var unsupportedOnBrowser = new TypeUnsupportedOnBrowser();
            unsupportedOnBrowser.FunctionSupportedOnBrowser();

            var unsupportedOnWindowsSupportedOnWindows11 = new TypeUnsupportedOnWindowsSupportedOnWindows11();
            unsupportedOnWindowsSupportedOnWindows11.FunctionUnsupportedOnWindows12();
            unsupportedOnWindowsSupportedOnWindows11.FunctionUnsupportedOnWindows12SupportedOnWindows13();

            var unsupportedOnWindowsSupportedOnWindows11UnsupportedOnWindows12 = new TypeUnsupportedOnWindowsSupportedOnWindows11UnsupportedOnWindows12();
            unsupportedOnWindowsSupportedOnWindows11UnsupportedOnWindows12.FunctionSupportedOnWindows13();
        }
    }
}
" + TargetTypesForTest;

            await VerifyAnalyzerAsyncCs(source,
                VerifyCS.Diagnostic(PlatformCompatibilityAnalyzer.OnlySupportedCsAllPlatforms).WithLocation(0).
                WithArguments("TypeWithoutAttributes.FunctionSupportedOnWindows()", "'windows'", ""),
                VerifyCS.Diagnostic(PlatformCompatibilityAnalyzer.OnlySupportedCsAllPlatforms).WithLocation(1).
                WithArguments("TypeWithoutAttributes.FunctionSupportedOnWindows10()", GetFormattedString(MicrosoftNetCoreAnalyzersResources.PlatformCompatibilityVersionAndLater, "windows", "10.0", "")),
                VerifyCS.Diagnostic(PlatformCompatibilityAnalyzer.OnlySupportedCsAllPlatforms).WithLocation(2).
                WithArguments("TypeSupportedOnWindows", "'windows'", ""),
                VerifyCS.Diagnostic(PlatformCompatibilityAnalyzer.OnlySupportedCsAllPlatforms).WithLocation(3).
                WithArguments("TypeSupportedOnWindows.FunctionSupportedOnBrowser()", "'windows'", ""),
                VerifyCS.Diagnostic(PlatformCompatibilityAnalyzer.OnlySupportedCsAllPlatforms).WithLocation(4).
                WithArguments("TypeSupportedOnWindows.FunctionSupportedOnWindows11AndBrowser()", GetFormattedString(MicrosoftNetCoreAnalyzersResources.PlatformCompatibilityVersionAndLater, "windows", "11.0", "")),
                VerifyCS.Diagnostic(PlatformCompatibilityAnalyzer.OnlySupportedCsAllPlatforms).WithLocation(5).
                WithArguments("TypeSupportedOnBrowser", "'browser'", ""),
                VerifyCS.Diagnostic(PlatformCompatibilityAnalyzer.OnlySupportedCsAllPlatforms).WithLocation(6).
                WithArguments("TypeSupportedOnWindows10.FunctionSupportedOnBrowser()", GetFormattedString(MicrosoftNetCoreAnalyzersResources.PlatformCompatibilityVersionAndLater, "windows", "10.0", "")));
        }

        [Fact]
        public async Task CallSiteSupportedUnupporteWithMsBuildOptions()
        {
            var source = @"
 using System.Runtime.Versioning;

namespace PlatformCompatDemo.SupportedUnupported 
{
    public class Test
    {
        public static void Unsupported()
        {
            var unsupportedOnBrowser = {|#0:new TypeUnsupportedOnBrowser()|};
            [|unsupportedOnBrowser.FunctionUnsupportedOnWindows()|];   // This call site is reachable on all platforms. 'TypeUnsupportedOnBrowser.FunctionUnsupportedOnWindows()' is unsupported on: 'browser', 'windows'.
            [|unsupportedOnBrowser.FunctionUnsupportedOnWindows10()|]; // This call site is reachable on all platforms. 'TypeUnsupportedOnBrowser.FunctionUnsupportedOnWindows10()' is unsupported on: 'browser', 'windows' 10.0 and later.

            var unsupportedOnWindows10 = {|#1:new TypeUnsupportedOnWindows10()|};
            [|unsupportedOnWindows10.FunctionUnsupportedOnBrowser()|];   // This call site is reachable on all platforms. 'TypeUnsupportedOnWindows10.FunctionUnsupportedOnBrowser()' is unsupported on: 'windows' 10.0 and later, 'browser'.
            {|#2:unsupportedOnWindows10.FunctionUnsupportedOnWindows11()|};
            [|unsupportedOnWindows10.FunctionUnsupportedOnWindows11AndBrowser()|]; // This call site is reachable on all platforms. 'TypeUnsupportedOnWindows10.FunctionUnsupportedOnWindows11AndBrowser()' is unsupported on: 'windows' 10.0 and later, 'browser'.

            var unsupportedOnWindowsAndBrowser = [|new TypeUnsupportedOnWindowsAndBrowser()|]; // This call site is reachable on all platforms. 'TypeUnsupportedOnWindowsAndBrowser' is unsupported on: 'windows', 'browser'.
            [|unsupportedOnWindowsAndBrowser.FunctionUnsupportedOnWindows11()|]; // This call site is reachable on all platforms. 'TypeUnsupportedOnWindowsAndBrowser.FunctionUnsupportedOnWindows11()' is unsupported on: 'windows', 'browser'.

            var unsupportedOnWindows10AndBrowser = [|new TypeUnsupportedOnWindows10AndBrowser()|]; // This call site is reachable on all platforms. 'TypeUnsupportedOnWindows10AndBrowser' is unsupported on: 'windows' 10.0 and later, 'browser'.
            [|unsupportedOnWindows10AndBrowser.FunctionUnsupportedOnWindows11()|];  // This call site is reachable on all platforms. 'TypeUnsupportedOnWindows10AndBrowser.FunctionUnsupportedOnWindows11()' is unsupported on: 'windows' 10.0 and later, 'browser'.
        }

        public static void UnsupportedCombinations()
        {
            var withoutAttributes = new TypeWithoutAttributes();
            {|#3:withoutAttributes.FunctionUnsupportedOnWindowsSupportedOnWindows11()|};
            {|#4:withoutAttributes.FunctionUnsupportedOnWindowsSupportedOnWindows11UnsupportedOnWindows12()|};
            {|#5:withoutAttributes.FunctionUnsupportedOnWindowsSupportedOnWindows11UnsupportedOnWindows12SupportedOnWindows13()|};

            var unsupportedOnWindows = {|#6:new TypeUnsupportedOnWindows()|};
            {|#7:unsupportedOnWindows.FunctionSupportedOnWindows11()|};
            {|#8:unsupportedOnWindows.FunctionSupportedOnWindows11UnsupportedOnWindows12()|};
            {|#9:unsupportedOnWindows.FunctionSupportedOnWindows11UnsupportedOnWindows12SupportedOnWindows13()|};

            var unsupportedOnBrowser = {|#10:new TypeUnsupportedOnBrowser()|};
            {|#11:unsupportedOnBrowser.FunctionSupportedOnBrowser()|};

            var unsupportedOnWindowsSupportedOnWindows11 = {|#12:new TypeUnsupportedOnWindowsSupportedOnWindows11()|};
            {|#13:unsupportedOnWindowsSupportedOnWindows11.FunctionUnsupportedOnWindows12()|};
            {|#14:unsupportedOnWindowsSupportedOnWindows11.FunctionUnsupportedOnWindows12SupportedOnWindows13()|};
        }
    }
}
" + TargetTypesForTest;

            await VerifyAnalyzerAsyncCs(source, s_msBuildPlatforms,
                VerifyCS.Diagnostic(PlatformCompatibilityAnalyzer.UnsupportedCsAllPlatforms).WithLocation(0).
                WithArguments("TypeUnsupportedOnBrowser", "'browser'", ""),
                VerifyCS.Diagnostic(PlatformCompatibilityAnalyzer.UnsupportedCsAllPlatforms).WithLocation(1).
                WithArguments("TypeUnsupportedOnWindows10", GetFormattedString(MicrosoftNetCoreAnalyzersResources.PlatformCompatibilityVersionAndLater, "windows", "10.0")),
                VerifyCS.Diagnostic(PlatformCompatibilityAnalyzer.UnsupportedCsAllPlatforms).WithLocation(2).
                WithArguments("TypeUnsupportedOnWindows10.FunctionUnsupportedOnWindows11()", GetFormattedString(MicrosoftNetCoreAnalyzersResources.PlatformCompatibilityVersionAndLater, "windows", "10.0")),
                VerifyCS.Diagnostic(PlatformCompatibilityAnalyzer.SupportedCsAllPlatforms).WithLocation(3).
                WithArguments("TypeWithoutAttributes.FunctionUnsupportedOnWindowsSupportedOnWindows11()",
                GetFormattedString(MicrosoftNetCoreAnalyzersResources.PlatformCompatibilityVersionAndLater, "windows", "11.0"), ""),
                VerifyCS.Diagnostic(PlatformCompatibilityAnalyzer.SupportedCsAllPlatforms).WithLocation(4).
                WithArguments("TypeWithoutAttributes.FunctionUnsupportedOnWindowsSupportedOnWindows11UnsupportedOnWindows12()",
                GetFormattedString(MicrosoftNetCoreAnalyzersResources.PlatformCompatibilityFromVersionToVersion, "windows", "11.0", "12.0")),
                VerifyCS.Diagnostic(PlatformCompatibilityAnalyzer.SupportedCsAllPlatforms).WithLocation(5).
                WithArguments("TypeWithoutAttributes.FunctionUnsupportedOnWindowsSupportedOnWindows11UnsupportedOnWindows12SupportedOnWindows13()",
                GetFormattedString(MicrosoftNetCoreAnalyzersResources.PlatformCompatibilityFromVersionToVersion, "windows", "11.0", "12.0")),
                VerifyCS.Diagnostic(PlatformCompatibilityAnalyzer.UnsupportedCsAllPlatforms).WithLocation(6).
                WithArguments("TypeUnsupportedOnWindows", "'windows'", ""),
                VerifyCS.Diagnostic(PlatformCompatibilityAnalyzer.UnsupportedCsAllPlatforms).WithLocation(7).
                WithArguments("TypeUnsupportedOnWindows.FunctionSupportedOnWindows11()", "'windows'", ""),
                VerifyCS.Diagnostic(PlatformCompatibilityAnalyzer.UnsupportedCsAllPlatforms).WithLocation(8).
                WithArguments("TypeUnsupportedOnWindows.FunctionSupportedOnWindows11UnsupportedOnWindows12()", "'windows'", ""),
                VerifyCS.Diagnostic(PlatformCompatibilityAnalyzer.UnsupportedCsAllPlatforms).WithLocation(9).
                WithArguments("TypeUnsupportedOnWindows.FunctionSupportedOnWindows11UnsupportedOnWindows12SupportedOnWindows13()", "'windows'", ""),
                VerifyCS.Diagnostic(PlatformCompatibilityAnalyzer.UnsupportedCsAllPlatforms).WithLocation(10).
                WithArguments("TypeUnsupportedOnBrowser", "'browser'", ""),
                VerifyCS.Diagnostic(PlatformCompatibilityAnalyzer.UnsupportedCsAllPlatforms).WithLocation(11).
                WithArguments("TypeUnsupportedOnBrowser.FunctionSupportedOnBrowser()", "'browser'", ""),
                VerifyCS.Diagnostic(PlatformCompatibilityAnalyzer.SupportedCsAllPlatforms).WithLocation(12).
                WithArguments("TypeUnsupportedOnWindowsSupportedOnWindows11",
                GetFormattedString(MicrosoftNetCoreAnalyzersResources.PlatformCompatibilityVersionAndLater, "windows", "11.0"), ""),
                VerifyCS.Diagnostic(PlatformCompatibilityAnalyzer.SupportedCsAllPlatforms).WithLocation(13).
                WithArguments("TypeUnsupportedOnWindowsSupportedOnWindows11.FunctionUnsupportedOnWindows12()",
                GetFormattedString(MicrosoftNetCoreAnalyzersResources.PlatformCompatibilityVersionAndLater, "windows", "11.0")),
                VerifyCS.Diagnostic(PlatformCompatibilityAnalyzer.SupportedCsAllPlatforms).WithLocation(14).WithArguments("TypeUnsupportedOnWindowsSupportedOnWindows11.FunctionUnsupportedOnWindows12SupportedOnWindows13()",
                GetFormattedString(MicrosoftNetCoreAnalyzersResources.PlatformCompatibilityVersionAndLater, "windows", "11.0")));
        }

        [Fact]
        public async Task CallSiteCrossPlatform_CallsSupportedUnsupported_VersionedVersionlessAPIs()
        {
            var source = @"
 using System.Runtime.Versioning;

public class Test
{
    public void CrossPlatformTest()
    {
        {|#0:DenyList.UnsupportedWindows()|}; // This call site is reachable on all platforms. 'DenyList.UnsupportedWindows()' is unsupported on: 'windows'.
        {|#1:DenyList.UnsupportedWindows10()|}; // This call site is reachable on all platforms. 'DenyList.UnsupportedWindows10()' is unsupported on: 'windows' 10.0 and later.
        {|#2:DenyList.UnsupportedSupportedWindows8To10()|}; // This call site is reachable on all platforms. 'DenyList.UnsupportedSupportedWindows8To10()' is supported on: 'windows' from version 8.0 to 10.0.
        {|#3:AllowList.WindowsOnly()|}; // This call site is reachable on all platforms. 'AllowList.WindowsOnly()' is only supported on: 'windows'.
        {|#4:AllowList.Windows10Only()|}; // This call site is reachable on all platforms. 'AllowList.Windows10Only()' is only supported on: 'windows' 10.0 and later.
        {|#5:AllowList.WindowsOnlyUnsupportedFrom10()|}; // This call site is reachable on all platforms. 'AllowList.WindowsOnlyUnsupportedFrom10()' is only supported on: 'windows' 10.0 and before.
        {|#6:AllowList.Windows10OnlyUnsupportedFrom11()|}; // This call site is reachable on all platforms. 'AllowList.Windows10OnlyUnsupportedFrom11()' is only supported on: 'windows' from version 10.0 to 11.0.
    }
}
" + AllowDenyListTestClasses;

            await VerifyAnalyzerAsyncCs(source, s_msBuildPlatforms,
                VerifyCS.Diagnostic(PlatformCompatibilityAnalyzer.UnsupportedCsAllPlatforms).WithLocation(0).WithArguments("DenyList.UnsupportedWindows()", "'windows'", ""),
                VerifyCS.Diagnostic(PlatformCompatibilityAnalyzer.UnsupportedCsAllPlatforms).WithLocation(1).WithArguments("DenyList.UnsupportedWindows10()", GetFormattedString(MicrosoftNetCoreAnalyzersResources.PlatformCompatibilityVersionAndLater, "windows", "10.0", "")),
                VerifyCS.Diagnostic(PlatformCompatibilityAnalyzer.SupportedCsAllPlatforms).WithLocation(2).WithArguments("DenyList.UnsupportedSupportedWindows8To10()", GetFormattedString(MicrosoftNetCoreAnalyzersResources.PlatformCompatibilityFromVersionToVersion, "windows", "8.0", "10.0")),
                VerifyCS.Diagnostic(PlatformCompatibilityAnalyzer.OnlySupportedCsAllPlatforms).WithLocation(3).WithArguments("AllowList.WindowsOnly()", "'windows'", ""),
                VerifyCS.Diagnostic(PlatformCompatibilityAnalyzer.OnlySupportedCsAllPlatforms).WithLocation(4).WithArguments("AllowList.Windows10Only()", GetFormattedString(MicrosoftNetCoreAnalyzersResources.PlatformCompatibilityVersionAndLater, "windows", "10.0", "")),
                VerifyCS.Diagnostic(PlatformCompatibilityAnalyzer.OnlySupportedCsAllPlatforms).WithLocation(5).WithArguments("AllowList.WindowsOnlyUnsupportedFrom10()", GetFormattedString(MicrosoftNetCoreAnalyzersResources.PlatformCompatibilityVersionAndBefore, "windows", "10.0", "")),
                VerifyCS.Diagnostic(PlatformCompatibilityAnalyzer.OnlySupportedCsAllPlatforms).WithLocation(6).WithArguments("AllowList.Windows10OnlyUnsupportedFrom11()", GetFormattedString(MicrosoftNetCoreAnalyzersResources.PlatformCompatibilityFromVersionToVersion, "windows", "10.0", "11.0")));
        }

        [Fact]
        public async Task CallSiteWindowsOnly_CallsSupportedUnsupported_VersionedVersionlessAPIs()
        {
            var source = @"
 using System.Runtime.Versioning;
 
public class Test
{   
    [SupportedOSPlatform(""windows"")]
    public void SupportedWindowsTest()
    {
        {|#0:DenyList.UnsupportedWindows()|}; // This call site is reachable on: 'windows'. 'DenyList.UnsupportedWindows()' is unsupported on: 'windows'.
        {|#1:DenyList.UnsupportedWindows10()|}; // This call site is reachable on: 'windows' all versions. 'DenyList.UnsupportedWindows10()' is unsupported on: 'windows' 10.0 and later.
        {|#2:DenyList.UnsupportedSupportedWindows8To10()|}; // This call site is reachable on: 'windows' all versions. 'DenyList.UnsupportedSupportedWindows8To10()' is supported on: 'windows' from version 8.0 to 10.0.
        AllowList.WindowsOnly();
        {|#3:AllowList.Windows10Only()|}; // This call site is reachable on: 'windows' all versions. 'AllowList.Windows10Only()' is only supported on: 'windows' 10.0 and later.
        {|#4:AllowList.WindowsOnlyUnsupportedFrom10()|}; // This call site is reachable on: 'windows' all versions. 'AllowList.WindowsOnlyUnsupportedFrom10()' is unsupported on: 'windows' 10.0 and later.
        {|#5:AllowList.Windows10OnlyUnsupportedFrom11()|}; // This call site is reachable on: 'windows' all versions. 'AllowList.Windows10OnlyUnsupportedFrom11()' is only supported on: 'windows' from version 10.0 to 11.0.
    }
}
" + AllowDenyListTestClasses;

            await VerifyAnalyzerAsyncCs(source, s_msBuildPlatforms,
                VerifyCS.Diagnostic(PlatformCompatibilityAnalyzer.UnsupportedCsReachable).WithLocation(0).WithArguments("DenyList.UnsupportedWindows()", "'windows'", "'windows'"),
                VerifyCS.Diagnostic(PlatformCompatibilityAnalyzer.UnsupportedCsReachable).WithLocation(1).WithArguments("DenyList.UnsupportedWindows10()", string.Format(CultureInfo.InvariantCulture,
                MicrosoftNetCoreAnalyzersResources.PlatformCompatibilityVersionAndLater, "windows", "10.0"), GetFormattedString(MicrosoftNetCoreAnalyzersResources.PlatformCompatibilityAllVersions, "windows")),
                VerifyCS.Diagnostic(PlatformCompatibilityAnalyzer.SupportedCsReachable).WithLocation(2).WithArguments("DenyList.UnsupportedSupportedWindows8To10()", string.Format(CultureInfo.InvariantCulture,
                MicrosoftNetCoreAnalyzersResources.PlatformCompatibilityFromVersionToVersion, "windows", "8.0", "10.0"), GetFormattedString(MicrosoftNetCoreAnalyzersResources.PlatformCompatibilityAllVersions, "windows")),
                VerifyCS.Diagnostic(PlatformCompatibilityAnalyzer.OnlySupportedCsReachable).WithLocation(3).WithArguments("AllowList.Windows10Only()", string.Format(CultureInfo.InvariantCulture,
                MicrosoftNetCoreAnalyzersResources.PlatformCompatibilityVersionAndLater, "windows", "10.0"), GetFormattedString(MicrosoftNetCoreAnalyzersResources.PlatformCompatibilityAllVersions, "windows")),
                VerifyCS.Diagnostic(PlatformCompatibilityAnalyzer.UnsupportedCsReachable).WithLocation(4).WithArguments("AllowList.WindowsOnlyUnsupportedFrom10()", string.Format(CultureInfo.InvariantCulture,
                MicrosoftNetCoreAnalyzersResources.PlatformCompatibilityVersionAndLater, "windows", "10.0"), GetFormattedString(MicrosoftNetCoreAnalyzersResources.PlatformCompatibilityAllVersions, "windows")),
                VerifyCS.Diagnostic(PlatformCompatibilityAnalyzer.OnlySupportedCsReachable).WithLocation(5).WithArguments("AllowList.Windows10OnlyUnsupportedFrom11()", string.Format(CultureInfo.InvariantCulture,
                MicrosoftNetCoreAnalyzersResources.PlatformCompatibilityFromVersionToVersion, "windows", "10.0", "11.0"), GetFormattedString(MicrosoftNetCoreAnalyzersResources.PlatformCompatibilityAllVersions, "windows")));
        }

        [Fact]
        public async Task CallSiteWindows9Only_CallsSupportedUnsupported_VersionedVersionlessAPIs()
        {
            var source = @"
 using System.Runtime.Versioning;
 
public class Test
{
    [SupportedOSPlatform(""windows9.0"")]
    public void SupportedWindows10Test()
    {
        {|#0:DenyList.UnsupportedWindows()|}; // This call site is reachable on: 'windows' 9.0 and later. 'DenyList.UnsupportedWindows()' is unsupported on: 'windows' all versions.
        {|#1:DenyList.UnsupportedWindows10()|}; // This call site is reachable on: 'windows' 9.0 and later. 'DenyList.UnsupportedWindows10()' is unsupported on: 'windows' 10.0 and later.
        {|#2:DenyList.UnsupportedSupportedWindows8To10()|}; // This call site is reachable on: 'windows' 9.0 and later. 'DenyList.UnsupportedSupportedWindows8To10()' is unsupported on: 'windows' 10.0 and later.
        AllowList.WindowsOnly();
        {|#3:AllowList.Windows10Only()|}; // This call site is reachable on: 'windows' 9.0 and later. 'AllowList.Windows10Only()' is only supported on: 'windows' 10.0 and later.
        {|#4:AllowList.WindowsOnlyUnsupportedFrom10()|}; // This call site is reachable on: 'windows' 9.0 and later. 'AllowList.WindowsOnlyUnsupportedFrom10()' is unsupported on: 'windows' 10.0 and later.
        {|#5:AllowList.Windows10OnlyUnsupportedFrom11()|}; // This call site is reachable on: 'windows' 9.0 and later. 'AllowList.Windows10OnlyUnsupportedFrom11()' is only supported on: 'windows' from version 10.0 to 11.0.
    }
}
" + AllowDenyListTestClasses;

            await VerifyAnalyzerAsyncCs(source, s_msBuildPlatforms,
                VerifyCS.Diagnostic(PlatformCompatibilityAnalyzer.UnsupportedCsReachable).WithLocation(0).WithArguments("DenyList.UnsupportedWindows()", string.Format(CultureInfo.InvariantCulture,
                MicrosoftNetCoreAnalyzersResources.PlatformCompatibilityAllVersions, "windows"), GetFormattedString(MicrosoftNetCoreAnalyzersResources.PlatformCompatibilityVersionAndLater, "windows", "9.0")),
                VerifyCS.Diagnostic(PlatformCompatibilityAnalyzer.UnsupportedCsReachable).WithLocation(1).WithArguments("DenyList.UnsupportedWindows10()", string.Format(CultureInfo.InvariantCulture,
                MicrosoftNetCoreAnalyzersResources.PlatformCompatibilityVersionAndLater, "windows", "10.0"), GetFormattedString(MicrosoftNetCoreAnalyzersResources.PlatformCompatibilityVersionAndLater, "windows", "9.0")),
                VerifyCS.Diagnostic(PlatformCompatibilityAnalyzer.UnsupportedCsReachable).WithLocation(2).WithArguments("DenyList.UnsupportedSupportedWindows8To10()", string.Format(CultureInfo.InvariantCulture,
                MicrosoftNetCoreAnalyzersResources.PlatformCompatibilityVersionAndLater, "windows", "10.0"), GetFormattedString(MicrosoftNetCoreAnalyzersResources.PlatformCompatibilityVersionAndLater, "windows", "9.0")),
                VerifyCS.Diagnostic(PlatformCompatibilityAnalyzer.OnlySupportedCsReachable).WithLocation(3).WithArguments("AllowList.Windows10Only()", string.Format(CultureInfo.InvariantCulture,
                MicrosoftNetCoreAnalyzersResources.PlatformCompatibilityVersionAndLater, "windows", "10.0"), GetFormattedString(MicrosoftNetCoreAnalyzersResources.PlatformCompatibilityVersionAndLater, "windows", "9.0")),
                VerifyCS.Diagnostic(PlatformCompatibilityAnalyzer.UnsupportedCsReachable).WithLocation(4).WithArguments("AllowList.WindowsOnlyUnsupportedFrom10()", string.Format(CultureInfo.InvariantCulture,
                MicrosoftNetCoreAnalyzersResources.PlatformCompatibilityVersionAndLater, "windows", "10.0"), GetFormattedString(MicrosoftNetCoreAnalyzersResources.PlatformCompatibilityVersionAndLater, "windows", "9.0")),
                VerifyCS.Diagnostic(PlatformCompatibilityAnalyzer.OnlySupportedCsReachable).WithLocation(5).WithArguments("AllowList.Windows10OnlyUnsupportedFrom11()", string.Format(CultureInfo.InvariantCulture,
                MicrosoftNetCoreAnalyzersResources.PlatformCompatibilityFromVersionToVersion, "windows", "10.0", "11.0"), GetFormattedString(MicrosoftNetCoreAnalyzersResources.PlatformCompatibilityVersionAndLater, "windows", "9.0")));
        }

        [Fact]
        public async Task CallSiteAllowList_CallsSupportedUnsupportedVersionedVersionlessAPIs()
        {
            var source = @"
 using System.Runtime.Versioning;
 
public class Test
{   
    [SupportedOSPlatform(""windows"")]
    [UnsupportedOSPlatform(""windows10.0"")]
    public void SupportedWindowsUnsupported10Test()
    {
        {|#0:DenyList.UnsupportedWindows()|}; // This call site is reachable on: 'windows' 10.0 and before. 'DenyList.UnsupportedWindows()' is unsupported on: 'windows' all versions.
        DenyList.UnsupportedWindows10();
        {|#1:DenyList.UnsupportedSupportedWindows8To10()|}; // This call site is reachable on: 'windows' 10.0 and before. 'DenyList.UnsupportedSupportedWindows8To10()' is unsupported on: 'windows' 8.0 and before.
        AllowList.WindowsOnly(); 
        {|#2:AllowList.Windows10Only()|}; // This call site is reachable on: 'windows' 10.0 and before. 'AllowList.Windows10Only()' is only supported on: 'windows' 10.0 and later.
        AllowList.WindowsOnlyUnsupportedFrom10();
        {|#3:AllowList.Windows10OnlyUnsupportedFrom11()|}; // row16: This call site is reachable on: 'windows' 10.0 and before. 'AllowList.Windows10OnlyUnsupportedFrom11()' is only supported on: 'windows' from version 10.0 to 11.0.
    }

    [SupportedOSPlatform(""windows10.0"")]
    [UnsupportedOSPlatform(""windows11.0"")]
    public void SupportedWindows10Unsupported11Test()
    {
        {|#4:DenyList.UnsupportedWindows()|}; // This call site is reachable on: 'windows' from version 10.0 to 11.0. 'DenyList.UnsupportedWindows()' is unsupported on: 'windows' all versions.
        {|#5:DenyList.UnsupportedWindows10()|}; // This call site is reachable on: 'windows' from version 10.0 to 11.0. 'DenyList.UnsupportedWindows10()' is unsupported on: 'windows' 10.0 and later.
        {|#6:DenyList.UnsupportedSupportedWindows8To10()|}; //  This call site is reachable on: 'windows' from version 10.0 to 11.0. 'DenyList.UnsupportedSupportedWindows8To10()' is unsupported on: 'windows' 10.0 and later.
        AllowList.WindowsOnly(); 
        AllowList.Windows10Only();
        {|#7:AllowList.WindowsOnlyUnsupportedFrom10()|}; // This call site is reachable on: 'windows' from version 10.0 to 11.0. 'AllowList.WindowsOnlyUnsupportedFrom10()' is unsupported on: 'windows' 10.0 and later.
        AllowList.Windows10OnlyUnsupportedFrom11();
    }
}
" + AllowDenyListTestClasses;

            await VerifyAnalyzerAsyncCs(source, s_msBuildPlatforms,
<<<<<<< HEAD
                VerifyCS.Diagnostic(PlatformCompatibilityAnalyzer.UnsupportedCsReachable).WithLocation(0).WithArguments("DenyList.UnsupportedWindows()", "'windows' all versions", "'windows' 10.0 and before"),
                VerifyCS.Diagnostic(PlatformCompatibilityAnalyzer.UnsupportedCsReachable).WithLocation(1).WithArguments("DenyList.UnsupportedSupportedWindows8To10()", "'windows' 8.0 and before", "'windows' 10.0 and before"),
                VerifyCS.Diagnostic(PlatformCompatibilityAnalyzer.OnlySupportedCsReachable).WithLocation(2).WithArguments("AllowList.Windows10Only()", "'windows' 10.0 and later", "'windows' 10.0 and before"),
                VerifyCS.Diagnostic(PlatformCompatibilityAnalyzer.OnlySupportedCsReachable).WithLocation(3).WithArguments("AllowList.Windows10OnlyUnsupportedFrom11()", "'windows' from version 10.0 to 11.0", "'windows' 10.0 and before"),
                VerifyCS.Diagnostic(PlatformCompatibilityAnalyzer.UnsupportedCsReachable).WithLocation(4).WithArguments("DenyList.UnsupportedWindows()", "'windows' all versions", "'windows' from version 10.0 to 11.0"),
                VerifyCS.Diagnostic(PlatformCompatibilityAnalyzer.UnsupportedCsReachable).WithLocation(5).WithArguments("DenyList.UnsupportedWindows10()", "'windows' 10.0 and later", "'windows' from version 10.0 to 11.0"),
                VerifyCS.Diagnostic(PlatformCompatibilityAnalyzer.UnsupportedCsReachable).WithLocation(6).WithArguments("DenyList.UnsupportedSupportedWindows8To10()", "'windows' 10.0 and later", "'windows' from version 10.0 to 11.0"),
                VerifyCS.Diagnostic(PlatformCompatibilityAnalyzer.UnsupportedCsReachable).WithLocation(7).WithArguments("AllowList.WindowsOnlyUnsupportedFrom10()", "'windows' 10.0 and later", "'windows' from version 10.0 to 11.0"));
=======
                VerifyCS.Diagnostic(PlatformCompatibilityAnalyzer.UnsupportedCsReachable).WithLocation(0).WithArguments("DenyList.UnsupportedWindows()",
                GetFormattedString(MicrosoftNetCoreAnalyzersResources.PlatformCompatibilityAllVersions, "windows"), GetFormattedString(MicrosoftNetCoreAnalyzersResources.PlatformCompatibilityVersionAndBefore, "windows", "10.0")),
                VerifyCS.Diagnostic(PlatformCompatibilityAnalyzer.SupportedCsReachable).WithLocation(1).WithArguments("DenyList.UnsupportedSupportedWindows8To10()", string.Format(CultureInfo.InvariantCulture,
                MicrosoftNetCoreAnalyzersResources.PlatformCompatibilityVersionAndLater, "windows", "8.0"), GetFormattedString(MicrosoftNetCoreAnalyzersResources.PlatformCompatibilityVersionAndBefore, "windows", "10.0")),
                VerifyCS.Diagnostic(PlatformCompatibilityAnalyzer.OnlySupportedCsReachable).WithLocation(2).WithArguments("AllowList.Windows10Only()", string.Format(CultureInfo.InvariantCulture,
                MicrosoftNetCoreAnalyzersResources.PlatformCompatibilityVersionAndLater, "windows", "10.0"), GetFormattedString(MicrosoftNetCoreAnalyzersResources.PlatformCompatibilityVersionAndBefore, "windows", "10.0")),
                VerifyCS.Diagnostic(PlatformCompatibilityAnalyzer.OnlySupportedCsReachable).WithLocation(3).WithArguments("AllowList.Windows10OnlyUnsupportedFrom11()", string.Format(CultureInfo.InvariantCulture,
                MicrosoftNetCoreAnalyzersResources.PlatformCompatibilityFromVersionToVersion, "windows", "10.0", "11.0"), GetFormattedString(MicrosoftNetCoreAnalyzersResources.PlatformCompatibilityVersionAndBefore, "windows", "10.0")),
                VerifyCS.Diagnostic(PlatformCompatibilityAnalyzer.UnsupportedCsReachable).WithLocation(4).WithArguments("DenyList.UnsupportedWindows()", string.Format(CultureInfo.InvariantCulture,
                MicrosoftNetCoreAnalyzersResources.PlatformCompatibilityAllVersions, "windows"), GetFormattedString(MicrosoftNetCoreAnalyzersResources.PlatformCompatibilityFromVersionToVersion, "windows", "10.0", "11.0")),
                VerifyCS.Diagnostic(PlatformCompatibilityAnalyzer.UnsupportedCsReachable).WithLocation(5).WithArguments("DenyList.UnsupportedWindows10()", string.Format(CultureInfo.InvariantCulture,
                MicrosoftNetCoreAnalyzersResources.PlatformCompatibilityVersionAndLater, "windows", "10.0"), GetFormattedString(MicrosoftNetCoreAnalyzersResources.PlatformCompatibilityFromVersionToVersion, "windows", "10.0", "11.0")),
                VerifyCS.Diagnostic(PlatformCompatibilityAnalyzer.UnsupportedCsReachable).WithLocation(6).WithArguments("DenyList.UnsupportedSupportedWindows8To10()", string.Format(CultureInfo.InvariantCulture,
                MicrosoftNetCoreAnalyzersResources.PlatformCompatibilityVersionAndLater, "windows", "10.0"), GetFormattedString(MicrosoftNetCoreAnalyzersResources.PlatformCompatibilityFromVersionToVersion, "windows", "10.0", "11.0")),
                VerifyCS.Diagnostic(PlatformCompatibilityAnalyzer.UnsupportedCsReachable).WithLocation(7).WithArguments("AllowList.WindowsOnlyUnsupportedFrom10()", string.Format(CultureInfo.InvariantCulture,
                MicrosoftNetCoreAnalyzersResources.PlatformCompatibilityVersionAndLater, "windows", "10.0"), GetFormattedString(MicrosoftNetCoreAnalyzersResources.PlatformCompatibilityFromVersionToVersion, "windows", "10.0", "11.0")));
>>>>>>> 12649075
        }

        [Fact]
        public async Task CallSiteUnsupportedWindows_CallsSupportedUnsupported_VersionedVersionlessAPIs()
        {
            var source = @"
 using System.Runtime.Versioning;
 
public class Test
{   
    [UnsupportedOSPlatform(""windows"")]
    public void UnsupportedWindowsTest()
    {
        DenyList.UnsupportedWindows();
        DenyList.UnsupportedWindows10();
        DenyList.UnsupportedSupportedWindows8To10();
        {|#0:AllowList.WindowsOnly()|}; // This call site is unreachable on: 'windows'. 'AllowList.WindowsOnly()' is only supported on: 'windows'.
        {|#1:AllowList.Windows10Only()|}; // This call site is unreachable on: 'windows' all versions. 'AllowList.Windows10Only()' is only supported on: 'windows' 10.0 and later.
        {|#2:AllowList.WindowsOnlyUnsupportedFrom10()|}; // This call site is unreachable on: 'windows' all versions. 'AllowList.WindowsOnlyUnsupportedFrom10()' is only supported on: 'windows' 10.0 and before.
        {|#3:AllowList.Windows10OnlyUnsupportedFrom11()|}; // This call site is unreachable on: 'windows' all versions. 'AllowList.Windows10OnlyUnsupportedFrom11()' is only supported on: 'windows' from version 10.0 to 11.0.
    }
}
" + AllowDenyListTestClasses;

            await VerifyAnalyzerAsyncCs(source, s_msBuildPlatforms,
                VerifyCS.Diagnostic(PlatformCompatibilityAnalyzer.OnlySupportedCsUnreachable).WithLocation(0).WithArguments("AllowList.WindowsOnly()", "'windows'", "'windows'"),
                VerifyCS.Diagnostic(PlatformCompatibilityAnalyzer.OnlySupportedCsUnreachable).WithLocation(1).WithArguments("AllowList.Windows10Only()", string.Format(CultureInfo.InvariantCulture,
                MicrosoftNetCoreAnalyzersResources.PlatformCompatibilityVersionAndLater, "windows", "10.0"), GetFormattedString(MicrosoftNetCoreAnalyzersResources.PlatformCompatibilityAllVersions, "windows")),
                VerifyCS.Diagnostic(PlatformCompatibilityAnalyzer.OnlySupportedCsUnreachable).WithLocation(2).WithArguments("AllowList.WindowsOnlyUnsupportedFrom10()", string.Format(CultureInfo.InvariantCulture,
                MicrosoftNetCoreAnalyzersResources.PlatformCompatibilityVersionAndBefore, "windows", "10.0"), GetFormattedString(MicrosoftNetCoreAnalyzersResources.PlatformCompatibilityAllVersions, "windows")),
                VerifyCS.Diagnostic(PlatformCompatibilityAnalyzer.OnlySupportedCsUnreachable).WithLocation(3).WithArguments("AllowList.Windows10OnlyUnsupportedFrom11()", string.Format(CultureInfo.InvariantCulture,
                MicrosoftNetCoreAnalyzersResources.PlatformCompatibilityFromVersionToVersion, "windows", "10.0", "11.0"), GetFormattedString(MicrosoftNetCoreAnalyzersResources.PlatformCompatibilityAllVersions, "windows")));
        }

        [Fact]
        public async Task CallSiteUnsupportsWindows9_CallsSupportedUnsupported_VersionedVersionlessAPIs()
        {
            var source = @"
 using System.Runtime.Versioning;
 
public class Test
{
    [UnsupportedOSPlatform(""windows9.0"")]
    public void UnsupportedWindows9Test()
    {
        {|#0:DenyList.UnsupportedWindows()|}; // This call site is reachable on: 'windows' 9.0 and before. 'DenyList.UnsupportedWindows()' is unsupported on: 'windows' all versions.
        DenyList.UnsupportedWindows10();
        {|#1:DenyList.UnsupportedSupportedWindows8To10()|}; // This call site is reachable on: 'windows' 9.0 and before. 'DenyList.UnsupportedSupportedWindows8To10()' is unsupported on: 'windows' 8.0 and before.
        {|#2:AllowList.WindowsOnly()|}; //This call site is unreachable on: 'windows' 9.0 and later. 'AllowList.WindowsOnly()' is only supported on: 'windows' all versions.
        {|#3:AllowList.Windows10Only()|}; // This call site is reachable on: 'windows' 9.0 and before. 'AllowList.Windows10Only()' is only supported on: 'windows' 10.0 and later.
        {|#4:AllowList.WindowsOnlyUnsupportedFrom10()|}; // This call site is unreachable on: 'windows' 9.0 and later. 'AllowList.WindowsOnlyUnsupportedFrom10()' is only supported on: 'windows' 10.0 and before.
        {|#5:AllowList.Windows10OnlyUnsupportedFrom11()|}; // This call site is unreachable on: 'windows' 9.0 and later. 'AllowList.Windows10OnlyUnsupportedFrom11()' is only supported on: 'windows' from version 10.0 to 11.0.
    }
}
" + AllowDenyListTestClasses;

            await VerifyAnalyzerAsyncCs(source, s_msBuildPlatforms,
<<<<<<< HEAD
                VerifyCS.Diagnostic(PlatformCompatibilityAnalyzer.UnsupportedCsReachable).WithLocation(0).WithArguments("DenyList.UnsupportedWindows()", "'windows' all versions", "'windows' 9.0 and before"),
                VerifyCS.Diagnostic(PlatformCompatibilityAnalyzer.UnsupportedCsReachable).WithLocation(1).WithArguments("DenyList.UnsupportedSupportedWindows8To10()", "'windows' 8.0 and before", "'windows' 9.0 and before"),
                VerifyCS.Diagnostic(PlatformCompatibilityAnalyzer.OnlySupportedCsUnreachable).WithLocation(2).WithArguments("AllowList.WindowsOnly()", "'windows' all versions", "'windows' 9.0 and later"),
                VerifyCS.Diagnostic(PlatformCompatibilityAnalyzer.OnlySupportedCsReachable).WithLocation(3).WithArguments("AllowList.Windows10Only()", "'windows' 10.0 and later", "'windows' 9.0 and before"),
                VerifyCS.Diagnostic(PlatformCompatibilityAnalyzer.OnlySupportedCsUnreachable).WithLocation(4).WithArguments("AllowList.WindowsOnlyUnsupportedFrom10()", "'windows' 10.0 and before", "'windows' 9.0 and later"),
                VerifyCS.Diagnostic(PlatformCompatibilityAnalyzer.OnlySupportedCsUnreachable).WithLocation(5).WithArguments("AllowList.Windows10OnlyUnsupportedFrom11()", "'windows' from version 10.0 to 11.0", "'windows' 9.0 and later"));
=======
                VerifyCS.Diagnostic(PlatformCompatibilityAnalyzer.OnlySupportedCsUnreachable).WithLocation(0).WithArguments("AllowList.WindowsOnly()",
                GetFormattedString(MicrosoftNetCoreAnalyzersResources.PlatformCompatibilityAllVersions, "windows"), GetFormattedString(MicrosoftNetCoreAnalyzersResources.PlatformCompatibilityVersionAndLater, "windows", "9.0")),
                VerifyCS.Diagnostic(PlatformCompatibilityAnalyzer.OnlySupportedCsUnreachable).WithLocation(1).WithArguments("AllowList.Windows10Only()",
                GetFormattedString(MicrosoftNetCoreAnalyzersResources.PlatformCompatibilityVersionAndLater, "windows", "10.0"), GetFormattedString(MicrosoftNetCoreAnalyzersResources.PlatformCompatibilityVersionAndLater, "windows", "9.0")),
                VerifyCS.Diagnostic(PlatformCompatibilityAnalyzer.OnlySupportedCsUnreachable).WithLocation(2).WithArguments("AllowList.WindowsOnlyUnsupportedFrom10()",
                GetFormattedString(MicrosoftNetCoreAnalyzersResources.PlatformCompatibilityVersionAndBefore, "windows", "10.0"), GetFormattedString(MicrosoftNetCoreAnalyzersResources.PlatformCompatibilityVersionAndLater, "windows", "9.0")),
                VerifyCS.Diagnostic(PlatformCompatibilityAnalyzer.OnlySupportedCsUnreachable).WithLocation(3).WithArguments("AllowList.Windows10OnlyUnsupportedFrom11()",
                GetFormattedString(MicrosoftNetCoreAnalyzersResources.PlatformCompatibilityFromVersionToVersion, "windows", "10.0", "11.0"), GetFormattedString(MicrosoftNetCoreAnalyzersResources.PlatformCompatibilityVersionAndLater, "windows", "9.0")));
        }

        private string GetFormattedString(string resource, params string[] args)
        {
            return string.Format(CultureInfo.InvariantCulture, resource, args);
>>>>>>> 12649075
        }

        private static VerifyCS.Test PopulateTestCs(string sourceCode, params DiagnosticResult[] expected)
        {
            var test = new VerifyCS.Test
            {
                TestCode = sourceCode,
                ReferenceAssemblies = ReferenceAssemblies.Net.Net50,
                MarkupOptions = MarkupOptions.UseFirstDescriptor,
                TestState = { }
            };
            test.ExpectedDiagnostics.AddRange(expected);
            return test;
        }

        private static async Task VerifyAnalyzerAsyncCs(string sourceCode, params DiagnosticResult[] expectedDiagnostics)
            => await VerifyAnalyzerAsyncCs(sourceCode, "build_property.TargetFramework = net5", expectedDiagnostics);

        private static async Task VerifyAnalyzerAsyncCs(string sourceCode, string editorconfigText, params DiagnosticResult[] expectedDiagnostics)
        {
            var test = PopulateTestCs(sourceCode, expectedDiagnostics);
            test.TestState.AdditionalFiles.Add((".editorconfig", editorconfigText));
            await test.RunAsync();
        }

        private static async Task VerifyAnalyzerAsyncCs(string sourceCode, string editorconfigText)
        {
            var test = PopulateTestCs(sourceCode);
            test.TestState.AdditionalFiles.Add((".editorconfig", editorconfigText));
            await test.RunAsync();
        }

        private static async Task VerifyAnalyzerAsyncVb(string sourceCode, params DiagnosticResult[] expectedDiagnostics)
            => await VerifyAnalyzerAsyncVb(sourceCode, "build_property.TargetFramework = net5", expectedDiagnostics);

        private static async Task VerifyAnalyzerAsyncVb(string sourceCode, string editorconfigText, params DiagnosticResult[] expectedDiagnostics)
        {
            var test = PopulateTestVb(sourceCode, expectedDiagnostics);
            test.TestState.AdditionalFiles.Add((".editorconfig", editorconfigText));
            await test.RunAsync();
        }

        private static VerifyVB.Test PopulateTestVb(string sourceCode, params DiagnosticResult[] expected)
        {
            var test = new VerifyVB.Test
            {
                TestCode = sourceCode,
                ReferenceAssemblies = ReferenceAssemblies.Net.Net50,
                MarkupOptions = MarkupOptions.UseFirstDescriptor,
                TestState = { },
            };
            test.ExpectedDiagnostics.AddRange(expected);
            return test;
        }

        private readonly string AllowDenyListTestClasses = @"
public class DenyList
{
    [UnsupportedOSPlatform(""windows10.0"")]
    public static void UnsupportedWindows10() { }

    [UnsupportedOSPlatform(""windows"")]
    public static void UnsupportedWindows() { }
    
    [UnsupportedOSPlatform(""windows"")]
    [SupportedOSPlatform(""windows8.0"")]
    [UnsupportedOSPlatform(""windows10.0"")]
    public static void UnsupportedSupportedWindows8To10() { }
}
    
public class AllowList
{
    [SupportedOSPlatform(""windows10.0"")]
    public static void Windows10Only() { }

    [SupportedOSPlatform(""windows"")]
    public static void WindowsOnly() { }

    [SupportedOSPlatform(""windows"")]
    [UnsupportedOSPlatform(""windows10.0"")]
    public static void WindowsOnlyUnsupportedFrom10() { }
    
    [SupportedOSPlatform(""windows10.0"")]
    [UnsupportedOSPlatform(""windows11.0"")]
    public static void Windows10OnlyUnsupportedFrom11() { }
}";
    }
}<|MERGE_RESOLUTION|>--- conflicted
+++ resolved
@@ -2098,17 +2098,11 @@
                 if (platform.Equals(suppressingPlatform, System.StringComparison.OrdinalIgnoreCase))
                 {
                     await VerifyAnalyzerAsyncCs(source, s_msBuildPlatforms, VerifyCS.Diagnostic(PlatformCompatibilityAnalyzer.UnsupportedCsReachable).WithLocation(9, 32).
-<<<<<<< HEAD
-                        WithArguments("OsDependentClass", $"'{platform}' {version} and later", $"'{suppressingPlatform}' {suppressingVersion} and before"),
-                        VerifyCS.Diagnostic(PlatformCompatibilityAnalyzer.UnsupportedCsReachable).WithLocation(10, 9).
-                        WithArguments("OsDependentClass.M2()", $"'{platform}' {version} and later", $"'{suppressingPlatform}' {suppressingVersion} and before"));
-=======
                         WithArguments("OsDependentClass", GetFormattedString(MicrosoftNetCoreAnalyzersResources.PlatformCompatibilityVersionAndLater, platform, version),
-                        GetFormattedString(MicrosoftNetCoreAnalyzersResources.PlatformCompatibilityVersionAndLater, suppressingPlatform, suppressingVersion)),
+                        GetFormattedString(MicrosoftNetCoreAnalyzersResources.PlatformCompatibilityVersionAndBefore, suppressingPlatform, suppressingVersion)),
                         VerifyCS.Diagnostic(PlatformCompatibilityAnalyzer.UnsupportedCsReachable).WithLocation(10, 9).
                         WithArguments("OsDependentClass.M2()", GetFormattedString(MicrosoftNetCoreAnalyzersResources.PlatformCompatibilityVersionAndLater, platform, version),
-                        GetFormattedString(MicrosoftNetCoreAnalyzersResources.PlatformCompatibilityVersionAndLater, suppressingPlatform, suppressingVersion)));
->>>>>>> 12649075
+                        GetFormattedString(MicrosoftNetCoreAnalyzersResources.PlatformCompatibilityVersionAndBefore, suppressingPlatform, suppressingVersion)));
                 }
                 else
                 {
@@ -2184,11 +2178,11 @@
     public void SupporteWindows()
     {
         // Warns for UnsupportedFirst, Supported
-        obj.UnsupportedSupportedFrom1903To2004(); // This call site is reachable on: 'windows' 10.0.2000 and before. 'C.UnsupportedSupportedFrom1903To2004()' is unsupported on: 'windows' 10.0.1903 and before.
+        {|#0:obj.UnsupportedSupportedFrom1903To2004()|}; // This call site is reachable on: 'windows' 10.0.2000 and before. 'C.UnsupportedSupportedFrom1903To2004()' is unsupported on: 'windows' 10.0.1903 and before.
     }
 
     [UnsupportedOSPlatform(""windows"")]
-    [SupportedOSPlatform(""windows10.1"")]
+    [SupportedOSPlatform(""windows10.0.1903"")]
     [UnsupportedOSPlatform(""windows10.0.2003"")]
     public void SameSupportForWindowsNotWarn()
     {
@@ -2197,14 +2191,14 @@
     
     public void AllSupportedWarnForAll()
     {
-        obj.UnsupportedSupportedFrom1903To2004(); // This call site is reachable on all platforms. 'C.UnsupportedSupportedFrom1903To2004()' is supported on: 'windows' from version 10.0.1903 to 10.0.2004.
+        {|#1:obj.UnsupportedSupportedFrom1903To2004()|}; // This call site is reachable on all platforms. 'C.UnsupportedSupportedFrom1903To2004()' is supported on: 'windows' from version 10.0.1903 to 10.0.2004.
     }
 
     [SupportedOSPlatform(""windows10.0.2000"")]
     public void SupportedFromWindows10_0_2000()
     {
         // Should warn for [UnsupportedOSPlatform]
-        obj.UnsupportedSupportedFrom1903To2004(); // This call site is reachable on: 'windows' 10.0.2000 and later. 'C.UnsupportedSupportedFrom1903To2004()' is unsupported on: 'windows' 10.0.2004 and later.
+        {|#2:obj.UnsupportedSupportedFrom1903To2004()|}; // This call site is reachable on: 'windows' 10.0.2000 and later. 'C.UnsupportedSupportedFrom1903To2004()' is unsupported on: 'windows' 10.0.2004 and later.
     }
 
     [SupportedOSPlatform(""windows10.0.1904"")]
@@ -2212,7 +2206,7 @@
     public void SupportedWindowsFrom10_0_1904_To10_0_1909_NotWarn()
     {
         // Should not warn
-        obj.UnsupportedSupportedFrom1903To2004();
+        obj.UnsupportedSupportedFrom1903To2004(); //This call site is reachable on: 'windows' from version 10.0.1904 to 10.0.1909. 'C.UnsupportedSupportedFrom1903To2004()' is unsupported on: 'windows' 10.0.2004 and later.
     }
 }
 
@@ -2224,23 +2218,14 @@
     public void UnsupportedSupportedFrom1903To2004() { }
 }";
             await VerifyAnalyzerAsyncCs(source, s_msBuildPlatforms,
-<<<<<<< HEAD
-                VerifyCS.Diagnostic(PlatformCompatibilityAnalyzer.UnsupportedCsReachable).WithLocation(18, 9).
-                WithArguments("C.UnsupportedSupportedFrom1903To2004()", "'windows' 10.0.1903 and before", "'windows' 10.0.2000 and before"),
-                VerifyCS.Diagnostic(PlatformCompatibilityAnalyzer.SupportedCsAllPlatforms).WithLocation(31, 9).
-                WithArguments("C.UnsupportedSupportedFrom1903To2004()", "'windows' from version 10.0.1903 to 10.0.2004", ""),
-                VerifyCS.Diagnostic(PlatformCompatibilityAnalyzer.UnsupportedCsReachable).WithLocation(38, 9).
-                WithArguments("C.UnsupportedSupportedFrom1903To2004()", "'windows' 10.0.2004 and later", "'windows' 10.0.2000 and later"));
-=======
-                VerifyCS.Diagnostic(PlatformCompatibilityAnalyzer.SupportedCsReachable).WithLocation(18, 9).
-                WithArguments("C.DoesNotWorkOnWindows()", GetFormattedString(MicrosoftNetCoreAnalyzersResources.PlatformCompatibilityVersionAndLater, "windows", "10.0.1903"),
+                VerifyCS.Diagnostic(PlatformCompatibilityAnalyzer.UnsupportedCsReachable).WithLocation(0).
+                WithArguments("C.UnsupportedSupportedFrom1903To2004()", GetFormattedString(MicrosoftNetCoreAnalyzersResources.PlatformCompatibilityVersionAndBefore, "windows", "10.0.1903"),
                 GetFormattedString(MicrosoftNetCoreAnalyzersResources.PlatformCompatibilityVersionAndBefore, "windows", "10.0.2000")),
-                VerifyCS.Diagnostic(PlatformCompatibilityAnalyzer.SupportedCsAllPlatforms).WithLocation(31, 9).
-                WithArguments("C.DoesNotWorkOnWindows()", GetFormattedString(MicrosoftNetCoreAnalyzersResources.PlatformCompatibilityFromVersionToVersion, "windows", "10.0.1903", "10.0.2004")),
-                VerifyCS.Diagnostic(PlatformCompatibilityAnalyzer.UnsupportedCsReachable).WithLocation(38, 9).
-                WithArguments("C.DoesNotWorkOnWindows()", GetFormattedString(MicrosoftNetCoreAnalyzersResources.PlatformCompatibilityVersionAndLater, "windows", "10.0.2004"),
+                VerifyCS.Diagnostic(PlatformCompatibilityAnalyzer.SupportedCsAllPlatforms).WithLocation(1).
+                WithArguments("C.UnsupportedSupportedFrom1903To2004()", GetFormattedString(MicrosoftNetCoreAnalyzersResources.PlatformCompatibilityFromVersionToVersion, "windows", "10.0.1903", "10.0.2004")),
+                VerifyCS.Diagnostic(PlatformCompatibilityAnalyzer.UnsupportedCsReachable).WithLocation(2).
+                WithArguments("C.UnsupportedSupportedFrom1903To2004()", GetFormattedString(MicrosoftNetCoreAnalyzersResources.PlatformCompatibilityVersionAndLater, "windows", "10.0.2004"),
                 GetFormattedString(MicrosoftNetCoreAnalyzersResources.PlatformCompatibilityVersionAndLater, "windows", "10.0.2000")));
->>>>>>> 12649075
         }
 
         [Fact]
@@ -2636,20 +2621,10 @@
 " + AllowDenyListTestClasses;
 
             await VerifyAnalyzerAsyncCs(source, s_msBuildPlatforms,
-<<<<<<< HEAD
-                VerifyCS.Diagnostic(PlatformCompatibilityAnalyzer.UnsupportedCsReachable).WithLocation(0).WithArguments("DenyList.UnsupportedWindows()", "'windows' all versions", "'windows' 10.0 and before"),
-                VerifyCS.Diagnostic(PlatformCompatibilityAnalyzer.UnsupportedCsReachable).WithLocation(1).WithArguments("DenyList.UnsupportedSupportedWindows8To10()", "'windows' 8.0 and before", "'windows' 10.0 and before"),
-                VerifyCS.Diagnostic(PlatformCompatibilityAnalyzer.OnlySupportedCsReachable).WithLocation(2).WithArguments("AllowList.Windows10Only()", "'windows' 10.0 and later", "'windows' 10.0 and before"),
-                VerifyCS.Diagnostic(PlatformCompatibilityAnalyzer.OnlySupportedCsReachable).WithLocation(3).WithArguments("AllowList.Windows10OnlyUnsupportedFrom11()", "'windows' from version 10.0 to 11.0", "'windows' 10.0 and before"),
-                VerifyCS.Diagnostic(PlatformCompatibilityAnalyzer.UnsupportedCsReachable).WithLocation(4).WithArguments("DenyList.UnsupportedWindows()", "'windows' all versions", "'windows' from version 10.0 to 11.0"),
-                VerifyCS.Diagnostic(PlatformCompatibilityAnalyzer.UnsupportedCsReachable).WithLocation(5).WithArguments("DenyList.UnsupportedWindows10()", "'windows' 10.0 and later", "'windows' from version 10.0 to 11.0"),
-                VerifyCS.Diagnostic(PlatformCompatibilityAnalyzer.UnsupportedCsReachable).WithLocation(6).WithArguments("DenyList.UnsupportedSupportedWindows8To10()", "'windows' 10.0 and later", "'windows' from version 10.0 to 11.0"),
-                VerifyCS.Diagnostic(PlatformCompatibilityAnalyzer.UnsupportedCsReachable).WithLocation(7).WithArguments("AllowList.WindowsOnlyUnsupportedFrom10()", "'windows' 10.0 and later", "'windows' from version 10.0 to 11.0"));
-=======
                 VerifyCS.Diagnostic(PlatformCompatibilityAnalyzer.UnsupportedCsReachable).WithLocation(0).WithArguments("DenyList.UnsupportedWindows()",
                 GetFormattedString(MicrosoftNetCoreAnalyzersResources.PlatformCompatibilityAllVersions, "windows"), GetFormattedString(MicrosoftNetCoreAnalyzersResources.PlatformCompatibilityVersionAndBefore, "windows", "10.0")),
-                VerifyCS.Diagnostic(PlatformCompatibilityAnalyzer.SupportedCsReachable).WithLocation(1).WithArguments("DenyList.UnsupportedSupportedWindows8To10()", string.Format(CultureInfo.InvariantCulture,
-                MicrosoftNetCoreAnalyzersResources.PlatformCompatibilityVersionAndLater, "windows", "8.0"), GetFormattedString(MicrosoftNetCoreAnalyzersResources.PlatformCompatibilityVersionAndBefore, "windows", "10.0")),
+                VerifyCS.Diagnostic(PlatformCompatibilityAnalyzer.UnsupportedCsReachable).WithLocation(1).WithArguments("DenyList.UnsupportedSupportedWindows8To10()", string.Format(CultureInfo.InvariantCulture,
+                MicrosoftNetCoreAnalyzersResources.PlatformCompatibilityVersionAndBefore, "windows", "8.0"), GetFormattedString(MicrosoftNetCoreAnalyzersResources.PlatformCompatibilityVersionAndBefore, "windows", "10.0")),
                 VerifyCS.Diagnostic(PlatformCompatibilityAnalyzer.OnlySupportedCsReachable).WithLocation(2).WithArguments("AllowList.Windows10Only()", string.Format(CultureInfo.InvariantCulture,
                 MicrosoftNetCoreAnalyzersResources.PlatformCompatibilityVersionAndLater, "windows", "10.0"), GetFormattedString(MicrosoftNetCoreAnalyzersResources.PlatformCompatibilityVersionAndBefore, "windows", "10.0")),
                 VerifyCS.Diagnostic(PlatformCompatibilityAnalyzer.OnlySupportedCsReachable).WithLocation(3).WithArguments("AllowList.Windows10OnlyUnsupportedFrom11()", string.Format(CultureInfo.InvariantCulture,
@@ -2662,7 +2637,6 @@
                 MicrosoftNetCoreAnalyzersResources.PlatformCompatibilityVersionAndLater, "windows", "10.0"), GetFormattedString(MicrosoftNetCoreAnalyzersResources.PlatformCompatibilityFromVersionToVersion, "windows", "10.0", "11.0")),
                 VerifyCS.Diagnostic(PlatformCompatibilityAnalyzer.UnsupportedCsReachable).WithLocation(7).WithArguments("AllowList.WindowsOnlyUnsupportedFrom10()", string.Format(CultureInfo.InvariantCulture,
                 MicrosoftNetCoreAnalyzersResources.PlatformCompatibilityVersionAndLater, "windows", "10.0"), GetFormattedString(MicrosoftNetCoreAnalyzersResources.PlatformCompatibilityFromVersionToVersion, "windows", "10.0", "11.0")));
->>>>>>> 12649075
         }
 
         [Fact]
@@ -2720,28 +2694,143 @@
 " + AllowDenyListTestClasses;
 
             await VerifyAnalyzerAsyncCs(source, s_msBuildPlatforms,
-<<<<<<< HEAD
-                VerifyCS.Diagnostic(PlatformCompatibilityAnalyzer.UnsupportedCsReachable).WithLocation(0).WithArguments("DenyList.UnsupportedWindows()", "'windows' all versions", "'windows' 9.0 and before"),
-                VerifyCS.Diagnostic(PlatformCompatibilityAnalyzer.UnsupportedCsReachable).WithLocation(1).WithArguments("DenyList.UnsupportedSupportedWindows8To10()", "'windows' 8.0 and before", "'windows' 9.0 and before"),
-                VerifyCS.Diagnostic(PlatformCompatibilityAnalyzer.OnlySupportedCsUnreachable).WithLocation(2).WithArguments("AllowList.WindowsOnly()", "'windows' all versions", "'windows' 9.0 and later"),
-                VerifyCS.Diagnostic(PlatformCompatibilityAnalyzer.OnlySupportedCsReachable).WithLocation(3).WithArguments("AllowList.Windows10Only()", "'windows' 10.0 and later", "'windows' 9.0 and before"),
-                VerifyCS.Diagnostic(PlatformCompatibilityAnalyzer.OnlySupportedCsUnreachable).WithLocation(4).WithArguments("AllowList.WindowsOnlyUnsupportedFrom10()", "'windows' 10.0 and before", "'windows' 9.0 and later"),
-                VerifyCS.Diagnostic(PlatformCompatibilityAnalyzer.OnlySupportedCsUnreachable).WithLocation(5).WithArguments("AllowList.Windows10OnlyUnsupportedFrom11()", "'windows' from version 10.0 to 11.0", "'windows' 9.0 and later"));
-=======
-                VerifyCS.Diagnostic(PlatformCompatibilityAnalyzer.OnlySupportedCsUnreachable).WithLocation(0).WithArguments("AllowList.WindowsOnly()",
+                VerifyCS.Diagnostic(PlatformCompatibilityAnalyzer.UnsupportedCsReachable).WithLocation(0).WithArguments("DenyList.UnsupportedWindows()",
+                GetFormattedString(MicrosoftNetCoreAnalyzersResources.PlatformCompatibilityAllVersions, "windows"), GetFormattedString(MicrosoftNetCoreAnalyzersResources.PlatformCompatibilityVersionAndBefore, "windows", "9.0")),
+                VerifyCS.Diagnostic(PlatformCompatibilityAnalyzer.UnsupportedCsReachable).WithLocation(1).WithArguments("DenyList.UnsupportedSupportedWindows8To10()",
+                GetFormattedString(MicrosoftNetCoreAnalyzersResources.PlatformCompatibilityVersionAndBefore, "windows", "8.0"), GetFormattedString(MicrosoftNetCoreAnalyzersResources.PlatformCompatibilityVersionAndBefore, "windows", "9.0")),
+                VerifyCS.Diagnostic(PlatformCompatibilityAnalyzer.OnlySupportedCsUnreachable).WithLocation(2).WithArguments("AllowList.WindowsOnly()",
                 GetFormattedString(MicrosoftNetCoreAnalyzersResources.PlatformCompatibilityAllVersions, "windows"), GetFormattedString(MicrosoftNetCoreAnalyzersResources.PlatformCompatibilityVersionAndLater, "windows", "9.0")),
-                VerifyCS.Diagnostic(PlatformCompatibilityAnalyzer.OnlySupportedCsUnreachable).WithLocation(1).WithArguments("AllowList.Windows10Only()",
+                VerifyCS.Diagnostic(PlatformCompatibilityAnalyzer.OnlySupportedCsReachable).WithLocation(3).WithArguments("AllowList.Windows10Only()",
+                GetFormattedString(MicrosoftNetCoreAnalyzersResources.PlatformCompatibilityVersionAndLater, "windows", "10.0"), GetFormattedString(MicrosoftNetCoreAnalyzersResources.PlatformCompatibilityVersionAndBefore, "windows", "9.0")),
+                VerifyCS.Diagnostic(PlatformCompatibilityAnalyzer.OnlySupportedCsUnreachable).WithLocation(4).WithArguments("AllowList.WindowsOnlyUnsupportedFrom10()",
+                GetFormattedString(MicrosoftNetCoreAnalyzersResources.PlatformCompatibilityVersionAndBefore, "windows", "10.0"), GetFormattedString(MicrosoftNetCoreAnalyzersResources.PlatformCompatibilityVersionAndLater, "windows", "9.0")),
+                VerifyCS.Diagnostic(PlatformCompatibilityAnalyzer.OnlySupportedCsUnreachable).WithLocation(5).WithArguments("AllowList.Windows10OnlyUnsupportedFrom11()",
+                GetFormattedString(MicrosoftNetCoreAnalyzersResources.PlatformCompatibilityFromVersionToVersion, "windows", "10.0", "11.0"), GetFormattedString(MicrosoftNetCoreAnalyzersResources.PlatformCompatibilityVersionAndLater, "windows", "9.0")));
+        }
+
+        [Fact]
+        public async Task CallSiteUnsupportedWindowsSupportedFrom9_CallsSupportedUnsupported_VersionedVersionlessAPIs()
+        {
+            var source = @"
+ using System.Runtime.Versioning;
+ 
+public class Test
+{   
+    [UnsupportedOSPlatform(""windows"")]
+    [SupportedOSPlatform(""windows9.0"")]
+    public void UnsupportedWindowsTest()
+    {
+        /*{|#0:DenyList.UnsupportedWindows()|}; // This call site is reachable on: 'windows' 9.0 and later. 'DenyList.UnsupportedWindows()' is unsupported on: 'windows' all versions.
+        {|#1:DenyList.UnsupportedWindows10()|}; // This call site is reachable on: 'windows' 9.0 and later. 'DenyList.UnsupportedWindows10()' is unsupported on: 'windows' 10.0 and later.*/
+        {|#2:DenyList.UnsupportedSupportedWindows8To10()|}; // This call site is reachable on: 'windows' 9.0 and later. 'DenyList.UnsupportedSupportedWindows8To10()' is unsupported on: 'windows' 10.0 and later.
+        {|#3:AllowList.WindowsOnly()|};*/ // TODO This call site is reachable on: 'windows' 9.0 and later, all platforms. 'AllowList.WindowsOnly()' is only supported on: 'windows'.
+        {|#4:AllowList.Windows10Only()|}; // This call site is reachable on: 'windows' 9.0 and later. 'AllowList.Windows10Only()' is only supported on: 'windows' 10.0 and later.
+        //{|#5:AllowList.WindowsOnlyUnsupportedFrom10()|}; // This call site is reachable on: 'windows' 9.0 and later. 'AllowList.WindowsOnlyUnsupportedFrom10()' is only supported on: 'windows' 10.0 and before.
+        //{|#6:AllowList.Windows10OnlyUnsupportedFrom11()|}; // This call site is reachable on: 'windows' 9.0 and later. 'AllowList.Windows10OnlyUnsupportedFrom11()' is only supported on: 'windows' from version 10.0 to 11.0.
+    }
+}
+" + AllowDenyListTestClasses;
+
+            await VerifyAnalyzerAsyncCs(source, s_msBuildPlatforms,
+                VerifyCS.Diagnostic(PlatformCompatibilityAnalyzer.UnsupportedCsReachable).WithLocation(0).WithArguments("DenyList.UnsupportedWindows()",
+                GetFormattedString(MicrosoftNetCoreAnalyzersResources.PlatformCompatibilityAllVersions, "windows"), GetFormattedString(MicrosoftNetCoreAnalyzersResources.PlatformCompatibilityVersionAndLater, "windows", "9.0")),
+                VerifyCS.Diagnostic(PlatformCompatibilityAnalyzer.UnsupportedCsReachable).WithLocation(1).WithArguments("DenyList.UnsupportedWindows10()",
                 GetFormattedString(MicrosoftNetCoreAnalyzersResources.PlatformCompatibilityVersionAndLater, "windows", "10.0"), GetFormattedString(MicrosoftNetCoreAnalyzersResources.PlatformCompatibilityVersionAndLater, "windows", "9.0")),
-                VerifyCS.Diagnostic(PlatformCompatibilityAnalyzer.OnlySupportedCsUnreachable).WithLocation(2).WithArguments("AllowList.WindowsOnlyUnsupportedFrom10()",
+                VerifyCS.Diagnostic(PlatformCompatibilityAnalyzer.UnsupportedCsReachable).WithLocation(2).WithArguments("DenyList.UnsupportedSupportedWindows8To10()",
+                GetFormattedString(MicrosoftNetCoreAnalyzersResources.PlatformCompatibilityVersionAndLater, "windows", "10.0"), GetFormattedString(MicrosoftNetCoreAnalyzersResources.PlatformCompatibilityVersionAndLater, "windows", "9.0")),
+                VerifyCS.Diagnostic(PlatformCompatibilityAnalyzer.OnlySupportedCsReachable).WithLocation(3).WithArguments("AllowList.WindowsOnly()", "'windows'", GetFormattedString(MicrosoftNetCoreAnalyzersResources.PlatformCompatibilityVersionAndLater, "windows", "9.0")),
+                VerifyCS.Diagnostic(PlatformCompatibilityAnalyzer.OnlySupportedCsReachable).WithLocation(4).WithArguments("AllowList.Windows10Only()",
+                GetFormattedString(MicrosoftNetCoreAnalyzersResources.PlatformCompatibilityVersionAndLater, "windows", "10.0"), GetFormattedString(MicrosoftNetCoreAnalyzersResources.PlatformCompatibilityVersionAndLater, "windows", "9.0")),
+                VerifyCS.Diagnostic(PlatformCompatibilityAnalyzer.OnlySupportedCsReachable).WithLocation(5).WithArguments("AllowList.WindowsOnlyUnsupportedFrom10()",
                 GetFormattedString(MicrosoftNetCoreAnalyzersResources.PlatformCompatibilityVersionAndBefore, "windows", "10.0"), GetFormattedString(MicrosoftNetCoreAnalyzersResources.PlatformCompatibilityVersionAndLater, "windows", "9.0")),
-                VerifyCS.Diagnostic(PlatformCompatibilityAnalyzer.OnlySupportedCsUnreachable).WithLocation(3).WithArguments("AllowList.Windows10OnlyUnsupportedFrom11()",
+                VerifyCS.Diagnostic(PlatformCompatibilityAnalyzer.OnlySupportedCsReachable).WithLocation(6).WithArguments("AllowList.Windows10OnlyUnsupportedFrom11()",
                 GetFormattedString(MicrosoftNetCoreAnalyzersResources.PlatformCompatibilityFromVersionToVersion, "windows", "10.0", "11.0"), GetFormattedString(MicrosoftNetCoreAnalyzersResources.PlatformCompatibilityVersionAndLater, "windows", "9.0")));
         }
 
+        [Fact]
+        public async Task CallSiteUnsupportsWindows9Supported11_CallsSupportedUnsupported_VersionedVersionlessAPIs()
+        {
+            var source = @"
+ using System.Runtime.Versioning;
+ 
+public class Test
+{
+    [UnsupportedOSPlatform(""windows9.0"")]
+    [SupportedOSPlatform(""windows11.0"")]
+    public void UnsupportedWindows9Test()
+    {
+        {|#0:DenyList.UnsupportedWindows()|}; // This call site is reachable on: 'windows' 11.0 and later. 'DenyList.UnsupportedWindows()' is unsupported on: 'windows' all versions.
+        {|#1:DenyList.UnsupportedWindows10()|}; // This call site is reachable on: 'windows' 11.0 and later. 'DenyList.UnsupportedWindows10()' is unsupported on: 'windows' 10.0 and later.
+        {|#2:DenyList.UnsupportedSupportedWindows8To10()|}; // This call site is reachable on: 'windows' 11.0 and later. 'DenyList.UnsupportedSupportedWindows8To10()' is unsupported on: 'windows' 10.0 and later.
+        {|#3:AllowList.WindowsOnly()|}; // TODO This call site is reachable on: 'windows' 11.0 and later. 'AllowList.WindowsOnly()' is only supported on: 'windows' all versions.
+        {|#4:AllowList.Windows10Only()|}; // TODO: should warn about all platform This call site is reachable on: 'windows' 11.0 and later. 'AllowList.Windows10Only()' is only supported on: 'windows' 10.0 and later.
+        {|#5:AllowList.WindowsOnlyUnsupportedFrom10()|}; // This call site is reachable on: 'windows' 11.0 and later. 'AllowList.WindowsOnlyUnsupportedFrom10()' is only supported on: 'windows' 10.0 and before.
+        {|#6:AllowList.Windows10OnlyUnsupportedFrom11()|}; // This call site is reachable on: 'windows' 11.0 and later. 'AllowList.Windows10OnlyUnsupportedFrom11()' is only supported on: 'windows' from version 10.0 to 11.0.
+    }
+}
+" + AllowDenyListTestClasses;
+
+            await VerifyAnalyzerAsyncCs(source, s_msBuildPlatforms,
+                VerifyCS.Diagnostic(PlatformCompatibilityAnalyzer.UnsupportedCsReachable).WithLocation(0).WithArguments("DenyList.UnsupportedWindows()",
+                GetFormattedString(MicrosoftNetCoreAnalyzersResources.PlatformCompatibilityAllVersions, "windows"), GetFormattedString(MicrosoftNetCoreAnalyzersResources.PlatformCompatibilityVersionAndLater, "windows", "11.0")),
+                VerifyCS.Diagnostic(PlatformCompatibilityAnalyzer.UnsupportedCsReachable).WithLocation(1).WithArguments("DenyList.UnsupportedWindows10()",
+                GetFormattedString(MicrosoftNetCoreAnalyzersResources.PlatformCompatibilityVersionAndLater, "windows", "10.0"), GetFormattedString(MicrosoftNetCoreAnalyzersResources.PlatformCompatibilityVersionAndLater, "windows", "11.0")),
+                 VerifyCS.Diagnostic(PlatformCompatibilityAnalyzer.UnsupportedCsReachable).WithLocation(2).WithArguments("DenyList.UnsupportedSupportedWindows8To10()",
+                GetFormattedString(MicrosoftNetCoreAnalyzersResources.PlatformCompatibilityVersionAndLater, "windows", "10.0"), GetFormattedString(MicrosoftNetCoreAnalyzersResources.PlatformCompatibilityVersionAndLater, "windows", "11.0")),
+                VerifyCS.Diagnostic(PlatformCompatibilityAnalyzer.OnlySupportedCsReachable).WithLocation(3).WithArguments("AllowList.WindowsOnly()",
+                GetFormattedString(MicrosoftNetCoreAnalyzersResources.PlatformCompatibilityAllVersions, "windows"), GetFormattedString(MicrosoftNetCoreAnalyzersResources.PlatformCompatibilityVersionAndLater, "windows", "11.0")),
+                VerifyCS.Diagnostic(PlatformCompatibilityAnalyzer.OnlySupportedCsReachable).WithLocation(4).WithArguments("AllowList.Windows10Only()",
+                GetFormattedString(MicrosoftNetCoreAnalyzersResources.PlatformCompatibilityVersionAndLater, "windows", "10.0"), GetFormattedString(MicrosoftNetCoreAnalyzersResources.PlatformCompatibilityVersionAndLater, "windows", "11.0")),
+                VerifyCS.Diagnostic(PlatformCompatibilityAnalyzer.OnlySupportedCsReachable).WithLocation(5).WithArguments("AllowList.WindowsOnlyUnsupportedFrom10()",
+                GetFormattedString(MicrosoftNetCoreAnalyzersResources.PlatformCompatibilityVersionAndBefore, "windows", "10.0"), GetFormattedString(MicrosoftNetCoreAnalyzersResources.PlatformCompatibilityVersionAndLater, "windows", "11.0")),
+                VerifyCS.Diagnostic(PlatformCompatibilityAnalyzer.OnlySupportedCsReachable).WithLocation(6).WithArguments("AllowList.Windows10OnlyUnsupportedFrom11()",
+                GetFormattedString(MicrosoftNetCoreAnalyzersResources.PlatformCompatibilityFromVersionToVersion, "windows", "10.0", "11.0"), GetFormattedString(MicrosoftNetCoreAnalyzersResources.PlatformCompatibilityVersionAndLater, "windows", "11.0")));
+        }
+
+        [Fact]
+        public async Task CallSiteUnsupportedWindowsSupportedFrom9To12_CallsSupportedUnsupported_VersionedVersionlessAPIs()
+        {
+            var source = @"
+ using System.Runtime.Versioning;
+ 
+public class Test
+{   
+    [UnsupportedOSPlatform(""windows"")]
+    [SupportedOSPlatform(""windows9.0"")]
+    [UnsupportedOSPlatform(""windows12.0"")]
+    public void UnsupportedWindowsTest()
+    {
+        {|#0:DenyList.UnsupportedWindows()|}; // This call site is reachable on: 'windows' from version 9.0 to 12.0. 'DenyList.UnsupportedWindows()' is unsupported on: 'windows' all versions.
+        {|#1:DenyList.UnsupportedWindows10()|}; // This call site is reachable on: 'windows' from version 9.0 to 12.0. 'DenyList.UnsupportedWindows10()' is unsupported on: 'windows' 10.0 and later.
+        {|#2:DenyList.UnsupportedSupportedWindows8To10()|}; // This call site is reachable on: 'windows' from version 9.0 to 12.0. 'DenyList.UnsupportedSupportedWindows8To10()' is unsupported on: 'windows' 10.0 and later.
+        {|#3:AllowList.WindowsOnly()|}; // TODO: This call site is reachable on: 'windows' from version 9.0 to 12.0. 'AllowList.WindowsOnly()' is only supported on: 'windows' all versions.
+        {|#4:AllowList.Windows10Only()|}; // This call site is reachable on: 'windows' from version 9.0 to 12.0. 'AllowList.Windows10Only()' is only supported on: 'windows' 10.0 and later.
+        {|#5:AllowList.WindowsOnlyUnsupportedFrom10()|}; // This call site is reachable on: 'windows' from version 9.0 to 12.0. 'AllowList.WindowsOnlyUnsupportedFrom10()' is only supported on: 'windows' 10.0 and before
+        {|#6:AllowList.Windows10OnlyUnsupportedFrom11()|}; // This call site is reachable on: 'windows' from version 9.0 to 12.0. 'AllowList.Windows10OnlyUnsupportedFrom11()' is only supported on: 'windows' from version 10.0 to 11.0.
+    }
+}
+" + AllowDenyListTestClasses;
+
+            await VerifyAnalyzerAsyncCs(source, s_msBuildPlatforms,
+                VerifyCS.Diagnostic(PlatformCompatibilityAnalyzer.UnsupportedCsReachable).WithLocation(0).WithArguments("DenyList.UnsupportedWindows()", GetFormattedString(
+                    MicrosoftNetCoreAnalyzersResources.PlatformCompatibilityAllVersions, "windows"), GetFormattedString(MicrosoftNetCoreAnalyzersResources.PlatformCompatibilityFromVersionToVersion, "windows", "9.0", "12.0")),
+                VerifyCS.Diagnostic(PlatformCompatibilityAnalyzer.UnsupportedCsReachable).WithLocation(1).WithArguments("DenyList.UnsupportedWindows10()", GetFormattedString(
+                    MicrosoftNetCoreAnalyzersResources.PlatformCompatibilityVersionAndLater, "windows", "10.0"), GetFormattedString(MicrosoftNetCoreAnalyzersResources.PlatformCompatibilityFromVersionToVersion, "windows", "9.0", "12.0")),
+                VerifyCS.Diagnostic(PlatformCompatibilityAnalyzer.UnsupportedCsReachable).WithLocation(2).WithArguments("DenyList.UnsupportedSupportedWindows8To10()", GetFormattedString(
+                    MicrosoftNetCoreAnalyzersResources.PlatformCompatibilityVersionAndLater, "windows", "10.0"), GetFormattedString(MicrosoftNetCoreAnalyzersResources.PlatformCompatibilityFromVersionToVersion, "windows", "9.0", "12.0")),
+                VerifyCS.Diagnostic(PlatformCompatibilityAnalyzer.OnlySupportedCsReachable).WithLocation(3).WithArguments("AllowList.WindowsOnly()", GetFormattedString(
+                    MicrosoftNetCoreAnalyzersResources.PlatformCompatibilityAllVersions, "windows"), GetFormattedString(MicrosoftNetCoreAnalyzersResources.PlatformCompatibilityFromVersionToVersion, "windows", "9.0", "12.0")),
+                VerifyCS.Diagnostic(PlatformCompatibilityAnalyzer.OnlySupportedCsReachable).WithLocation(4).WithArguments("AllowList.Windows10Only()", GetFormattedString(
+                    MicrosoftNetCoreAnalyzersResources.PlatformCompatibilityVersionAndLater, "windows", "10.0"), GetFormattedString(MicrosoftNetCoreAnalyzersResources.PlatformCompatibilityFromVersionToVersion, "windows", "9.0", "12.0")),
+                VerifyCS.Diagnostic(PlatformCompatibilityAnalyzer.OnlySupportedCsReachable).WithLocation(5).WithArguments("AllowList.WindowsOnlyUnsupportedFrom10()", GetFormattedString(
+                    MicrosoftNetCoreAnalyzersResources.PlatformCompatibilityVersionAndBefore, "windows", "10.0"), GetFormattedString(MicrosoftNetCoreAnalyzersResources.PlatformCompatibilityFromVersionToVersion, "windows", "9.0", "12.0")),
+                VerifyCS.Diagnostic(PlatformCompatibilityAnalyzer.OnlySupportedCsReachable).WithLocation(6).WithArguments("AllowList.Windows10OnlyUnsupportedFrom11()", GetFormattedString(
+                    MicrosoftNetCoreAnalyzersResources.PlatformCompatibilityFromVersionToVersion, "windows", "10.0", "11.0"), GetFormattedString(MicrosoftNetCoreAnalyzersResources.PlatformCompatibilityFromVersionToVersion, "windows", "9.0", "12.0")));
+        }
+
         private string GetFormattedString(string resource, params string[] args)
         {
             return string.Format(CultureInfo.InvariantCulture, resource, args);
->>>>>>> 12649075
         }
 
         private static VerifyCS.Test PopulateTestCs(string sourceCode, params DiagnosticResult[] expected)

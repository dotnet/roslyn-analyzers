﻿// Copyright (c) Microsoft.  All Rights Reserved.  Licensed under the MIT license.  See License.txt in the project root for license information.

using System.Collections.Generic;
using System.Collections.Immutable;
using System.Globalization;
using System.Threading.Tasks;
using Analyzer.Utilities;
using Microsoft.CodeAnalysis;
using Microsoft.CodeAnalysis.Testing;
using Test.Utilities;
using Xunit;
using CSharpLanguageVersion = Microsoft.CodeAnalysis.CSharp.LanguageVersion;
using VerifyCS = Test.Utilities.CSharpCodeFixVerifier<
    Microsoft.NetCore.Analyzers.InteropServices.PlatformCompatibilityAnalyzer,
    Microsoft.CodeAnalysis.Testing.EmptyCodeFixProvider>;
using VerifyVB = Test.Utilities.VisualBasicCodeFixVerifier<
    Microsoft.NetCore.Analyzers.InteropServices.PlatformCompatibilityAnalyzer,
    Microsoft.CodeAnalysis.Testing.EmptyCodeFixProvider>;

namespace Microsoft.NetCore.Analyzers.InteropServices.UnitTests
{
    public partial class PlatformCompatabilityAnalyzerTests
    {
<<<<<<< HEAD
        private const string s_msBuildPlatforms = "build_property._SupportedPlatformList=windows,browser,macOS,maccatalyst, ios, linux;\nbuild_property.TargetFramework=net5.0";
=======
        private const string s_msBuildPlatforms = "build_property._SupportedPlatformList=windows,browser, ios;\nbuild_property.TargetFramework=net5.0";

        [Fact(Skip = "TODO need to be fixed: Test for for wrong arguments, not sure how to report the Compiler error diagnostic")]
        public async Task TestOsPlatformAttributesWithNonStringArgument()
        {
            var csSource = @"
using System.Runtime.Versioning;
using System.Runtime.InteropServices;

public class Test
{
    [[|SupportedOSPlatform(""Linux"", ""Windows"")|]]
    public void MethodWithTwoArguments() { }

    [UnsupportedOSPlatform([|new string[]{""Linux"", ""Windows""}|])]
    public void MethodWithArrayArgument() { }
}";

            await VerifyAnalyzerCSAsync(csSource);
        }
>>>>>>> d0663cca

        public static IEnumerable<object[]> Create_DifferentTfms()
        {
            yield return new object[] { "build_property.TargetFramework = net472", false };
            yield return new object[] { "build_property.TargetFramework = netcoreapp1.0", false };
            yield return new object[] { "build_property.TargetFramework = dotnet", false };
            yield return new object[] { "build_property.TargetFramework = uap10.0", false };
            yield return new object[] { "build_property.TargetFramework = netstandard2.1", false };
            yield return new object[] { "build_property.TargetFramework = net5", true };
            yield return new object[] { "build_property.TargetFramework = net5.0", true };
            yield return new object[] { "build_property.TargetFramework = net5.0-windows", true };
            yield return new object[] { "build_property.TargetFramework = net5.0-ios14.0", true };
            yield return new object[] { "build_property.TargetFramework = Net99", true };
            yield return new object[] { "build_property.TargetFramework = netcoreapp5", false };
        }

        [Theory]
        [MemberData(nameof(Create_DifferentTfms))]
        public async Task Net5OrHigherTfmWarns_LowerThanNet5NotWarn(string tfm, bool warn)
        {
            var invocation = warn ? "[|Target.WindowsOnlyMethod()|]" : "Target.WindowsOnlyMethod()";
            var source = @"
using System.Runtime.Versioning;

namespace CallerTargetsBelow5_0
{
    class Caller
    {
        public static void TestWindowsOnlyMethod()
        {
            " + invocation + @";
        }
    }

    class Target
    {
        [SupportedOSPlatform(""windows"")]
        public static void WindowsOnlyMethod() { }
    }
}";
            await VerifyAnalyzerCSAsync(source, tfm);
        }

        public static IEnumerable<object[]> Create_DifferentTfmsWithOption()
        {
            yield return new object[] { "build_property.TargetFramework = net472\ndotnet_code_quality.enable_platform_analyzer_on_pre_net5_target=true", true };
            yield return new object[] { "build_property.TargetFramework = net472\ndotnet_code_quality.enable_platform_analyzer_on_pre_net5_target=false", false };
            yield return new object[] { "build_property.TargetFramework = netcoreapp1.0\ndotnet_code_quality.enable_platform_analyzer_on_pre_net5_target=true", true };
            yield return new object[] { "build_property.TargetFramework = netcoreapp1.0\ndotnet_code_quality.CA1416.enable_platform_analyzer_on_pre_net5_target=false", false };
            yield return new object[] { "build_property.TargetFramework = dotnet\ndotnet_code_quality.enable_platform_analyzer_on_pre_net5_target=true", true };
            yield return new object[] { "build_property.TargetFramework = uap10.0\ndotnet_code_quality.enable_platform_analyzer_on_pre_net5_target=false", false };
            yield return new object[] { "build_property.TargetFramework = netstandard2.1\ndotnet_code_quality.enable_platform_analyzer_on_pre_net5_target=true", true };
            yield return new object[] { "build_property.TargetFramework = netstandard2.1\ndotnet_code_quality.enable_platform_analyzer_on_pre_net5_target=false", false };
            yield return new object[] { "build_property.TargetFramework = net5\ndotnet_code_quality.enable_platform_analyzer_on_pre_net5_target=false", true };
            yield return new object[] { "build_property.TargetFramework = net5.0\ndotnet_code_quality.enable_platform_analyzer_on_pre_net5_target=false", true };
            yield return new object[] { "build_property.TargetFramework = net5.0-windows\ndotnet_code_quality.enable_platform_analyzer_on_pre_net5_target=false", true };
            yield return new object[] { "build_property.TargetFramework = net5.0-ios14.0\ndotnet_code_quality.enable_platform_analyzer_on_pre_net5_target=false", true };
            yield return new object[] { "build_property.TargetFramework = net6.0\ndotnet_code_quality.enable_platform_analyzer_on_pre_net5_target=false", true };
            yield return new object[] { "build_property.TargetFramework = netcoreapp5\ndotnet_code_quality.enable_platform_analyzer_on_pre_net5_target=false", false };
        }

        [Theory]
        [MemberData(nameof(Create_DifferentTfmsWithOption))]
        public async Task Net5OrHigherTfmWarns_LowerThanNet5WarnsIfEnabled(string tfmAndOption, bool warn)
        {
            var invocation = warn ? "[|Target.WindowsOnlyMethod()|]" : "Target.WindowsOnlyMethod()";
            var source = @"
using System.Runtime.Versioning;

namespace CallerTargetsBelow5_0
{
    class Caller
    {
        public static void TestWindowsOnlyMethod()
        {
            " + invocation + @";
        }
    }

    class Target
    {
        [SupportedOSPlatform(""windows"")]
        public static void WindowsOnlyMethod() { }
    }
}";
            await VerifyAnalyzerCSAsync(source, tfmAndOption);
        }

        [Fact]
        public async Task ProjectWithPlatformNeutralAssemblyPropertyTest()
        {
            var source = @"
using System.Collections.Generic;
using System.Runtime.Versioning;

[assembly:SupportedOSPlatform(""linux"")] 
public class Test
{
    private string program;

    [SupportedOSPlatform(""windows"")] // Can overwrite parent linux support as cross platform
    public string WindowsOnlyProgram => program;

    [SupportedOSPlatform(""windows"")]
    [SupportedOSPlatform(""ios"")]
    [SupportedOSPlatform(""linux"")]
    public string WindowsIosLinuxOnlyProgram => program; // referencing internal field, should not warn

    [SupportedOSPlatform(""android"")] // Can overwrite parent linux support as cross platform
    [SupportedOSPlatform(""browser"")]
    public string AndroidBrowserOnlyProgram => program; // referencing internal field, should not warn

    [UnsupportedOSPlatform(""linux"")]
    public string UnsupportedLinuxProgram => program;

    void CrossPlatformCallSite()
    {   
        // should warn as WindowsOnlyProgram is windows only
        var a = {|#0:WindowsOnlyProgram|};  // This call site is reachable on: 'linux'. 'Test.WindowsOnlyProgram' is only supported on: 'windows'.
        a = {|#1:UnsupportedLinuxProgram|}; // This call site is reachable on: 'linux'. 'Test.UnsupportedLinuxProgram' is unsupported on: 'linux'.
        a = WindowsIosLinuxOnlyProgram;
        a = {|#2:AndroidBrowserOnlyProgram|}; // This call site is reachable on: 'linux'. 'Test.AndroidBrowserOnlyProgram' is only supported on: 'android', 'browser'.
        List<Test> tests = new List<Test>();
    }

    [SupportedOSPlatform(""linux"")]
    void LinuxOnlyCallsite()
    {   
        var a = {|#3:WindowsOnlyProgram|};  // This call site is reachable on: 'linux'. 'Test.WindowsOnlyProgram' is only supported on: 'windows'.
        a = {|#4:UnsupportedLinuxProgram|}; // This call site is reachable on: 'linux'. 'Test.UnsupportedLinuxProgram' is unsupported on: 'linux'.
        a = WindowsIosLinuxOnlyProgram;
        a = {|#5:AndroidBrowserOnlyProgram|}; //This call site is reachable on: 'linux'. 'Test.AndroidBrowserOnlyProgram' is only supported on: 'android', 'browser'.
        {|#6:BrowserOnlyCallsite()|};  // This call site is reachable on: 'linux'. 'Test.BrowserOnlyCallsite()' is only supported on: 'browser'.

        List<Test> tests = new List<Test>();
        WindowsIosLinuxOnlyCallsite();
    }

    [SupportedOSPlatform(""windows"")]
    [SupportedOSPlatform(""ios"")]
    [SupportedOSPlatform(""linux"")]
    void WindowsIosLinuxOnlyCallsite()
    {   
        var a = [|WindowsOnlyProgram|]; 
        a = [|UnsupportedLinuxProgram|]; // This call site is reachable on: 'linux', 'ios', 'windows'. 'Test.UnsupportedLinuxProgram' is unsupported on: 'linux'.
        a = WindowsIosLinuxOnlyProgram; 
        a = [|AndroidBrowserOnlyProgram|]; // This call site is reachable on: 'linux', 'ios', 'windows'. 'Test.AndroidBrowserOnlyProgram' is only supported on: 'android', 'browser'.

        List<Test> tests = new List<Test>();
    }

    [SupportedOSPlatform(""browser"")] // causes emtpy set, not warn inside for any reference
    void BrowserOnlyCallsite()
    {   
        var a = WindowsOnlyProgram; 
        a = UnsupportedLinuxProgram; 
        a = WindowsIosLinuxOnlyProgram; 
        a = AndroidBrowserOnlyProgram;
    }
}";
            await VerifyAnalyzerAsyncCs(source, "build_property.PlatformNeutralAssembly = true\nbuild_property.TargetFramework=net5.0",
                VerifyCS.Diagnostic(PlatformCompatibilityAnalyzer.OnlySupportedCsReachable).WithLocation(0).WithArguments("Test.WindowsOnlyProgram", "'windows'", "'linux'"),
                VerifyCS.Diagnostic(PlatformCompatibilityAnalyzer.UnsupportedCsReachable).WithLocation(1).WithArguments("Test.UnsupportedLinuxProgram", "'linux'", "'linux'"),
                VerifyCS.Diagnostic(PlatformCompatibilityAnalyzer.OnlySupportedCsReachable).WithLocation(2).WithArguments("Test.AndroidBrowserOnlyProgram", "'android', 'browser'", "'linux'"),
                VerifyCS.Diagnostic(PlatformCompatibilityAnalyzer.OnlySupportedCsReachable).WithLocation(3).WithArguments("Test.WindowsOnlyProgram", "'windows'", "'linux'"),
                VerifyCS.Diagnostic(PlatformCompatibilityAnalyzer.UnsupportedCsReachable).WithLocation(4).WithArguments("Test.UnsupportedLinuxProgram", "'linux'", "'linux'"),
                VerifyCS.Diagnostic(PlatformCompatibilityAnalyzer.OnlySupportedCsReachable).WithLocation(5).WithArguments("Test.AndroidBrowserOnlyProgram", "'android', 'browser'", "'linux'"),
                VerifyCS.Diagnostic(PlatformCompatibilityAnalyzer.OnlySupportedCsReachable).WithLocation(6).WithArguments("Test.BrowserOnlyCallsite()", "'browser'", "'linux'"));
        }

        [Fact]
        public async Task OnlyThrowsNotSupportedWithOsDependentStringNotWarns()
        {
            var csSource = @"
using System;
using System.Runtime.Versioning;

[SupportedOSPlatform(""Browser"")]
public class Test
{
    private static string s_message = ""Browser not supported"";

    [UnsupportedOSPlatform(""browser"")]
    public static void ThrowPnseWithStringArgument() { throw new PlatformNotSupportedException(s_message); }

    [UnsupportedOSPlatform(""browser"")]
    public static void ThrowNotSupportedWithStringArgument() { throw new NotSupportedException(s_message); }

    [UnsupportedOSPlatform(""browser"")]
    public static void ThrowPnseWithStringAndExceptionArgument() { throw new PlatformNotSupportedException(s_message, new Exception(s_message)); }

    [UnsupportedOSPlatform(""browser"")]
    public static void ThrowPnseDefaultConstructor() { throw new PlatformNotSupportedException(); }
}";
            await VerifyAnalyzerCSAsync(csSource);
        }

        [Fact]
        public async Task ThrowNotSupportedWithOtherOsDependentApiUsageNotWarns()
        {
            var csSource = @"
using System;
using System.Runtime.Versioning;
[assembly: SupportedOSPlatform(""browser"")]

public static class SR
{
    public static string Message {get; set;}
}

[UnsupportedOSPlatform(""browser"")]
public class Test
{
    void ThrowWithStringArgument()
    {
        SR.Message = ""This does not warn because this code is not reachable on any"";
        throw new PlatformNotSupportedException(SR.Message);
    }

    void ThrowNotSupportedWithStringArgument()
    {
        SR.Message = ""This does not warn because this code is not reachable on any"";
        throw new NotSupportedException(SR.Message);
    }
    
    void ThrowWithNoArgument()
    {
        SR.Message = ""This does not warn because this code is not reachable on any"";
        throw new PlatformNotSupportedException();
    }
    
    void ThrowWithStringAndExceptionConstructor()
    {
        SR.Message = ""This does not warn because this code is not reachable on any"";
        throw new PlatformNotSupportedException(SR.Message, new Exception());
    }
    
    void ThrowWithAnotherExceptionUsingResourceString()
    {
        SR.Message = ""This does not warn because this code is not reachable on any"";
        throw new PlatformNotSupportedException(SR.Message, new Exception(SR.Message));
    }
}";
            await VerifyAnalyzerCSAsync(csSource);
        }

        [Fact]
        public async Task ThrowNotSupportedWithOtherStatementAndWithinConditionNotWarns()
        {
            var csSource = @"
using System;
using System.Runtime.Versioning;

[SupportedOSPlatform(""windows"")]
public static class Windows
{
    public static string Message {get; set;}
}

[SupportedOSPlatform(""browser"")]
public static class SR
{
    public static string Message {get; set;}
    public static void M1() { }
}

public class Test
{
    void ThrowWithStringConstructor()
    {
        [|SR.M1()|];
        if (!OperatingSystem.IsBrowser())
        {
            throw new PlatformNotSupportedException(SR.Message);
        }
        SR.M1();

        [|Windows.Message|] = ""Warns supported only on Windows"";
        if (!OperatingSystem.IsWindows())
        {
            throw new NotSupportedException(Windows.Message);
        }
        Windows.Message = ""It is windows!"";
    }

    void ThrowWithOtherConstructorWarnsForInnnerException()
    {
        [|SR.M1()|];
        if (!OperatingSystem.IsBrowser())
        {
            throw new PlatformNotSupportedException();
        }
        SR.M1();

        [|Windows.Message|] = ""Warns supported only on Windows"";
        if (!OperatingSystem.IsWindows())
        {
            throw new NotSupportedException(Windows.Message, new Exception([|Windows.Message|]));
        }
    }
}";
            await VerifyAnalyzerCSAsync(csSource);
        }

        [Fact]
        public async Task CreateNotSupportedWithOsDependentStringNotWarns()
        {
            var csSource = @"
using System;
using System.Runtime.Versioning;

[SupportedOSPlatform(""Browser"")]
public class Test
{
    private static string s_message = ""Browser not supported"";

    [UnsupportedOSPlatform(""browser"")]
    public static Exception GetPnseWithStringArgument() { return new PlatformNotSupportedException(s_message); }

    [UnsupportedOSPlatform(""browser"")]
    public static Exception GetNotSupportedWithStringArgument()
    {
        s_message = ""Warns not reachable on Browser"";
        return new NotSupportedException(s_message); 
    }

    [UnsupportedOSPlatform(""browser"")]
    public static Exception ThrowPnseWithStringWarnsForInnerException()
    { 
        return new PlatformNotSupportedException(s_message, new Exception(s_message));
    }

    [UnsupportedOSPlatform(""browser"")]
    public static Exception ThrowPnseDefaultConstructor() { return new PlatformNotSupportedException(); }
}";
            await VerifyAnalyzerCSAsync(csSource);
        }

        [Fact]
        public async Task ThrowNotSupportedWarnsForNonStringArgument()
        {
            var csSource = @"
using System;
using System.Runtime.Versioning;

[SupportedOSPlatform(""windows"")]
public class WindowsOnlyException : Exception 
{
    public WindowsOnlyException() { }
    public WindowsOnlyException(string message) { }
    public static string Message {get; set;}
}

public class Test
{
    void ThrowWindowsOnlyExceptionWarns()
    {
        [|WindowsOnlyException.Message|] = ""Warns for message and exception"";
        throw [|new WindowsOnlyException([|WindowsOnlyException.Message|])|];
    }

    void ThrowWithWindowsOnlyInnnerExceptionWarns()
    {
        if (!OperatingSystem.IsWindows())
        {
            throw new NotSupportedException(WindowsOnlyException.Message, [|new WindowsOnlyException()|]);
        }
    }
}";
            await VerifyAnalyzerCSAsync(csSource);
        }

        [Fact]
        public async Task MethodsWithOsDependentTypeParameterWarns()
        {
            var csSource = @"
using System;
using System.Runtime.Versioning;

[SupportedOSPlatform(""windows"")]
class WindowsOnlyType { }

public class Test
{
    void GenericMethod<T>() { }
    void GenericMethod2<T1, T2>() { }
    void M1()
    {
        [|GenericMethod<WindowsOnlyType>()|];
        [|GenericMethod2<Test, WindowsOnlyType>()|];
        [|GenericMethod<Action<WindowsOnlyType>>()|];
    }
}";
            await VerifyAnalyzerCSAsync(csSource);
        }

        [Fact]
        public async Task ConstructorWithOsDependentTypeParameterWarns()
        {
            var csSource = @"
using System.Runtime.Versioning;

[SupportedOSPlatform(""windows"")]
class WindowsOnlyType { }

class GenericClass<T> { }

public class Test
{
    void MethodWithGenericParameter(GenericClass<WindowsOnlyType> a) {}

    void M1()
    {
        GenericClass<WindowsOnlyType> obj = [|new GenericClass<WindowsOnlyType>()|];
        MethodWithGenericParameter([|new GenericClass<WindowsOnlyType>()|]);
    }
}";
            await VerifyAnalyzerCSAsync(csSource);
        }

        [Fact]
        public async Task ApiContainingTypeHasOsDependentTypeParameterWarns()
        {
            var csSource = @"
using System;
using System.Runtime.Versioning;

[SupportedOSPlatform(""windows"")]
class WindowsOnlyType { }

class GenericClass<T>
{
    public static void M<V>() { }
    public static void M2() { }
    public static int Field;
    public static int Property {get;}
    public static event EventHandler SampleEvent
    {
        add { }
        remove { }
    }
}

public class Test
{
    public static void WindowsEventHandler(object sender, EventArgs e) { }

    void M1()
    {
        [|GenericClass<WindowsOnlyType>.M<int>()|];
        [|GenericClass<WindowsOnlyType>.M2()|];
        [|GenericClass<Action<WindowsOnlyType>>.M2()|];
        [|GenericClass<WindowsOnlyType>.Field|] = 1;
        var val = [|GenericClass<WindowsOnlyType>.Property|];
        [|GenericClass<WindowsOnlyType>.SampleEvent|] += WindowsEventHandler;
    }
}";
            await VerifyAnalyzerCSAsync(csSource);
        }

        [Fact]
        public async Task AssemblyLevelAttribteWithPropertyEventNotWarn()
        {
            var csSource = @"
using System;
using System.Runtime.Versioning;

[assembly: SupportedOSPlatform(""windows"")]
namespace WindowsOnlyAssembly
{
    public class Test
    {
        private bool _enabled;
        private int _field = 9;
        public int Property
        {
            get => _field;
            set
            {
                _field = value;
            }
        }
        public void WindowsEventHandler(object sender, EventArgs e) { }
        public event EventHandler SampleEvent
        {
            add { }
            remove { }
        }

        public int TestProperty
        {
            get
            {
                Property = _field;
                return Property;
            }
            set
            {
                SampleEvent += WindowsEventHandler;
                _field = value;
            }
        }

        public bool Enabled
        {
            get
            {
                return _enabled;
            }
            set
            {
                _enabled = value;
            }
        }
    }
}";
            await VerifyAnalyzerCSAsync(csSource);
        }

        [Fact]
        public async Task ApiContainingMultipleNestedTypeParameter()
        {
            var csSource = @"
using System;
using System.Runtime.Versioning;

[SupportedOSPlatform(""windows"")]
class WindowsOnlyType { }

class GenericClass<T>
{
    public static void M<V>() { }
    public static void M2() { }
}

class GenericType<T> { }
class AnotherType<T> { }

public class Test
{
    public static void WindowsEventHandler(object sender, EventArgs e) { }

    void M1()
    {
        [|GenericClass<GenericType<AnotherType<WindowsOnlyType>>>.M<int>()|];
        [|GenericClass<GenericType<AnotherType<int>>>.M<GenericClass<GenericType<AnotherType<WindowsOnlyType>>>>()|];
        [|GenericClass<GenericType<AnotherType<Action<WindowsOnlyType>>>>.M2()|];
        [|GenericClass<GenericType<Action<GenericClass<GenericClass<GenericType<Action<GenericClass<WindowsOnlyType>>>>>>>>.M2()|];
        GenericClass<GenericType<Action<GenericClass<GenericClass<GenericType<Action<GenericClass<int>>>>>>>>.M2();
    }
}";
            await VerifyAnalyzerCSAsync(csSource);
        }

        [Fact]
        public async Task OsDependentMethodsCalledWarns()
        {
            var csSource = @"
using System.Runtime.Versioning;

public class Test
{
    [SupportedOSPlatform(""Linux"")]
    public void M1()
    {
        [|WindowsOnly()|];  // This call site is reachable on: 'Linux'. 'Test.WindowsOnly()' is only supported on: 'Windows' 10.1.1.1 and later.
        [|Unsupported()|];  // This call site is reachable on: 'Linux' all versions. 'Test.Unsupported()' is unsupported on: 'Linux' 4.1 and later.
    }
    
    [UnsupportedOSPlatform(""Linux4.1"")]
    public void Unsupported() { }

    [SupportedOSPlatform(""Windows10.1.1.1"")]
    public void WindowsOnly() { }
}";
            await VerifyAnalyzerCSAsync(csSource);

            var vbSource = @"
Imports System.Runtime.Versioning

Public Class Test
    <SupportedOSPlatform(""Linux"")>
    Public Sub M1()
        [|WindowsOnly()|]
        [|Unsupported()|]
    End Sub

    <SupportedOSPlatform(""Windows10.1.1.1"")>
    Public Sub WindowsOnly()
    End Sub
    
    <UnsupportedOSPlatform(""Linux4.1"")>
    Public Sub Unsupported()
    End Sub
End Class";
            await VerifyAnalyzerVBAsync(vbSource);
        }

        [Fact]
        public async Task WrongPlatformStringsShouldHandledGracefully()
        {
            var source = @"
using System.Runtime.Versioning;

public class Test
{
    public void M1()
    {
        Windows10();
        Windows1_2_3_4_5();
        [|UnsupportedOSPlatformIosDash4_1()|];
        [|UnsupportedOSPlatformIosStar4_1()|];
        [|SupportedLinu4_1()|];
        UnsupportedOSPlatformWithNullString();
        UnsupportedWithEmptyString();
        [|NotForWindows()|];
        UnattributedFunction();
    }
    public void UnattributedFunction() { }

    [UnsupportedOSPlatform(""Windows"")]
    public void NotForWindows() { }

    [SupportedOSPlatform(""Windows10"")]
    public void Windows10() { }

    [SupportedOSPlatform(""Windows1.2.3.4.5"")]
    public void Windows1_2_3_4_5() { }

    [SupportedOSPlatform(""Ios-4.1"")]
    public void UnsupportedOSPlatformIosDash4_1() { }

    [SupportedOSPlatform(""Ios*4.1"")]
    public void UnsupportedOSPlatformIosStar4_1() { }

    [SupportedOSPlatform(null)]
    public void UnsupportedOSPlatformWithNullString() { }

    [SupportedOSPlatform(""Linu4.1"")]
    public void SupportedLinu4_1() { }

    [UnsupportedOSPlatform("""")]
    public void UnsupportedWithEmptyString() { }
}";
            await VerifyAnalyzerCSAsync(source, s_msBuildPlatforms);
        }

        [Fact]
        public async Task OsDependentPropertyCalledWarns()
        {
            var source = @"
using System.Runtime.Versioning;

public class Test
{
    [SupportedOSPlatform(""Windows10.1.1"")]
    public string WindowsStringProperty { get; set; }
    [UnsupportedOSPlatform(""Linux4.1"")]
    public byte UnsupportedProperty { get; }
    [SupportedOSPlatform(""Linux"")]
    public void M1()
    {
        [|WindowsStringProperty|] = ""Hello"";
        string s = [|WindowsStringProperty|];
        M2([|WindowsStringProperty|]);
        M3([|UnsupportedProperty|]);
    }
    public string M2(string option)
    {
        return option;
    }
    public int M3(int option)
    {
        return option;
    }
}";
            await VerifyAnalyzerCSAsync(source);
        }

        [Fact, WorkItem(4071, "https://github.com/dotnet/roslyn-analyzers/issues/4071")]
        public async Task OsDependentPropertyGetterSetterCalledWarns()
        {
            var source = @"
using System.Runtime.Versioning;

public class Test
{
    [SupportedOSPlatform(""windows"")]
    public static bool WindowsOnlyProperty
    {   
        get { return true; }
        set { }
    }
    public static bool WindowsOnlyPropertyGetter
    {
        [SupportedOSPlatform(""windows"")]
        get { return true; }
        set { }
    }

    public static bool WindowsOnlyPropertySetter
    {
        get { return true; }
        [SupportedOSPlatform(""windows"")]
        set { }
    }

    public void M1()
    {
        WindowsOnlyPropertyGetter = true;
        var s = [|WindowsOnlyPropertyGetter|];
        [|WindowsOnlyPropertyGetter|] |= true;
        [|WindowsOnlyPropertySetter|] &= false;
        [|WindowsOnlyPropertySetter|] = false;
        s = WindowsOnlyPropertySetter;
        M2([|WindowsOnlyPropertyGetter|]);
        M2(WindowsOnlyPropertySetter);
        var name = nameof(WindowsOnlyPropertyGetter);
        name = nameof(WindowsOnlyPropertySetter);
        name = nameof([|WindowsOnlyProperty|]);
    }
    public bool M2(bool option)
    {
        return option;
    }
}";
            await VerifyAnalyzerCSAsync(source);

            var vbSource = @"
Imports System.Runtime.Versioning

Public Class Test
    <SupportedOSPlatform(""windows"")>
    Public Shared Property WindowsOnlyProperty As Boolean
        Get
            Return True
        End Get
        Set(ByVal value As Boolean)
        End Set
    End Property

    Public Shared Property WindowsOnlyPropertyGetter As Boolean
        <SupportedOSPlatform(""windows"")>
        Get
            Return True
        End Get
        Set(ByVal value As Boolean)
        End Set
    End Property

    Public Shared Property WindowsOnlyPropertySetter As Boolean
        Get
            Return True
        End Get
        <SupportedOSPlatform(""windows"")>
        Set(ByVal value As Boolean)
        End Set
    End Property

    Public Sub M1()
        WindowsOnlyPropertyGetter = True
        Dim s = [|WindowsOnlyPropertyGetter|]
        WindowsOnlyPropertyGetter = [|WindowsOnlyPropertyGetter|] Or True
        [|WindowsOnlyPropertySetter|] = WindowsOnlyPropertySetter And False
        [|WindowsOnlyPropertySetter|] = False
        s = WindowsOnlyPropertySetter
        M2([|WindowsOnlyPropertyGetter|])
        Dim name = NameOf(WindowsOnlyPropertyGetter)
    End Sub

    Public Function M2(ByVal[option] As Boolean) As Boolean
        Return[option]
    End Function
End Class";
            await VerifyAnalyzerVBAsync(vbSource);
        }

        [Theory]
        [MemberData(nameof(Create_AttributeProperty_WithCondtions))]
        public async Task OsDependentPropertyConditionalCheckWarns(string attribute, string property, string condition, string setter, string getter)
        {
            var source = @"
using System.Runtime.Versioning;

public class Test
{
    [" + attribute + @"(""Windows10.1.1"")]
    public " + property + @" { get; set; }

    public void M1()
    {
        [|" + setter + @";
        var s = [|" + getter + @"|];
        bool check = s " + condition + @";
        M2([|" + getter + @"|]);
    }
    public object M2(object option)
    {
        return option;
    }
}";
            await VerifyAnalyzerCSAsync(source, s_msBuildPlatforms);
        }

        public static IEnumerable<object[]> Create_AttributeProperty_WithCondtions()
        {
            yield return new object[] { "SupportedOSPlatform", "string StringProperty", " == [|StringProperty|]", @"StringProperty|] = ""Hello""", "StringProperty" };
            yield return new object[] { "UnsupportedOSPlatform", "int UnsupportedProperty", " <= [|UnsupportedProperty|]", "UnsupportedProperty|] = 3", "UnsupportedProperty" };
        }

        [Fact]
        public async Task OsDependentEnumValueCalledWarns()
        {
            var source = @"
using System.Runtime.Versioning;

public class Test2
{
    public void M1()
    {
        PlatformEnum val = [|PlatformEnum.Windows10|];
        M2([|PlatformEnum.Windows10|]);
        M2([|PlatformEnum.Linux48|]);
        M2(PlatformEnum.NoPlatform);
    }
    public PlatformEnum M2(PlatformEnum option)
    {
        return option;
    }
}

public enum PlatformEnum
{
    [SupportedOSPlatform(""windows10.0"")]
    Windows10,
    [SupportedOSPlatform(""linux4.8"")]
    Linux48,
    NoPlatform
}";
            await VerifyAnalyzerCSAsync(source, s_msBuildPlatforms);
        }

        [Fact]
        public async Task OsDependentEnumConditionalCheckNotWarns()
        {
            var source = @"
using System.Runtime.Versioning;

public class Test2
{
    public void M1()
    {
        PlatformEnum val = [|PlatformEnum.Windows10|];
        if (val == PlatformEnum.Windows10)
            return;
        M2([|PlatformEnum.Windows10|]);
        M2([|PlatformEnum.Linux48|]);
        M2(PlatformEnum.NoPlatform);
    }
    public PlatformEnum M2(PlatformEnum option)
    {
        return option;
    }
}

public enum PlatformEnum
{
    [SupportedOSPlatform(""Windows10.0"")]
    Windows10,
    [SupportedOSPlatform(""Linux4.8"")]
    Linux48,
    NoPlatform
}";
            await VerifyAnalyzerCSAsync(source);

            var vbSource = @"
Imports System.Runtime.Versioning

Public Class Test2
    Public Sub M1()
        Dim val As PlatformEnum = [|PlatformEnum.Windows10|]
        If val = [|PlatformEnum.Windows10|] Then Return
        M2([|PlatformEnum.Windows10|])
        M2([|PlatformEnum.Linux48|])
        M2(PlatformEnum.NoPlatform)
    End Sub

    Public Sub M2(ByVal [option] As PlatformEnum)
    End Sub
End Class

Public Enum PlatformEnum
    <SupportedOSPlatform(""Windows10.0"")>
    Windows10
    <SupportedOSPlatform(""Linux4.8"") >
    Linux48
    NoPlatform
End Enum";
            await VerifyAnalyzerVBAsync(vbSource);
        }

        [Fact]
        public async Task OsDependentFieldCalledWarns()
        {
            var source = @"
using System.Runtime.Versioning;

public class Test
{
    [SupportedOSPlatform(""Windows10.1.1.1"")]
    string WindowsStringField;
    [SupportedOSPlatform(""Windows10.1.1.1"")]
    public int WindowsIntField;
    public void M1()
    {
        Test test = new Test();
        [|WindowsStringField|] = ""Hello"";
        string s = [|WindowsStringField|];
        M2([|test.WindowsStringField|]);
        M2([|WindowsStringField|]);
        M3([|WindowsIntField|]);
    }
    public string M2(string option)
    {
        return option;
    }
    public int M3(int option)
    {
        return option;
    }
}";
            await VerifyAnalyzerCSAsync(source);
        }

        [Fact]
        public async Task OsDependentMethodCalledFromInstanceWarns()
        {
            var source = @"
using System.Runtime.Versioning;

public class Test
{
    private B field = new B();
    public void M1()
    {
        [|field.M2()|];
    }
}
public class B
{
    [SupportedOSPlatform(""Windows10.1.1.1"")]
    public void M2() { }
}";
            await VerifyAnalyzerCSAsync(source);
        }

        [Fact]
        public async Task OsDependentMethodCalledFromOtherNsInstanceWarns()
        {
            var source = @"
using System.Runtime.Versioning;
using Ns;

public class Test
{
    private B field = new B();
    public void M1()
    {
        [|field.M2()|];
    }
}

namespace Ns
{
    public class B
    {
        [SupportedOSPlatform(""Windows10.1.1.1"")]
        public void M2() { }
    }
}";
            await VerifyAnalyzerCSAsync(source);

            var vbSource = @"
Imports System.Runtime.Versioning
Imports Ns

Public Class Test
    Private field As B = New B()

    Public Sub M1()
        [|field.M2()|]
    End Sub
End Class

Namespace Ns
    Public Class B
        <SupportedOSPlatform(""Windows10.1.1.1"")>
        Public Sub M2()
        End Sub
    End Class
End Namespace";
            await VerifyAnalyzerVBAsync(vbSource);
        }

        [Fact]
        public async Task OsDependentConstructorOfClassUsedCalledWarns()
        {
            var source = @"
using System.Runtime.Versioning;

public class Test
{
    public void M1()
    {
        C instance = [|new C()|];
        instance.M2();
    }
}

public class C
{
    [SupportedOSPlatform(""Windows10.1.2.3"")]
    public C() { }

    public void M2() { }
}";
            await VerifyAnalyzerCSAsync(source);
        }

        [Fact]
        public async Task ConstructorAndMethodOfOsDependentClassCalledWarns()
        {
            var source = @"
using System.Runtime.Versioning;

public class Test
{
    public void M1()
    {
        OsDependentClass odc = [|new OsDependentClass()|];
        [|odc.M2()|];
    }
}
[SupportedOSPlatform(""Windows10.1.2.3"")]
public class OsDependentClass
{
    public void M2() { }
}";
            await VerifyAnalyzerCSAsync(source);

            var vbSource = @"
Imports System.Runtime.Versioning

Public Class Test
    Public Sub M1()
        Dim odc As OsDependentClass = [|New OsDependentClass()|]
        [|odc.M2()|]
    End Sub
End Class

<SupportedOSPlatform(""Windows10.1.2.3"")>
Public Class OsDependentClass
    Public Sub M2()
    End Sub
End Class
";
            await VerifyAnalyzerVBAsync(vbSource);
        }

        [Fact]
        public async Task LocalFunctionCallsOsDependentMemberWarns()
        {
            var source = @"
using System.Runtime.Versioning;

public class Test
{
    public void M1()
    {
        void Test()
        {
            [|M2()|];
        }
        Test();
    }

    [SupportedOSPlatform(""Windows10.1.2.3"")]
    public void M2() { }
}";
            await VerifyAnalyzerCSAsync(source);
        }

        [Fact]
        public async Task LocalGuardedFunctionCallsOsDependentMemberNotWarns()
        {
            var source = @"
using System.Runtime.Versioning;

public class Test
{
    [SupportedOSPlatform(""Windows10.2"")]
    public void M1()
    {
        void Test()
        {
            M2();
        }
        Test();
    }

    [SupportedOSPlatform(""Windows10.1.2.3"")]
    public void M2() { }
}";
            await VerifyAnalyzerCSAsync(source);
        }

        [Fact]
        public async Task LocalFunctionEscapedCallsOsDependentMemberWarns()
        {
            var source = @"
using System.Runtime.Versioning;
using System;

public class Test
{
    public void M1()
    {
        void Test()
        {
            [|M2()|];
        }

        M3(Test);
    }

    [SupportedOSPlatform(""Windows10.1.2.3"")]
    public void M2() { }

    public void M3(Action a) { a(); }
}";
            await VerifyAnalyzerCSAsync(source);
        }

        [Fact]
        public async Task LocalFunctionUnusedCallsOsDependentMemberWarns()
        {
            var source = @"
using System.Runtime.Versioning;
using System;

public class Test
{
    public void M1()
    {
        void Test()
        {
            [|M2()|];
        }
    }

    [SupportedOSPlatform(""Windows10.1.2.3"")]
    public void M2() { }
}";
            await VerifyAnalyzerCSAsync(source);
        }

        [Fact]
        public async Task LambdaCallsOsDependentMemberWarns()
        {
            var source = @"
using System.Runtime.Versioning;
using System;

public class Test
{
    public void M1()
    {
        void Test() => [|M2()|];
        Test();

        Action action = () =>
        {
            [|M2()|];
        };
    }

    [SupportedOSPlatform(""Windows10.1.2.3"")]
    public void M2() { }
}";
            await VerifyAnalyzerCSAsync(source);
        }

        [Fact]
        public async Task AttributedLambdaCallsOsDependentMemberNotWarn()
        {
            var source = @"
using System.Runtime.Versioning;
using System;

public class C
{
    [SupportedOSPlatform(""Windows10.13"")]
    public void M1()
    {
        void Test() => M2();
        Test();

        Action action = () =>
        {
            M2();
        };
    }

    [SupportedOSPlatform(""Windows10.1.2.3"")]
    public void M2() { }
}";
            await VerifyAnalyzerCSAsync(source);
        }

        [Fact]
        public async Task LambdaEscapedCallsOsDependentMemberWarns()
        {
            var source = @"
using System.Runtime.Versioning;
using System;

public class Test
{
    public void M1()
    {
        Action a = () =>
        {
            [|M2()|];
        };

        M3(a);
    }

    [SupportedOSPlatform(""Windows10.1.2.3"")]
    public void M2() { }

    public void M3(Action a) { a(); }
}";
            await VerifyAnalyzerCSAsync(source);
        }

        [Fact]
        public async Task LambdaUnusedCallsOsDependentMemberWarns()
        {
            var source = @"
using System.Runtime.Versioning;
using System;

public class Test
{
    public void M1()
    {
        Action a = () =>
        {
            [|M2()|];
        };
    }

    [SupportedOSPlatform(""Windows10.1.2.3"")]
    public void M2() { }
}";
            await VerifyAnalyzerCSAsync(source);
        }

        [Fact]
        public async Task OsDependentEventAccessedWarns()
        {
            var source = @"
using System.Runtime.Versioning;

public class Test
{
    public delegate void Del();

    [SupportedOSPlatform(""Windows10.1.2.3"")]
    public event Del SampleEvent;

    public void M1()
    {
        [|SampleEvent|] += M3;
        M2();
    }

    public void M2()
    {
        [|SampleEvent|]?.Invoke();
    }

    public void M3() { }
}";
            await VerifyAnalyzerCSAsync(source);

            var vbSource = @"
Imports System.Runtime.Versioning

Public Class Test
    Public Delegate Sub Del()
    <SupportedOSPlatform(""Windows10.1.2.3"")>
    Public Event SampleEvent As Del

    Public Sub M1()
        AddHandler [|SampleEvent|], AddressOf M3
        M2()
    End Sub

    Public Sub M2()
        RaiseEvent  [|SampleEvent|]
    End Sub

    Public Sub M3()
    End Sub
End Class";
            await VerifyAnalyzerVBAsync(vbSource);
        }

        [Fact]
        public async Task EventOfOsDependentTypeAccessedWarns()
        {
            var source = @"
using System;
using System.Runtime.Versioning;
[SupportedOSPlatform(""windows"")]
public class Test
{
    public static event EventHandler WindowsOnlyEvent
    {
        add { }
        remove { }
    }
}
public class C
{
    public static void WindowsEventHandler(object sender, EventArgs e) { }
    public void M1()
    {
        [|Test.WindowsOnlyEvent|] += WindowsEventHandler;
        [|Test.WindowsOnlyEvent|] -= WindowsEventHandler;
    }
}";
            await VerifyAnalyzerCSAsync(source);
        }

        [Fact]
        public async Task OsDependentEventAddRemoveAccessedWarns()
        {
            var source = @"
using System;
using System.Runtime.Versioning;

public class Test
{
    [SupportedOSPlatform(""windows"")]
    public static event EventHandler WindowsOnlyEvent
    {
        add { }
        remove { }
    }

    public static event EventHandler WindowsOnlyEventAdd
    {
        [SupportedOSPlatform(""windows"")]
        add { }
        remove { }
    }

    public static event EventHandler WindowsOnlyEventRemove
    {
        add { }
        [SupportedOSPlatform(""windows"")]
        remove { }
    }

    public static void WindowsEventHandler(object sender, EventArgs e) { }

    public void M1()
    {
        [|WindowsOnlyEvent|] += WindowsEventHandler;
        [|WindowsOnlyEventAdd|] += WindowsEventHandler;
        WindowsOnlyEventRemove += WindowsEventHandler;

        [|WindowsOnlyEvent|] -= WindowsEventHandler;
        WindowsOnlyEventAdd -= WindowsEventHandler;
        [|WindowsOnlyEventRemove|] -= WindowsEventHandler;
    }
}";
            await VerifyAnalyzerCSAsync(source);
        }

        [Fact]
        public async Task OsDependentMethodAssignedToDelegateWarns()
        {
            var source = @"
using System.Runtime.Versioning;

public class Test
{
    public delegate void Del(); // The attribute not supported on delegates, so no tests for that

    [SupportedOSPlatform(""Windows10.1.2.3"")]
    public void DelegateMethod() { }

    public void M1()
    {
        Del handler = [|DelegateMethod|];
        handler();
    }
}";
            await VerifyAnalyzerCSAsync(source);
        }

        [Fact, WorkItem(4168, "https://github.com/dotnet/roslyn-analyzers/issues/4168")]
        public async Task UnsupportedShouldNotSuppressSupportedWithSameVersion()
        {
            var source = @"
using System.Runtime.Versioning;
static class Program
{
    public static void Main()
    {
        [|UnsupportedOnBrowserType.SupportedOnWindowsIosTvos()|]; // This call site is reachable on all platforms. 'UnsupportedOnBrowserType.SupportedOnWindowsIosTvos()' is only supported on: 'ios', 'tvos', 'windows'.
        [|UnsupportedOnBrowserType.SupportedOnTvos4()|];
        UnsupportedOnBrowserType.SupportedOnBrowser();
    }
}
[UnsupportedOSPlatform(""browser"")]
class UnsupportedOnBrowserType
{
    [SupportedOSPlatform(""windows"")]
    [SupportedOSPlatform(""ios"")]
    [SupportedOSPlatform(""tvos"")] 
    public static void SupportedOnWindowsIosTvos() {}
    [SupportedOSPlatform(""browser2.0"")] 
    public static void SupportedOnBrowser() {}
    [SupportedOSPlatform(""tvos4.0"")]    
    public static void SupportedOnTvos4() {}
}";
            await VerifyAnalyzerCSAsync(source);
        }

        [Fact, WorkItem(4168, "https://github.com/dotnet/roslyn-analyzers/issues/4168")]
        public async Task CallSitesUnsupportedShouldNotSuppressSupportedWithSameVersion()
        {
            var source = @"
using System.Runtime.Versioning;

[UnsupportedOSPlatform(""browser"")]
static class Program
{
    public static void Main()
    {
        [|UnsupportedOnBrowserType.SupportedOnWindowsIosTvos()|]; // This call site is reachable on all platforms. 'UnsupportedOnBrowserType.SupportedOnWindowsIosTvos()' is only supported on: 'ios', 'tvos', 'windows'.
        [|UnsupportedOnBrowserType.SupportedOnTvos4()|];
        UnsupportedOnBrowserType.SupportedOnBrowser(); // child support ignored (should not extend)
        UnsupportedOnBrowserType.UnsupportedOnBrowser();
    }
}

[SupportedOSPlatform(""browser"")]
static class Program2
{
    public static void Main()
    {
        [|UnsupportedOnBrowserType.SupportedOnWindowsIosTvos()|]; // This call site is reachable on: 'browser'. 'UnsupportedOnBrowserType.SupportedOnWindowsIosTvos()' is only supported on: 'ios', 'tvos', 'windows'.
        [|UnsupportedOnBrowserType.SupportedOnTvos4()|];  // This call site is reachable on: 'browser'. 'UnsupportedOnBrowserType.SupportedOnTvos4()' is unsupported on: 'browser'.
        [|UnsupportedOnBrowserType.SupportedOnBrowser()|];    // This call site is reachable on: 'browser'. 'UnsupportedOnBrowserType.SupportedOnTvos4()' is unsupported on: 'browser'.
        [|UnsupportedOnBrowserType.UnsupportedOnBrowser()|];  // This call site is reachable on: 'browser'. 'UnsupportedOnBrowserType.SupportedOnTvos4()' is unsupported on: 'browser'.
    }
}

[UnsupportedOSPlatform(""browser"")]
[SupportedOSPlatform(""windows"")]
static class Program3
{
    public static void Main()
    {
        UnsupportedOnBrowserType.SupportedOnWindowsIosTvos(); // No diagnostics expected
        [|UnsupportedOnBrowserType.SupportedOnTvos4()|]; // This call site is reachable on: 'windows'. 'UnsupportedOnBrowserType.SupportedOnTvos4()' is only supported on: 'tvos' 4.0 and later.
        UnsupportedOnBrowserType.SupportedOnBrowser();
        UnsupportedOnBrowserType.UnsupportedOnBrowser();
    }
}

[UnsupportedOSPlatform(""browser"")]
class UnsupportedOnBrowserType
{
    [SupportedOSPlatform(""windows"")]
    [SupportedOSPlatform(""ios"")]
    [SupportedOSPlatform(""tvos"")] 
    public static void SupportedOnWindowsIosTvos() {}
    [SupportedOSPlatform(""browser2.0"")] 
    public static void SupportedOnBrowser() {}
    [UnsupportedOSPlatform(""browser1.0"")] 
    public static void UnsupportedOnBrowser() {}
    [SupportedOSPlatform(""tvos4.0"")]    
    public static void SupportedOnTvos4() {}
}";
            await VerifyAnalyzerCSAsync(source);
        }

        [Fact, WorkItem(4168, "https://github.com/dotnet/roslyn-analyzers/issues/4168")]
        public async Task CallSiteUnsupportedShouldNotSuppressSupportedWithSameVersionAndSameLevel()
        {
            var source = @"
using System.Runtime.Versioning;

[UnsupportedOSPlatform(""browser"")]
static class Program
{
    public static void Main()
    {
        [|UnsupportedOnBrowserSupportedOnWindowType.SupportedOnIosTvos()|]; // One diagnostics expected only for parent, same as below
        [|UnsupportedOnBrowserSupportedOnWindowType.SupportedOnTvos4()|];   // This call site is reachable on all platforms. 'UnsupportedOnBrowserSupportedOnWindowType.SupportedOnTvos4()' is only supported on: 'windows'.
    }
}

[SupportedOSPlatform(""browser"")]
static class Program2
{
    public static void Main()
    {
        [|UnsupportedOnBrowserSupportedOnWindowType.SupportedOnIosTvos()|]; // This call site is reachable on: 'browser'. 'UnsupportedOnBrowserSupportedOnWindowType.SupportedOnIosTvos()' is unsupported on: 'browser'.
        [|UnsupportedOnBrowserSupportedOnWindowType.SupportedOnTvos4()|]; // Same here 
    }
}

[SupportedOSPlatform(""windows"")]
static class Program3
{
    public static void Main()
    {
        UnsupportedOnBrowserSupportedOnWindowType.SupportedOnIosTvos(); // No diagnostics expected
        UnsupportedOnBrowserSupportedOnWindowType.SupportedOnTvos4();
    }
}

[UnsupportedOSPlatform(""browser"")]
[SupportedOSPlatform(""windows"")]
class UnsupportedOnBrowserSupportedOnWindowType
{
    [SupportedOSPlatform(""ios"")]
    [SupportedOSPlatform(""tvos"")]  // these attributes will be ignored
    public static void SupportedOnIosTvos() {}
    [SupportedOSPlatform(""tvos4.0"")]    // same here
    public static void SupportedOnTvos4() {}
}";
            await VerifyAnalyzerCSAsync(source);
        }

        [Fact]
        public async Task CallerSupportsSubsetOfTarget()
        {
            var source = @"
using System.Runtime.Versioning;

namespace CallerSupportsSubsetOfTarget
{
    class Caller
    {
        [SupportedOSPlatform(""windows"")]
        public static void Test()
        {
            Target.SupportedOnWindows();
            [|Target.SupportedOnBrowser()|];
            Target.SupportedOnWindowsAndBrowser();
        }
    }

    class Target
    {
        [SupportedOSPlatform(""windows"")]
        public static void SupportedOnWindows() { }

        [SupportedOSPlatform(""browser"")]
        public static void SupportedOnBrowser() { }
        [SupportedOSPlatform(""browser""), SupportedOSPlatform(""windows"")]
        public static void SupportedOnWindowsAndBrowser() { }
    }
}";
            await VerifyAnalyzerCSAsync(source);
        }

        [Fact]
        public async Task CallerUnsupportsNonSubsetOfTargetSupport()
        {
            var source = @"
using System.Runtime.Versioning;

namespace CallerUnsupportsNonSubsetOfTarget
{
    class Caller
    {
        [UnsupportedOSPlatform(""browser"")]
        public static void TestWithBrowserUnsupported()
        {
            [|Target.UnsupportedOnWindowsUntilWindows11()|];
        }
    }
    class Target
    {
        [UnsupportedOSPlatform(""windows""), SupportedOSPlatform(""windows11.0"")]
        public static void UnsupportedOnWindowsUntilWindows11() { }
    }
}";
            await VerifyAnalyzerCSAsync(source, s_msBuildPlatforms);
        }

        [Fact]
        public async Task MacOsSuppressesOsxAndViseVersa()
        {
            var source = @"
using System.Runtime.Versioning;

namespace CallerUnsupportsNonSubsetOfTarget
{
    class Caller
    {
        [SupportedOSPlatform(""MacOS"")]
        public static void TestWithMacOsSupported()
        {
            Target.SupportedOnOSXAndLinux();
            {|#0:Target.SupportedOnOSX14()|}; // This call site is reachable on: 'macOS/OSX' all versions. 'Target.SupportedOnOSX14()' is only supported on: 'macOS/OSX' 14.0 and later.
            Target.SupportedOnMacOs();
        }

        [SupportedOSPlatform(""Linux"")]
        [SupportedOSPlatform(""MacOS"")]
        public static void TestWithMacOsLinuxSupported()
        {
            Target.SupportedOnOSXAndLinux();
            [|Target.SupportedOnMacOs()|]; // This call site is reachable on: 'Linux', 'macOS/OSX'. 'Target.SupportedOnMacOs()' is only supported on: 'macos/OSX'.
        }

        [SupportedOSPlatform(""OSX"")]
        public static void TestWithOsxSupported()
        {
            Target.SupportedOnOSXAndLinux();
            Target.SupportedOnMacOs();
            [|Target.SupportedOnOSX14()|]; // This call site is reachable on: 'macOS/OSX' all versions. 'Target.SupportedOnOSX14()' is only supported on: 'macOS/OSX' 14.0 and later.
        }

        [SupportedOSPlatform(""Linux"")]
        public static void TestWithLinuxSupported()
        {
            Target.SupportedOnOSXAndLinux();
            {|#1:Target.SupportedOnOSX14()|}; // This call site is reachable on: 'Linux'. 'Target.SupportedOnOSX14()' is only supported on: 'macOS/OSX' 14.0 and later.
        }

        public void CrossPlatform()
        {
            [|Target.SupportedOnOSXAndLinux()|]; // This call site is reachable on all platforms. 'Target.SupportedOnOSXAndLinux()' is only supported on: 'macOS/OSX', 'linux'.
            [|Target.SupportedOnOSX14()|]; // This call site is reachable on all platforms. 'Target.SupportedOnOSX14()' is only supported on: 'macOS/OSX' 14.0 and later.
            {|#2:Target.SupportedOnMacOs()|}; // This call site is reachable on all platforms. 'Target.SupportedOnMacOs()' is only supported on: 'macOS/OSX'.
        }
        
        [SupportedOSPlatform(""Browser"")]
        public void TestWithSupportedOnBrowserWarns()
        {
            [|Target.SupportedOnOSXAndLinux()|]; // This call site is reachable on: 'Browser'. 'Target.SupportedOnOSXAndLinux()' is only supported on: 'macOS/OSX', 'linux'.
            [|Target.SupportedOnOSX14()|]; // This call site is reachable on: 'Browser'. 'Target.SupportedOnOSX14()' is only supported on: 'macOS/OSX' 14.0 and later.
        }

        [SupportedOSPlatform(""macos15.1"")]
        public void TestWithSupportedOnMacOs15()
        {
            Target.SupportedOnOSXAndLinux();
            Target.SupportedOnOSX14();
            Target.SupportedOnMacOs();
        }
    }
    class Target
    {
        [SupportedOSPlatform(""osx""), SupportedOSPlatform(""linux"")]
        public static void SupportedOnOSXAndLinux() { }
        [SupportedOSPlatform(""osx14.0"")]
        public static void SupportedOnOSX14() { }
        [SupportedOSPlatform(""macos"")]
        public static void SupportedOnMacOs() { }
    }
}";
            await VerifyAnalyzerAsyncCs(source, s_msBuildPlatforms,
                VerifyCS.Diagnostic(PlatformCompatibilityAnalyzer.OnlySupportedCsReachable).WithLocation(0).WithArguments("Target.SupportedOnOSX14()",
                    GetFormattedString(MicrosoftNetCoreAnalyzersResources.PlatformCompatibilityVersionAndLater, "macOS/OSX", "14.0"),
                    GetFormattedString(MicrosoftNetCoreAnalyzersResources.PlatformCompatibilityAllVersions, "macOS/OSX")),
                VerifyCS.Diagnostic(PlatformCompatibilityAnalyzer.OnlySupportedCsReachable).WithLocation(1).WithArguments("Target.SupportedOnOSX14()",
                    GetFormattedString(MicrosoftNetCoreAnalyzersResources.PlatformCompatibilityVersionAndLater, "macOS/OSX", "14.0"), "'Linux'"),
                VerifyCS.Diagnostic(PlatformCompatibilityAnalyzer.OnlySupportedCsAllPlatforms).WithLocation(2).WithArguments("Target.SupportedOnMacOs()", "'macOS/OSX'"));
        }

        [Fact]
        public async Task MacOsSuppressesOsxAndViseVersa_Unsupported()
        {
            var source = @"
using System.Runtime.Versioning;

namespace ns
{
    class Caller
    {
        [SupportedOSPlatform(""MacOS"")]
        public static void TestWithMacOsSupported()
        {
            {|#0:Target.UnsupportedOnOSXAndLinux()|}; // This call site is reachable on: 'macOS/OSX'. 'Target.UnsupportedOnOSXAndLinux()' is unsupported on: 'macOS/OSX'.
            [|Target.UnsupportedOnOSX14()|]; // This call site is reachable on: 'macOS/OSX' all versions. 'Target.UnsupportedOnOSX14()' is unsupported on: 'macOS/OSX' 14.0 and later.
        }

        [UnsupportedOSPlatform(""MacOS"")]
        public static void TestWithMacOsLinuxSupported()
        {
            [|Target.UnsupportedOnOSXAndLinux()|]; // This call site is reachable on all platforms. 'Target.UnsupportedOnOSXAndLinux()' is unsupported on: 'linux'.
            Target.UnsupportedOnOSX14();
        }

        [UnsupportedOSPlatform(""OSX"")]
        public static void TestWithOsxSupported()
        {
            [|Target.UnsupportedOnOSXAndLinux()|]; // This call site is reachable on all platforms. 'Target.UnsupportedOnOSXAndLinux()' is unsupported on: 'linux'.
            Target.UnsupportedOnOSX14();
        }

        [SupportedOSPlatform(""Linux"")]
        public static void TestWithLinuxSupported()
        {
            [|Target.UnsupportedOnOSXAndLinux()|]; // This call site is reachable on: 'Linux'. 'Target.UnsupportedOnOSXAndLinux()' is unsupported on: 'linux'.
            Target.UnsupportedOnOSX14();
        }

        public void CrossPlatform()
        {
            [|Target.UnsupportedOnOSXAndLinux()|]; // This call site is reachable on all platforms. 'Target.UnsupportedOnOSXAndLinux()' is unsupported on: 'macOS/OSX'.
            [|Target.UnsupportedOnOSX14()|]; // This call site is reachable on all platforms. 'Target.UnsupportedOnOSX14()' is unsupported on: 'macOS/OSX' 14.0 and later.
        }
        
        [UnsupportedOSPlatform(""macOs13.0"")]
        public void TestWithSupportedOnBrowserWarns()
        {
            [|Target.UnsupportedOnOSXAndLinux()|]; // This call site is reachable on: 'macOS/OSX' 13.0 and before. 'Target.UnsupportedOnOSXAndLinux()' is unsupported on: 'macOS/OSX' all versions.
            Target.UnsupportedOnOSX14();
        }
    }
    class Target
    {
        [UnsupportedOSPlatform(""osx""), UnsupportedOSPlatform(""linux"")]
        public static void UnsupportedOnOSXAndLinux() { }
        [UnsupportedOSPlatform(""osx14.0"")]
        public static void UnsupportedOnOSX14() { }
    }
}";
            await VerifyAnalyzerAsyncCs(source, s_msBuildPlatforms,
                VerifyCS.Diagnostic(PlatformCompatibilityAnalyzer.UnsupportedCsReachable).WithLocation(0).WithArguments("Target.UnsupportedOnOSXAndLinux()", "'macOS/OSX'", "'macOS/OSX'"));
        }

        [Fact]
        public async Task CallerUnsupportsSubsetOfTargetUsupportedFirstThenSupportsNotWarn()
        {
            var source = @"
using System.Runtime.Versioning;

namespace CallerUnsupportsSubsetOfTarget
{
    class Caller
    {
        [UnsupportedOSPlatform(""windows"")]
        public void TestUnsupportedOnWindows()
        {
            // Call site unsupporting Windows, means the call site supports all other platforms 
            // It is calling into code that was NOT supported only on Windows, but eventually added support,
            // as it was only not supported window supporting it later doesn' matter for call site that is 
            // not supporting windows at all, so it shouldn't raise diagnostic
            TargetUnsupportedOnWindows.FunctionSupportedOnWindows1(); // should not warn
            TargetUnsupportedOnWindows.FunctionSupportedOnWindowsSameVersion();
        }
    }
    [UnsupportedOSPlatform(""windows"")]
    class TargetUnsupportedOnWindows
    {
        [SupportedOSPlatform(""windows1.0"")]
        public static void FunctionSupportedOnWindows1() { }
        
        [SupportedOSPlatform(""windows"")]
        public static void FunctionSupportedOnWindowsSameVersion() { }
    }
}";
            await VerifyAnalyzerCSAsync(source, s_msBuildPlatforms);
        }

        [Fact]
        public async Task CallerUnsupportsNonSubsetOfTargetUnsupportedFirstSupportsWarns()
        {
            var source = @"
using System.Runtime.Versioning;

namespace CallerUnsupportsNonSubsetOfTarget
{
    class Caller
    {
        [UnsupportedOSPlatform(""browser"")]
        public void TestUnsupportedOnWindows()
        {
            [|TargetUnsupportedOnWindows.FunctionSupportedOnWindows1()|];
            [|TargetUnsupportedOnWindows.FunctionSupportedOnWindowsSameVersion()|];
        }
    }
    [UnsupportedOSPlatform(""windows"")]
    class TargetUnsupportedOnWindows
    {
        [SupportedOSPlatform(""windows1.0"")]
        public static void FunctionSupportedOnWindows1() { }
        
        [SupportedOSPlatform(""windows"")]
        public static void FunctionSupportedOnWindowsSameVersion() { }
    }
}";
            await VerifyAnalyzerCSAsync(source, s_msBuildPlatforms);
        }

        [Fact]
        public async Task CallerSupportsSupersetOfTarget_AnotherScenario()
        {
            var source = @"
using System.Runtime.Versioning;

namespace CallerSupportsSubsetOfTarget
{
    class Caller
    {
        [UnsupportedOSPlatform(""browser"")]
        public static void TestWithBrowserUnsupported()
        {
            {|#0:Target.SupportedOnWindows()|}; // This call site is reachable on all platforms. 'Target.SupportedOnWindows()' is only supported on: 'windows'.
            {|#1:Target.SupportedOnBrowser()|}; // This call site is unreachable on: 'browser'. 'Target.SupportedOnBrowser()' is only supported on: 'browser'.
            [|Target.SupportedOnWindowsAndBrowser()|]; // This call site is unreachable on: 'browser'. 'Target.SupportedOnWindowsAndBrowser()' is only supported on: 'browser', 'windows'.
            {|#2:Target.SupportedOnWindowsAndUnsupportedOnBrowser()|}; // This call site is reachable on all platforms. 'Target.SupportedOnWindowsAndUnsupportedOnBrowser()' is only supported on: 'windows'.

            {|#3:Target.UnsupportedOnWindows()|}; // This call site is reachable on all platforms. 'Target.UnsupportedOnWindows()' is unsupported on: 'windows'.
            {|#4:Target.UnsupportedOnWindows11()|};
            Target.UnsupportedOnBrowser();
            {|#5:Target.UnsupportedOnWindowsAndBrowser()|}; // This call site is reachable on all platforms. 'Target.UnsupportedOnWindowsAndBrowser()' is unsupported on: 'windows'.
            {|#6:Target.UnsupportedOnWindowsUntilWindows11()|};
        }
    }

    class Target
    {
        [SupportedOSPlatform(""windows"")]
        public static void SupportedOnWindows() { }

        [SupportedOSPlatform(""browser"")]
        public static void SupportedOnBrowser() { }

        [SupportedOSPlatform(""windows""), SupportedOSPlatform(""browser"")]
        public static void SupportedOnWindowsAndBrowser() { }

        [UnsupportedOSPlatform(""windows"")]
        public static void UnsupportedOnWindows() { }

        [UnsupportedOSPlatform(""windows11.0"")]
        public static void UnsupportedOnWindows11() { }

        [UnsupportedOSPlatform(""browser"")]
        public static void UnsupportedOnBrowser() { }

        [UnsupportedOSPlatform(""windows""), UnsupportedOSPlatform(""browser"")]
        public static void UnsupportedOnWindowsAndBrowser() { }

        [SupportedOSPlatform(""windows""), UnsupportedOSPlatform(""browser"")]
        public static void SupportedOnWindowsAndUnsupportedOnBrowser() { }

        [UnsupportedOSPlatform(""windows""), SupportedOSPlatform(""windows11.0"")]
        public static void UnsupportedOnWindowsUntilWindows11() { }
    }
}";
            await VerifyAnalyzerCSAsync(source, s_msBuildPlatforms,
                VerifyCS.Diagnostic(PlatformCompatibilityAnalyzer.OnlySupportedCsAllPlatforms).WithLocation(0).WithArguments("Target.SupportedOnWindows()", "'windows'"),
                VerifyCS.Diagnostic(PlatformCompatibilityAnalyzer.OnlySupportedCsUnreachable).WithLocation(1).WithArguments("Target.SupportedOnBrowser()", "'browser'", "'browser'"),
                VerifyCS.Diagnostic(PlatformCompatibilityAnalyzer.OnlySupportedCsAllPlatforms).WithLocation(2).WithArguments("Target.SupportedOnWindowsAndUnsupportedOnBrowser()", "'windows'"),
                VerifyCS.Diagnostic(PlatformCompatibilityAnalyzer.UnsupportedCsAllPlatforms).WithLocation(3).WithArguments("Target.UnsupportedOnWindows()", "'windows'"),
                VerifyCS.Diagnostic(PlatformCompatibilityAnalyzer.UnsupportedCsAllPlatforms).WithLocation(4).WithArguments("Target.UnsupportedOnWindows11()", GetFormattedString(MicrosoftNetCoreAnalyzersResources.PlatformCompatibilityVersionAndLater, "windows", "11.0")),
                VerifyCS.Diagnostic(PlatformCompatibilityAnalyzer.UnsupportedCsAllPlatforms).WithLocation(5).WithArguments("Target.UnsupportedOnWindowsAndBrowser()", "'windows'"),
                VerifyCS.Diagnostic(PlatformCompatibilityAnalyzer.SupportedCsAllPlatforms).WithLocation(6).WithArguments("Target.UnsupportedOnWindowsUntilWindows11()", GetFormattedString(MicrosoftNetCoreAnalyzersResources.PlatformCompatibilityVersionAndLater, "windows", "11.0")));
        }

        [Fact]
        public async Task CallerSupportsSupersetOfTarget()
        {
            var source = @"
using System.Runtime.Versioning;

namespace CallerSupportsSubsetOfTarget
{
    class Caller
    {
        [SupportedOSPlatform(""windows""), SupportedOSPlatform(""browser"")]
        public static void TestWithWindowsAndBrowserSupported()
        {
            [|Target.SupportedOnWindows()|]; // This call site is reachable on: 'windows', 'browser'. 'Target.SupportedOnWindows()' is only supported on: 'windows'.
            [|Target.SupportedOnBrowser()|]; // This call site is reachable on: 'windows', 'browser'. 'Target.SupportedOnBrowser()' is only supported on: 'browser'.
            Target.SupportedOnWindowsAndBrowser();

            [|Target.UnsupportedOnWindows()|]; // This call site is reachable on: 'windows', 'browser'. 'Target.UnsupportedOnWindows()' is unsupported on: 'windows'.
            [|Target.UnsupportedOnBrowser()|]; // This call site is reachable on: 'windows', 'browser'. 'Target.UnsupportedOnBrowser()' is unsupported on: 'browser'.
            [|Target.UnsupportedOnWindowsAndBrowser()|]; // This call site is reachable on: 'windows', 'browser'. 'Target.UnsupportedOnWindowsAndBrowser()' is unsupported on: 'windows', 'browser'.
        }
        [UnsupportedOSPlatform(""browser"")]
        public static void TestWithBrowserUnsupported()
        {
            [|Target.SupportedOnWindows()|]; // This call site is reachable on all platforms. 'Target.SupportedOnWindows()' is only supported on: 'windows'.
            [|Target.SupportedOnBrowser()|]; // This call site is unreachable on: 'browser'. 'Target.SupportedOnBrowser()' is only supported on: 'browser'.
            [|Target.SupportedOnWindowsAndBrowser()|]; // This call site is unreachable on: 'browser'. 'Target.SupportedOnWindowsAndBrowser()' is only supported on: 'browser', 'windows'.

            Target.UnsupportedOnWindows(); // if call site has now support of it and MSbuild list not containg the platform name it will not be warned
            Target.UnsupportedOnBrowser();
            Target.UnsupportedOnWindowsAndBrowser(); // same here
        }
    }

    class Target
    {
        [SupportedOSPlatform(""windows"")]
        public static void SupportedOnWindows() { }

        [SupportedOSPlatform(""browser"")]
        public static void SupportedOnBrowser() { }

        [SupportedOSPlatform(""windows""), SupportedOSPlatform(""browser"")]
        public static void SupportedOnWindowsAndBrowser() { }

        [UnsupportedOSPlatform(""windows"")]
        public static void UnsupportedOnWindows() { }

        [UnsupportedOSPlatform(""browser"")]
        public static void UnsupportedOnBrowser() { }

        [UnsupportedOSPlatform(""windows""), UnsupportedOSPlatform(""browser"")]
        public static void UnsupportedOnWindowsAndBrowser() { }
    }
}";
            await VerifyAnalyzerCSAsync(source);
        }

        [Fact]
        public async Task AllowDenyListMixedApisTest()
        {
            var source = @"
using System.Runtime.Versioning;

namespace ns
{
    class Caller
    {
        public static void CrossPlatfomr()
        {
            [|Target.UnsupportedBrowserSupportedOnWindowsLinux()|];
            [|Target.SupportedOnWindowsLinuxUnsupportedBrowser()|];
        }

        [SupportedOSPlatform(""windows"")]
        public static void SupportedWindows()
        {
            Target.UnsupportedBrowserSupportedOnWindowsLinux();
            Target.SupportedOnWindowsLinuxUnsupportedBrowser();
        }

        [UnsupportedOSPlatform(""windows"")]
        public static void UnsuportedWindows()
        {
            [|Target.UnsupportedBrowserSupportedOnWindowsLinux()|];
            [|Target.SupportedOnWindowsLinuxUnsupportedBrowser()|];
        }

        [UnsupportedOSPlatform(""browser"")]
        public static void UnsupportedBrowser()
        {
            [|Target.UnsupportedBrowserSupportedOnWindowsLinux()|];
            [|Target.SupportedOnWindowsLinuxUnsupportedBrowser()|];
        }

        [SupportedOSPlatform(""browser"")]
        public static void SupportedBrowser()
        {
            [|Target.UnsupportedBrowserSupportedOnWindowsLinux()|];
            [|Target.SupportedOnWindowsLinuxUnsupportedBrowser()|];
        }
    }

    class Target
    {
        [UnsupportedOSPlatform(""browser"")]
        [SupportedOSPlatform(""windows"")]
        [SupportedOSPlatform(""Linux"")]
        public static void UnsupportedBrowserSupportedOnWindowsLinux() { }

        [SupportedOSPlatform(""windows"")]
        [SupportedOSPlatform(""Linux"")]
        [UnsupportedOSPlatform(""browser"")]
        public static void SupportedOnWindowsLinuxUnsupportedBrowser() { }
    }
}";
            await VerifyAnalyzerAsyncCs(source, s_msBuildPlatforms);
        }

        [Fact]
        public async Task UnsupportedSamePlatformMustSuppressSupported()
        {
            var source = @"
using System.Runtime.Versioning;

static class Program
{
    public static void Main()
    {
        [|Some.Api1()|]; // This call site is reachable on all platforms. 'Some.Api1()' is only supported on: 'ios' 10.0 and later, 'tvos' 4.0 and later.
        [|Some.Api2()|]; // This call site is reachable on all platforms. 'Some.Api2()' is only supported on: 'ios' 10.0 and later.
    }
}

[SupportedOSPlatform(""ios10.0"")]
[SupportedOSPlatform(""tvos4.0"")]
class Some
{
    public static void Api1() {}

    [UnsupportedOSPlatform(""tvos"")] // Not ignored, suppresses parent
    public static void Api2() {}
}";
            await VerifyAnalyzerCSAsync(source);
        }

        [Fact]
        public async Task PlatformOverrides()
        {
            var source = @"
using System.Runtime.Versioning;

namespace PlatformCompatDemo.Bugs
{
    class Caller
    {
        [SupportedOSPlatform(""windows"")]
        public void TestSupportedOnWindows()
        {
            [|TargetSupportedOnWindows.FunctionUnsupportedOnWindows()|]; // This call site is reachable on: 'windows'. 'TargetSupportedOnWindows.FunctionUnsupportedOnWindows()' is unsupported on: 'windows'.
            TargetSupportedOnWindows.FunctionUnsupportedOnBrowser();     // browser unsupport not related so ignored

            [|TargetUnsupportedOnWindows.FunctionSupportedOnWindows()|]; // This call site is reachable on: 'windows'. 'TargetUnsupportedOnWindows.FunctionSupportedOnWindows()' is unsupported on: 'windows'.
            [|TargetUnsupportedOnWindows.FunctionSupportedOnBrowser()|]; // should warn for unsupported windows and browser support                                   
        }

        [UnsupportedOSPlatform(""windows"")]
        public void TestUnsupportedOnWindows()
        {
            TargetSupportedOnWindows.FunctionUnsupportedOnWindows();
            [|TargetSupportedOnWindows.FunctionUnsupportedOnBrowser()|];  // should warn supported on windows ignore unsupported on browser as this is allow list
                                                                          // This call site is unreachable on: 'windows'. 'TargetSupportedOnWindows.FunctionUnsupportedOnBrowser()' is only supported on: 'windows'.
            [|TargetUnsupportedOnWindows.FunctionSupportedOnBrowser()|];  // This call site is reachable on all platforms. 'TargetUnsupportedOnWindows.FunctionSupportedOnBrowser()' is only supported on: 'browser'. 
            TargetUnsupportedOnWindows.FunctionSupportedOnWindows();      // it's unsupporting Windows at the call site, so it should warn for windows support on the API
        }                                   
    }

    [SupportedOSPlatform(""windows"")]
    class TargetSupportedOnWindows
    {
        [UnsupportedOSPlatform(""windows"")]  // Not  Ignored
        public static void FunctionUnsupportedOnWindows() { }

        [UnsupportedOSPlatform(""browser"")]  // Will be ignored ignored
        public static void FunctionUnsupportedOnBrowser() { }
    }

    [UnsupportedOSPlatform(""windows"")]
    class TargetUnsupportedOnWindows
    {
        [SupportedOSPlatform(""windows"")] // will be ignored
        public static void FunctionSupportedOnWindows() { }

        [SupportedOSPlatform(""browser"")]
        public static void FunctionSupportedOnBrowser() { }
    }
}";
            await VerifyAnalyzerCSAsync(source);
        }

        [Fact]
        public async Task ChildUnsupportedMustParentSupportedPlatformMustNotIgnored()
        {
            var source = @"
using System.Runtime.Versioning;
[assembly:SupportedOSPlatform(""browser"")]
namespace PlatformCompatDemo
{
    static class Program
    {
        public static void Main()
        {
            [|CrossPlatformApis.DoesNotWorkOnBrowser()|];
            CrossPlatformApis.NormalFunction();
            var nonBrowser = new NonLinuxApis();
        }
    }

    public class CrossPlatformApis
    {
        [UnsupportedOSPlatform(""browser"")]
        public static void DoesNotWorkOnBrowser() { }
        public static void NormalFunction() { }
    }

    [UnsupportedOSPlatform(""linux"")] // must be ignored
    public class NonLinuxApis { }
}";
            await VerifyAnalyzerCSAsync(source);
        }

        [Fact]
        public async Task SupportedMustSuppressUnsupportedAssemblyAttribute()
        {
            var source = @"
using System.Runtime.Versioning;
[assembly:UnsupportedOSPlatform(""browser"")]

namespace PlatformCompatDemo
{
    static class Program
    {
        public static void Main()
        {
            [|CrossPlatformApis.WindowsApi()|];
            var nonBrowser = new BrowserApis();
        }
    }

    public class CrossPlatformApis
    {
        [SupportedOSPlatform(""windows"")]
        public static void WindowsApi() { }
    }

    [SupportedOSPlatform(""browser"")]
    public class BrowserApis { }
}";
            await VerifyAnalyzerCSAsync(source);
        }

        [Fact]
        public async Task UsingUnsupportedApiWithinAllowListShouldWarn()
        {
            var source = @"
using System.Runtime.Versioning;
[assembly: SupportedOSPlatform(""windows"")]

static class Program
{
    public static void Main()
    {
        new SomeWindowsSpecific();
        [|SomeWindowsSpecific.NotForWindows()|];
    }
}

class SomeWindowsSpecific
{
    [UnsupportedOSPlatform(""windows"")] // This will not be ignored
    public static void NotForWindows() { }
}";
            await VerifyAnalyzerCSAsync(source);
        }

        [Fact]
        public async Task UsingVersionedApiFromAllowListAssemblyNotIgnored()
        {
            var source = @"
using System.Runtime.Versioning;
[assembly: SupportedOSPlatform(""windows"")]

static class Program
{
    public static void Main()
    {
        [|Some.Windows10SpecificApi()|];
        WindowsSpecificApi();
    }

    public static void WindowsSpecificApi() { }
}

[SupportedOSPlatform(""windows10.0"")] // This attribute will not be ignored
static class Some
{
    public static void Windows10SpecificApi() { }
}";
            await VerifyAnalyzerCSAsync(source);
        }

        [Fact]
        public async Task ReintroducingHigherApiSupport_Warn()
        {
            var source = @"
using System.Runtime.Versioning;
[assembly: SupportedOSPlatform(""windows10.0"")]

static class Program
{
    public static void Main()
    {
        [|Some.WindowsSpecificApi11()|];
        Some.WindowsSpecificApi1();
    }
}

static class Some
{
    [SupportedOSPlatform(""windows11.0"")]
    public static void WindowsSpecificApi11() { }

    [SupportedOSPlatform(""windows1.0"")]
    public static void WindowsSpecificApi1() { }
}";
            await VerifyAnalyzerCSAsync(source);
        }

        [Fact]
        public async Task MethodOfOsDependentAssemblyCalledWithoutSuppressionWarns()
        {
            var source = @"
using System.Threading;

namespace ns
{
    public class Test
    {
        public void M1()
        {
            var foo = {|#0:new Overlapped()|};
            var result = {|#1:foo.AsyncResult|};
        }
    }
}
";
            await VerifyAnalyzerCSAsync(source, VerifyCS.Diagnostic(PlatformCompatibilityAnalyzer.OnlySupportedCsAllPlatforms).WithLocation(0).WithArguments("Overlapped", "'windows'"),
                VerifyCS.Diagnostic(PlatformCompatibilityAnalyzer.OnlySupportedCsAllPlatforms).WithLocation(1).WithArguments("Overlapped.AsyncResult", "'windows'"));
        }

        public static IEnumerable<object[]> SupportedOsAttributeTestData()
        {
            yield return new object[] { "Windows", "10.1.2.3", "Windows", "10.1.2.3", false };
            yield return new object[] { "Windows", "10.1.2.3", "Windows", "10.1.3.3", false };
            yield return new object[] { "Windows", "10.1.2.3", "Windows", "10.1.3", false };
            yield return new object[] { "Windows", "10.1.2.3", "Windows", "11.0", false };
            yield return new object[] { "Windows", "10.1.2.3", "Windows", "10.2.2.0", false };
            yield return new object[] { "Windows", "10.1.2.3", "Windows", "10.1.1.3", true };
            yield return new object[] { "Windows", "10.1.2.3", "WINDOWS", "11.1.1.3", false };
            yield return new object[] { "Windows", "10.1.2.3", "Windows", "10.1.1.4", true };
            yield return new object[] { "MACOS", "10.1.2.3", "macos", "10.2.2.0", false };
            yield return new object[] { "OSX", "10.1.2.3", "Osx", "11.1.1.0", false };
            yield return new object[] { "Osx", "10.1.2.3", "osx", "10.2", false };
            yield return new object[] { "Windows", "10.1.2.3", "macOS/OSX", "11.1.1.4", true };
            yield return new object[] { "Windows", "10.1.2.3", "Windows", "10.0.1.9", true };
            yield return new object[] { "Windows", "10.1.2.3", "Windows", "10.1.1.4", true };
            yield return new object[] { "Windows", "10.1.2.3", "Windows", "8.2.3.3", true };
        }

        [Theory]
        [MemberData(nameof(SupportedOsAttributeTestData))]
        public async Task MethodOfOsDependentClassSuppressedWithSupportedOsAttribute(string platform, string version, string suppressingPlatform, string suppressingVersion, bool warn)
        {
            var source = @"
using System.Runtime.Versioning;

public class Test
{
    [SupportedOSPlatform(""" + suppressingPlatform + suppressingVersion + @""")]
    public void M1()
    {
        OsDependentClass odc = new OsDependentClass();
        odc.M2();
    }
}

[SupportedOSPlatform(""" + platform + version + @""")]
public class OsDependentClass
{
    public void M2() { }
}";

            if (warn)
            {
                await VerifyAnalyzerCSAsync(source,
                    VerifyCS.Diagnostic(PlatformCompatibilityAnalyzer.OnlySupportedCsReachable).WithSpan(9, 32, 9, 54).
                    WithArguments("OsDependentClass", GetFormattedString(MicrosoftNetCoreAnalyzersResources.PlatformCompatibilityVersionAndLater, platform, version),
                    GetFormattedString(MicrosoftNetCoreAnalyzersResources.PlatformCompatibilityVersionAndLater, suppressingPlatform, suppressingVersion)),
                    VerifyCS.Diagnostic(PlatformCompatibilityAnalyzer.OnlySupportedCsReachable).WithSpan(10, 9, 10, 17).
                    WithArguments("OsDependentClass.M2()", GetFormattedString(MicrosoftNetCoreAnalyzersResources.PlatformCompatibilityVersionAndLater, platform, version),
                    GetFormattedString(MicrosoftNetCoreAnalyzersResources.PlatformCompatibilityVersionAndLater, suppressingPlatform, suppressingVersion)));
            }
            else
            {
                await VerifyAnalyzerCSAsync(source);
            }
        }

        public static IEnumerable<object[]> UnsupportedAttributeTestData()
        {
            yield return new object[] { "Windows", "10.1.2.3", "Windows", "10.1.2.3", false };
            yield return new object[] { "Windows", "10.1.2.3", "Mac", "Os10.1.3.3", true };
            yield return new object[] { "Windows", "10.1.2.3", "Windows", "10.1.3.1", true };
            yield return new object[] { "windows", "10.1.2.3", "Windows", "11.1", true };
            yield return new object[] { "Windows", "10.1.2.3", "Windows", "10.2.2.0", true };
            yield return new object[] { "Windows", "10.1.2.3", "Windows", "10.1.1.3", false };
            yield return new object[] { "windows", "10.1.2.3", "Windows", "10.1.1.3", false };
            yield return new object[] { "Windows", "10.1.2.3", "Windows", "10.1.1.4", false };
            yield return new object[] { "Windows", "10.1.2.3", "Osx", "10.1.1.4", true };
            yield return new object[] { "Windows", "10.1.2.3", "Windows", "10.1.0.1", false };
            yield return new object[] { "Windows", "10.1.2.3", "Windows", "8.2.3.4", false };
        }

        [Theory]
        [MemberData(nameof(UnsupportedAttributeTestData))]
        public async Task MethodOfOsDependentClassSuppressedWithUnsupportedAttribute(string platform,
            string version, string suppressingPlatform, string suppressingVersion, bool warn)
        {
            var source = @"
 using System.Runtime.Versioning;
 
[UnsupportedOSPlatform(""" + suppressingPlatform + suppressingVersion + @""")]
public class Test
{
    public void M1()
    {
        OsDependentClass odc = " + (warn ? "{|#0:new OsDependentClass()|}" : "new OsDependentClass()") + @";
    }
}

[UnsupportedOSPlatform(""" + platform + version + @""")]
public class OsDependentClass { }
";

            if (warn)
            {
                if (platform.Equals(suppressingPlatform, System.StringComparison.OrdinalIgnoreCase))
                {
                    await VerifyAnalyzerCSAsync(source, s_msBuildPlatforms, VerifyCS.Diagnostic(PlatformCompatibilityAnalyzer.UnsupportedCsReachable).WithLocation(0).
                        WithArguments("OsDependentClass", GetFormattedString(MicrosoftNetCoreAnalyzersResources.PlatformCompatibilityVersionAndLater, platform, version),
                        GetFormattedString(MicrosoftNetCoreAnalyzersResources.PlatformCompatibilityVersionAndBefore, suppressingPlatform, suppressingVersion)));
                }
                else
                {
                    await VerifyAnalyzerCSAsync(source, s_msBuildPlatforms, VerifyCS.Diagnostic(PlatformCompatibilityAnalyzer.UnsupportedCsAllPlatforms).WithLocation(0).
                        WithArguments("OsDependentClass", GetFormattedString(MicrosoftNetCoreAnalyzersResources.PlatformCompatibilityVersionAndLater, platform, version)));
                }
            }
            else
            {
                await VerifyAnalyzerCSAsync(source, s_msBuildPlatforms);
            }
        }

        [Fact]
        public async Task UnsupportedNotWarnsForUnrelatedSupportedContext()
        {
            var source = @"
 using System.Runtime.Versioning;
 
[SupportedOSPlatform(""Linux"")]
public class Test
{
    public void M1()
    {
        var obj = new C();
        obj.BrowserMethod();
        {|#0:C.StaticClass.LinuxMethod()|};
        {|#1:C.StaticClass.LinuxVersionedMethod()|};
    }
}

public class C
{
    [UnsupportedOSPlatform(""browser"")]
    public void BrowserMethod() { }
    
    [UnsupportedOSPlatform(""linux4.8"")]
    internal static class StaticClass
    {
        public static void LinuxVersionedMethod() { }
        
        [UnsupportedOSPlatform(""linux"")]
        public static void LinuxMethod() { }
    }
}";

            await VerifyAnalyzerCSAsync(source, VerifyCS.Diagnostic(PlatformCompatibilityAnalyzer.UnsupportedCsReachable).
                WithLocation(0).WithArguments("C.StaticClass.LinuxMethod()", "'linux'", "'Linux'"),
                VerifyCS.Diagnostic(PlatformCompatibilityAnalyzer.UnsupportedCsReachable).WithLocation(1).WithArguments("C.StaticClass.LinuxVersionedMethod()",
                GetFormattedString(MicrosoftNetCoreAnalyzersResources.PlatformCompatibilityVersionAndLater, "linux", "4.8"),
                GetFormattedString(MicrosoftNetCoreAnalyzersResources.PlatformCompatibilityAllVersions, "Linux")));
        }

        [Fact]
        public async Task MultipleAttrbiutesOptionallySupportedListTest()
        {
            var source = @"
 using System.Runtime.Versioning;
 
public class Test
{
    C obj = new C();
    [SupportedOSPlatform(""Linux"")]
    public void DiffferentOsNotWarn()
    {
        obj.UnsupportedSupportedFrom1903To2004();
    }

    [SupportedOSPlatform(""windows"")]
    [UnsupportedOSPlatform(""windows10.0.2000"")]
    public void SupporteWindows()
    {
        // Warns for UnsupportedFirst, Supported
        {|#0:obj.UnsupportedSupportedFrom1903To2004()|}; // This call site is reachable on: 'windows' 10.0.2000 and before. 'C.UnsupportedSupportedFrom1903To2004()' is unsupported on: 'windows' 10.0.1903 and before.
    }

    [UnsupportedOSPlatform(""windows"")]
    [SupportedOSPlatform(""windows10.0.1903"")]
    [UnsupportedOSPlatform(""windows10.0.2003"")]
    public void SameSupportForWindowsNotWarn()
    {
        obj.UnsupportedSupportedFrom1903To2004();
    }
    
    public void AllSupportedWarnForAll()
    {
        {|#1:obj.UnsupportedSupportedFrom1903To2004()|}; // This call site is reachable on all platforms. 'C.UnsupportedSupportedFrom1903To2004()' is supported on: 'windows' from version 10.0.1903 to 10.0.2004.
    }

    [SupportedOSPlatform(""windows10.0.2000"")]
    public void SupportedFromWindows10_0_2000()
    {
        // Should warn for [UnsupportedOSPlatform]
        {|#2:obj.UnsupportedSupportedFrom1903To2004()|}; // This call site is reachable on: 'windows' 10.0.2000 and later. 'C.UnsupportedSupportedFrom1903To2004()' is unsupported on: 'windows' 10.0.2004 and later.
    }

    [SupportedOSPlatform(""windows10.0.1904"")]
    [UnsupportedOSPlatform(""windows10.0.1909"")]
    public void SupportedWindowsFrom10_0_1904_To10_0_1909_NotWarn()
    {
        // Should not warn
        obj.UnsupportedSupportedFrom1903To2004(); //This call site is reachable on: 'windows' from version 10.0.1904 to 10.0.1909. 'C.UnsupportedSupportedFrom1903To2004()' is unsupported on: 'windows' 10.0.2004 and later.
    }
}

public class C
{
    [UnsupportedOSPlatform(""windows"")]
    [SupportedOSPlatform(""windows10.0.1903"")]
    [UnsupportedOSPlatform(""windows10.0.2004"")]
    public void UnsupportedSupportedFrom1903To2004() { }
}";
            await VerifyAnalyzerCSAsync(source, s_msBuildPlatforms,
                VerifyCS.Diagnostic(PlatformCompatibilityAnalyzer.UnsupportedCsReachable).WithLocation(0).
                WithArguments("C.UnsupportedSupportedFrom1903To2004()", GetFormattedString(MicrosoftNetCoreAnalyzersResources.PlatformCompatibilityVersionAndBefore, "windows", "10.0.1903"),
                GetFormattedString(MicrosoftNetCoreAnalyzersResources.PlatformCompatibilityVersionAndBefore, "windows", "10.0.2000")),
                VerifyCS.Diagnostic(PlatformCompatibilityAnalyzer.SupportedCsAllPlatforms).WithLocation(1).
                WithArguments("C.UnsupportedSupportedFrom1903To2004()", GetFormattedString(MicrosoftNetCoreAnalyzersResources.PlatformCompatibilityFromVersionToVersion, "windows", "10.0.1903", "10.0.2004")),
                VerifyCS.Diagnostic(PlatformCompatibilityAnalyzer.UnsupportedCsReachable).WithLocation(2).
                WithArguments("C.UnsupportedSupportedFrom1903To2004()", GetFormattedString(MicrosoftNetCoreAnalyzersResources.PlatformCompatibilityVersionAndLater, "windows", "10.0.2004"),
                GetFormattedString(MicrosoftNetCoreAnalyzersResources.PlatformCompatibilityVersionAndLater, "windows", "10.0.2000")));
        }

        [Fact]
        public async Task MultipleAttrbiutesSupportedOnlyWindowsListTest()
        {
            var source = @"
 using System.Runtime.Versioning;
 
public class Test
{
    C obj = new C();
    [SupportedOSPlatform(""Linux"")]
    public void DiffferentOsWarnsForAll()
    {
        {|#0:obj.WindowsOnlyUnsupportedFrom2004()|}; // This call site is reachable on: 'Linux'. 'C.WindowsOnlyUnsupportedFrom2004()' is only supported on: 'windows' 10.0.2004 and before.
    }

    [SupportedOSPlatform(""windows"")]
    [UnsupportedOSPlatform(""windows10.0.2003"")]
    public void SameSupportForWindowsNotWarn()
    {
        obj.WindowsOnlyUnsupportedFrom2004();
    }
    
    public void AllSupportedWarnForAll()
    {
        {|#1:obj.WindowsOnlyUnsupportedFrom2004()|}; // This call site is reachable on all platforms. 'C.WindowsOnlyUnsupportedFrom2004()' is only supported on: 'windows' 10.0.2004 and before.
    }

    [SupportedOSPlatform(""windows10.0.2000"")]
    public void SupportedFromWindows10_0_2000()
    {
        // Warns for [UnsupportedOSPlatform]
        {|#2:obj.WindowsOnlyUnsupportedFrom2004()|}; //  This call site is reachable on: 'windows' 10.0.2000 and later. 'C.WindowsOnlyUnsupportedFrom2004()' is unsupported on: 'windows' 10.0.2004 and later.
    }
    
    [SupportedOSPlatform(""windows10.0.1904"")]
    [UnsupportedOSPlatform(""windows10.0.1909"")]
    public void SupportedWindowsFrom10_0_1904_To10_0_1909_NotWarn()
    {
        // Should not warn
        obj.WindowsOnlyUnsupportedFrom2004();
    }
}

public class C
{
    [SupportedOSPlatform(""windows"")]
    [UnsupportedOSPlatform(""windows10.0.2004"")]
    public void WindowsOnlyUnsupportedFrom2004() { }
}";
            await VerifyAnalyzerCSAsync(source,
                VerifyCS.Diagnostic(PlatformCompatibilityAnalyzer.OnlySupportedCsReachable).WithLocation(0).
                WithArguments("C.WindowsOnlyUnsupportedFrom2004()", GetFormattedString(MicrosoftNetCoreAnalyzersResources.PlatformCompatibilityVersionAndBefore, "windows", "10.0.2004"), "'Linux'"),
                VerifyCS.Diagnostic(PlatformCompatibilityAnalyzer.OnlySupportedCsAllPlatforms).WithLocation(1).
                WithArguments("C.WindowsOnlyUnsupportedFrom2004()", GetFormattedString(MicrosoftNetCoreAnalyzersResources.PlatformCompatibilityVersionAndBefore, "windows", "10.0.2004")),
                VerifyCS.Diagnostic(PlatformCompatibilityAnalyzer.UnsupportedCsReachable).WithLocation(2).
                WithArguments("C.WindowsOnlyUnsupportedFrom2004()", GetFormattedString(MicrosoftNetCoreAnalyzersResources.PlatformCompatibilityVersionAndLater, "windows", "10.0.2004"),
                GetFormattedString(MicrosoftNetCoreAnalyzersResources.PlatformCompatibilityVersionAndLater, "windows", "10.0.2000")));
        }

        [Fact]
        public async Task CallSiteSupportedUnupportedNoMsBuildOptions()
        {
            var source = @"
 using System.Runtime.Versioning;

namespace PlatformCompatDemo.SupportedUnupported 
{
    public class Test
    {
        public static void Supported()
        {
            var supported = new TypeWithoutAttributes();
            {|#0:supported.FunctionSupportedOnWindows()|}; // This call site is reachable on all platforms. 'TypeWithoutAttributes.FunctionSupportedOnWindows()' is only supported on: 'windows'.
            {|#1:supported.FunctionSupportedOnWindows10()|}; // This call site is reachable on all platforms. 'TypeWithoutAttributes.FunctionSupportedOnWindows10()' is only supported on: 'windows' 10.0 and later.
            [|supported.FunctionSupportedOnWindows10AndBrowser()|]; // This call site is reachable on all platforms. 'TypeWithoutAttributes.FunctionSupportedOnWindows10AndBrowser()' is only supported on: 'windows' 10.0 and later, 'browser'.

            var supportedOnWindows = {|#2:new TypeSupportedOnWindows()|}; // This call site is reachable on all platforms. 'TypeSupportedOnWindows' is only supported on: 'windows'.
            {|#3:supportedOnWindows.FunctionSupportedOnBrowser()|}; // browser support ignored
            {|#4:supportedOnWindows.FunctionSupportedOnWindows11AndBrowser()|}; //This call site is reachable on all platforms. 'TypeSupportedOnWindows.FunctionSupportedOnWindows11AndBrowser()' is only supported on: 'windows' 11.0 and later.

            var supportedOnBrowser = {|#5:new TypeSupportedOnBrowser()|};
            [|supportedOnBrowser.FunctionSupportedOnWindows()|]; // This call site is reachable on all platforms. 'TypeSupportedOnBrowser.FunctionSupportedOnWindows()' is only supported on: 'browser'.

            var supportedOnWindows10 = [|new TypeSupportedOnWindows10()|]; // This call site is reachable on all platforms. 'TypeSupportedOnWindows10' is only supported on: 'windows' 10.0 and later.
            {|#6:supportedOnWindows10.FunctionSupportedOnBrowser()|}; // child function support will be ignored

            var supportedOnWindowsAndBrowser = [|new TypeSupportedOnWindowsAndBrowser()|]; // This call site is reachable on all platforms. 'TypeSupportedOnWindowsAndBrowser' is only supported on: 'windows', 'browser'.
            [|supportedOnWindowsAndBrowser.FunctionSupportedOnWindows11()|]; // This call site is reachable on all platforms. 'TypeSupportedOnWindowsAndBrowser.FunctionSupportedOnWindows11()' is only supported on: 'windows' 11.0 and later, 'browser'.
        }

        public static void Unsupported()
        {
            var unsupported = new TypeWithoutAttributes();
            unsupported.FunctionUnsupportedOnWindows();
            unsupported.FunctionUnsupportedOnBrowser();
            unsupported.FunctionUnsupportedOnWindows10();
            unsupported.FunctionUnsupportedOnWindowsAndBrowser();
            unsupported.FunctionUnsupportedOnWindows10AndBrowser();

            var unsupportedOnWindows = new TypeUnsupportedOnWindows();
            unsupportedOnWindows.FunctionUnsupportedOnBrowser();
            unsupportedOnWindows.FunctionUnsupportedOnWindows11();
            unsupportedOnWindows.FunctionUnsupportedOnWindows11AndBrowser();

            var unsupportedOnBrowser = new TypeUnsupportedOnBrowser();
            unsupportedOnBrowser.FunctionUnsupportedOnWindows();
            unsupportedOnBrowser.FunctionUnsupportedOnWindows10();

            var unsupportedOnWindows10 = new TypeUnsupportedOnWindows10();
            unsupportedOnWindows10.FunctionUnsupportedOnBrowser();
            unsupportedOnWindows10.FunctionUnsupportedOnWindows11();
            unsupportedOnWindows10.FunctionUnsupportedOnWindows11AndBrowser();

            var unsupportedOnWindowsAndBrowser = new TypeUnsupportedOnWindowsAndBrowser();
            unsupportedOnWindowsAndBrowser.FunctionUnsupportedOnWindows11();

            var unsupportedOnWindows10AndBrowser = new TypeUnsupportedOnWindows10AndBrowser();
            unsupportedOnWindows10AndBrowser.FunctionUnsupportedOnWindows11();
        }

        public static void UnsupportedCombinations() // no any diagnostics as it is deny list
        {
            var withoutAttributes = new TypeWithoutAttributes();
            withoutAttributes.FunctionUnsupportedOnWindowsSupportedOnWindows11();
            withoutAttributes.FunctionUnsupportedOnWindowsSupportedOnWindows11UnsupportedOnWindows12();
            withoutAttributes.FunctionUnsupportedOnWindowsSupportedOnWindows11UnsupportedOnWindows12SupportedOnWindows13();

            var unsupportedOnWindows = new TypeUnsupportedOnWindows();
            unsupportedOnWindows.FunctionSupportedOnWindows11();
            unsupportedOnWindows.FunctionSupportedOnWindows11UnsupportedOnWindows12();
            unsupportedOnWindows.FunctionSupportedOnWindows11UnsupportedOnWindows12SupportedOnWindows13();

            var unsupportedOnBrowser = new TypeUnsupportedOnBrowser();
            unsupportedOnBrowser.FunctionSupportedOnBrowser();

            var unsupportedOnWindowsSupportedOnWindows11 = new TypeUnsupportedOnWindowsSupportedOnWindows11();
            unsupportedOnWindowsSupportedOnWindows11.FunctionUnsupportedOnWindows12();
            unsupportedOnWindowsSupportedOnWindows11.FunctionUnsupportedOnWindows12SupportedOnWindows13();

            var unsupportedOnWindowsSupportedOnWindows11UnsupportedOnWindows12 = new TypeUnsupportedOnWindowsSupportedOnWindows11UnsupportedOnWindows12();
            unsupportedOnWindowsSupportedOnWindows11UnsupportedOnWindows12.FunctionSupportedOnWindows13();
        }
    }
}
" + TargetTypesForTest;

            await VerifyAnalyzerCSAsync(source,
                VerifyCS.Diagnostic(PlatformCompatibilityAnalyzer.OnlySupportedCsAllPlatforms).WithLocation(0).
                WithArguments("TypeWithoutAttributes.FunctionSupportedOnWindows()", "'windows'", ""),
                VerifyCS.Diagnostic(PlatformCompatibilityAnalyzer.OnlySupportedCsAllPlatforms).WithLocation(1).
                WithArguments("TypeWithoutAttributes.FunctionSupportedOnWindows10()", GetFormattedString(MicrosoftNetCoreAnalyzersResources.PlatformCompatibilityVersionAndLater, "windows", "10.0", "")),
                VerifyCS.Diagnostic(PlatformCompatibilityAnalyzer.OnlySupportedCsAllPlatforms).WithLocation(2).
                WithArguments("TypeSupportedOnWindows", "'windows'", ""),
                VerifyCS.Diagnostic(PlatformCompatibilityAnalyzer.OnlySupportedCsAllPlatforms).WithLocation(3).
                WithArguments("TypeSupportedOnWindows.FunctionSupportedOnBrowser()", "'windows'", ""),
                VerifyCS.Diagnostic(PlatformCompatibilityAnalyzer.OnlySupportedCsAllPlatforms).WithLocation(4).
                WithArguments("TypeSupportedOnWindows.FunctionSupportedOnWindows11AndBrowser()", GetFormattedString(MicrosoftNetCoreAnalyzersResources.PlatformCompatibilityVersionAndLater, "windows", "11.0", "")),
                VerifyCS.Diagnostic(PlatformCompatibilityAnalyzer.OnlySupportedCsAllPlatforms).WithLocation(5).
                WithArguments("TypeSupportedOnBrowser", "'browser'", ""),
                VerifyCS.Diagnostic(PlatformCompatibilityAnalyzer.OnlySupportedCsAllPlatforms).WithLocation(6).
                WithArguments("TypeSupportedOnWindows10.FunctionSupportedOnBrowser()", GetFormattedString(MicrosoftNetCoreAnalyzersResources.PlatformCompatibilityVersionAndLater, "windows", "10.0", "")));
        }

        [Fact]
        public async Task CallSiteSupportedUnupporteWithMsBuildOptions()
        {
            var source = @"
 using System.Runtime.Versioning;

namespace PlatformCompatDemo.SupportedUnupported 
{
    public class Test
    {
        public static void Unsupported()
        {
            var unsupportedOnBrowser = {|#0:new TypeUnsupportedOnBrowser()|};
            [|unsupportedOnBrowser.FunctionUnsupportedOnWindows()|];   // This call site is reachable on all platforms. 'TypeUnsupportedOnBrowser.FunctionUnsupportedOnWindows()' is unsupported on: 'browser', 'windows'.
            [|unsupportedOnBrowser.FunctionUnsupportedOnWindows10()|]; // This call site is reachable on all platforms. 'TypeUnsupportedOnBrowser.FunctionUnsupportedOnWindows10()' is unsupported on: 'browser', 'windows' 10.0 and later.

            var unsupportedOnWindows10 = {|#1:new TypeUnsupportedOnWindows10()|};
            [|unsupportedOnWindows10.FunctionUnsupportedOnBrowser()|];   // This call site is reachable on all platforms. 'TypeUnsupportedOnWindows10.FunctionUnsupportedOnBrowser()' is unsupported on: 'windows' 10.0 and later, 'browser'.
            {|#2:unsupportedOnWindows10.FunctionUnsupportedOnWindows11()|};
            [|unsupportedOnWindows10.FunctionUnsupportedOnWindows11AndBrowser()|]; // This call site is reachable on all platforms. 'TypeUnsupportedOnWindows10.FunctionUnsupportedOnWindows11AndBrowser()' is unsupported on: 'windows' 10.0 and later, 'browser'.

            var unsupportedOnWindowsAndBrowser = [|new TypeUnsupportedOnWindowsAndBrowser()|]; // This call site is reachable on all platforms. 'TypeUnsupportedOnWindowsAndBrowser' is unsupported on: 'windows', 'browser'.
            [|unsupportedOnWindowsAndBrowser.FunctionUnsupportedOnWindows11()|]; // This call site is reachable on all platforms. 'TypeUnsupportedOnWindowsAndBrowser.FunctionUnsupportedOnWindows11()' is unsupported on: 'windows', 'browser'.

            var unsupportedOnWindows10AndBrowser = [|new TypeUnsupportedOnWindows10AndBrowser()|]; // This call site is reachable on all platforms. 'TypeUnsupportedOnWindows10AndBrowser' is unsupported on: 'windows' 10.0 and later, 'browser'.
            [|unsupportedOnWindows10AndBrowser.FunctionUnsupportedOnWindows11()|];  // This call site is reachable on all platforms. 'TypeUnsupportedOnWindows10AndBrowser.FunctionUnsupportedOnWindows11()' is unsupported on: 'windows' 10.0 and later, 'browser'.
        }

        public static void UnsupportedCombinations()
        {
            var withoutAttributes = new TypeWithoutAttributes();
            {|#3:withoutAttributes.FunctionUnsupportedOnWindowsSupportedOnWindows11()|};
            {|#4:withoutAttributes.FunctionUnsupportedOnWindowsSupportedOnWindows11UnsupportedOnWindows12()|};
            {|#5:withoutAttributes.FunctionUnsupportedOnWindowsSupportedOnWindows11UnsupportedOnWindows12SupportedOnWindows13()|};

            var unsupportedOnWindows = {|#6:new TypeUnsupportedOnWindows()|};
            {|#7:unsupportedOnWindows.FunctionSupportedOnWindows11()|};
            {|#8:unsupportedOnWindows.FunctionSupportedOnWindows11UnsupportedOnWindows12()|};
            {|#9:unsupportedOnWindows.FunctionSupportedOnWindows11UnsupportedOnWindows12SupportedOnWindows13()|};

            var unsupportedOnBrowser = {|#10:new TypeUnsupportedOnBrowser()|};
            {|#11:unsupportedOnBrowser.FunctionSupportedOnBrowser()|};

            var unsupportedOnWindowsSupportedOnWindows11 = {|#12:new TypeUnsupportedOnWindowsSupportedOnWindows11()|};
            {|#13:unsupportedOnWindowsSupportedOnWindows11.FunctionUnsupportedOnWindows12()|};
            {|#14:unsupportedOnWindowsSupportedOnWindows11.FunctionUnsupportedOnWindows12SupportedOnWindows13()|};
        }
    }
}
" + TargetTypesForTest;

            await VerifyAnalyzerCSAsync(source, s_msBuildPlatforms,
                VerifyCS.Diagnostic(PlatformCompatibilityAnalyzer.UnsupportedCsAllPlatforms).WithLocation(0).
                WithArguments("TypeUnsupportedOnBrowser", "'browser'", ""),
                VerifyCS.Diagnostic(PlatformCompatibilityAnalyzer.UnsupportedCsAllPlatforms).WithLocation(1).
                WithArguments("TypeUnsupportedOnWindows10", GetFormattedString(MicrosoftNetCoreAnalyzersResources.PlatformCompatibilityVersionAndLater, "windows", "10.0")),
                VerifyCS.Diagnostic(PlatformCompatibilityAnalyzer.UnsupportedCsAllPlatforms).WithLocation(2).
                WithArguments("TypeUnsupportedOnWindows10.FunctionUnsupportedOnWindows11()", GetFormattedString(MicrosoftNetCoreAnalyzersResources.PlatformCompatibilityVersionAndLater, "windows", "10.0")),
                VerifyCS.Diagnostic(PlatformCompatibilityAnalyzer.UnsupportedCsAllPlatforms).WithLocation(3).
                WithArguments("TypeWithoutAttributes.FunctionUnsupportedOnWindowsSupportedOnWindows11()",
                GetFormattedString(MicrosoftNetCoreAnalyzersResources.PlatformCompatibilityVersionAndBefore, "windows", "11.0"), ""),
                VerifyCS.Diagnostic(PlatformCompatibilityAnalyzer.SupportedCsAllPlatforms).WithLocation(4).
                WithArguments("TypeWithoutAttributes.FunctionUnsupportedOnWindowsSupportedOnWindows11UnsupportedOnWindows12()",
                GetFormattedString(MicrosoftNetCoreAnalyzersResources.PlatformCompatibilityFromVersionToVersion, "windows", "11.0", "12.0")),
                VerifyCS.Diagnostic(PlatformCompatibilityAnalyzer.SupportedCsAllPlatforms).WithLocation(5).
                WithArguments("TypeWithoutAttributes.FunctionUnsupportedOnWindowsSupportedOnWindows11UnsupportedOnWindows12SupportedOnWindows13()",
                GetFormattedString(MicrosoftNetCoreAnalyzersResources.PlatformCompatibilityFromVersionToVersion, "windows", "11.0", "12.0")),
                VerifyCS.Diagnostic(PlatformCompatibilityAnalyzer.UnsupportedCsAllPlatforms).WithLocation(6).
                WithArguments("TypeUnsupportedOnWindows", "'windows'", ""),
                VerifyCS.Diagnostic(PlatformCompatibilityAnalyzer.UnsupportedCsAllPlatforms).WithLocation(7).
                WithArguments("TypeUnsupportedOnWindows.FunctionSupportedOnWindows11()", "'windows'", ""),
                VerifyCS.Diagnostic(PlatformCompatibilityAnalyzer.UnsupportedCsAllPlatforms).WithLocation(8).
                WithArguments("TypeUnsupportedOnWindows.FunctionSupportedOnWindows11UnsupportedOnWindows12()", "'windows'", ""),
                VerifyCS.Diagnostic(PlatformCompatibilityAnalyzer.UnsupportedCsAllPlatforms).WithLocation(9).
                WithArguments("TypeUnsupportedOnWindows.FunctionSupportedOnWindows11UnsupportedOnWindows12SupportedOnWindows13()", "'windows'", ""),
                VerifyCS.Diagnostic(PlatformCompatibilityAnalyzer.UnsupportedCsAllPlatforms).WithLocation(10).
                WithArguments("TypeUnsupportedOnBrowser", "'browser'", ""),
                VerifyCS.Diagnostic(PlatformCompatibilityAnalyzer.UnsupportedCsAllPlatforms).WithLocation(11).
                WithArguments("TypeUnsupportedOnBrowser.FunctionSupportedOnBrowser()", "'browser'", ""),
                VerifyCS.Diagnostic(PlatformCompatibilityAnalyzer.UnsupportedCsAllPlatforms).WithLocation(12).
                WithArguments("TypeUnsupportedOnWindowsSupportedOnWindows11",
                GetFormattedString(MicrosoftNetCoreAnalyzersResources.PlatformCompatibilityVersionAndBefore, "windows", "11.0"), ""),
                VerifyCS.Diagnostic(PlatformCompatibilityAnalyzer.UnsupportedCsAllPlatforms).WithLocation(13).
                WithArguments("TypeUnsupportedOnWindowsSupportedOnWindows11.FunctionUnsupportedOnWindows12()",
                GetFormattedString(MicrosoftNetCoreAnalyzersResources.PlatformCompatibilityVersionAndBefore, "windows", "11.0")),
                VerifyCS.Diagnostic(PlatformCompatibilityAnalyzer.UnsupportedCsAllPlatforms).WithLocation(14).
                WithArguments("TypeUnsupportedOnWindowsSupportedOnWindows11.FunctionUnsupportedOnWindows12SupportedOnWindows13()",
                GetFormattedString(MicrosoftNetCoreAnalyzersResources.PlatformCompatibilityVersionAndBefore, "windows", "13.0")));
        }

        [Fact]
        public async Task CallSiteCrossPlatform_CallsSupportedUnsupported_VersionedVersionlessAPIs()
        {
            var source = @"
 using System.Runtime.Versioning;

public class Test
{
    public void CrossPlatformTest()
    {
        {|#0:DenyList.UnsupportedWindows()|}; // This call site is reachable on all platforms. 'DenyList.UnsupportedWindows()' is unsupported on: 'windows'.
        {|#1:DenyList.UnsupportedWindows10()|}; // This call site is reachable on all platforms. 'DenyList.UnsupportedWindows10()' is unsupported on: 'windows' 10.0 and later.
        {|#2:DenyList.UnsupportedSupportedWindows8To10()|}; // This call site is reachable on all platforms. 'DenyList.UnsupportedSupportedWindows8To10()' is supported on: 'windows' from version 8.0 to 10.0.
        {|#3:AllowList.WindowsOnly()|}; // This call site is reachable on all platforms. 'AllowList.WindowsOnly()' is only supported on: 'windows'.
        {|#4:AllowList.Windows10Only()|}; // This call site is reachable on all platforms. 'AllowList.Windows10Only()' is only supported on: 'windows' 10.0 and later.
        {|#5:AllowList.WindowsOnlyUnsupportedFrom10()|}; // This call site is reachable on all platforms. 'AllowList.WindowsOnlyUnsupportedFrom10()' is only supported on: 'windows' 10.0 and before.
        {|#6:AllowList.Windows10OnlyUnsupportedFrom11()|}; // This call site is reachable on all platforms. 'AllowList.Windows10OnlyUnsupportedFrom11()' is only supported on: 'windows' from version 10.0 to 11.0.
    }
}
" + AllowDenyListTestClasses;

            await VerifyAnalyzerCSAsync(source, s_msBuildPlatforms,
                VerifyCS.Diagnostic(PlatformCompatibilityAnalyzer.UnsupportedCsAllPlatforms).WithLocation(0).WithArguments("DenyList.UnsupportedWindows()", "'windows'", ""),
                VerifyCS.Diagnostic(PlatformCompatibilityAnalyzer.UnsupportedCsAllPlatforms).WithLocation(1).WithArguments("DenyList.UnsupportedWindows10()",
                    GetFormattedString(MicrosoftNetCoreAnalyzersResources.PlatformCompatibilityVersionAndLater, "windows", "10.0", "")),
                VerifyCS.Diagnostic(PlatformCompatibilityAnalyzer.SupportedCsAllPlatforms).WithLocation(2).WithArguments("DenyList.UnsupportedSupportedWindows8To10()",
                    GetFormattedString(MicrosoftNetCoreAnalyzersResources.PlatformCompatibilityFromVersionToVersion, "windows", "8.0", "10.0")),
                VerifyCS.Diagnostic(PlatformCompatibilityAnalyzer.OnlySupportedCsAllPlatforms).WithLocation(3).WithArguments("AllowList.WindowsOnly()", "'windows'", ""),
                VerifyCS.Diagnostic(PlatformCompatibilityAnalyzer.OnlySupportedCsAllPlatforms).WithLocation(4).WithArguments("AllowList.Windows10Only()",
                    GetFormattedString(MicrosoftNetCoreAnalyzersResources.PlatformCompatibilityVersionAndLater, "windows", "10.0", "")),
                VerifyCS.Diagnostic(PlatformCompatibilityAnalyzer.OnlySupportedCsAllPlatforms).WithLocation(5).WithArguments("AllowList.WindowsOnlyUnsupportedFrom10()",
                    GetFormattedString(MicrosoftNetCoreAnalyzersResources.PlatformCompatibilityVersionAndBefore, "windows", "10.0", "")),
                VerifyCS.Diagnostic(PlatformCompatibilityAnalyzer.OnlySupportedCsAllPlatforms).WithLocation(6).WithArguments("AllowList.Windows10OnlyUnsupportedFrom11()",
                    GetFormattedString(MicrosoftNetCoreAnalyzersResources.PlatformCompatibilityFromVersionToVersion, "windows", "10.0", "11.0")));
        }

        [Fact]
        public async Task CallSiteWindowsOnly_CallsSupportedUnsupported_VersionedVersionlessAPIs()
        {
            var source = @"
 using System.Runtime.Versioning;
 
public class Test
{   
    [SupportedOSPlatform(""windows"")]
    public void SupportedWindowsTest()
    {
        {|#0:DenyList.UnsupportedWindows()|}; // This call site is reachable on: 'windows'. 'DenyList.UnsupportedWindows()' is unsupported on: 'windows'.
        {|#1:DenyList.UnsupportedWindows10()|}; // This call site is reachable on: 'windows' all versions. 'DenyList.UnsupportedWindows10()' is unsupported on: 'windows' 10.0 and later.
        {|#2:DenyList.UnsupportedSupportedWindows8To10()|}; // This call site is reachable on: 'windows' all versions. 'DenyList.UnsupportedSupportedWindows8To10()' is supported on: 'windows' from version 8.0 to 10.0.
        AllowList.WindowsOnly();
        {|#3:AllowList.Windows10Only()|}; // This call site is reachable on: 'windows' all versions. 'AllowList.Windows10Only()' is only supported on: 'windows' 10.0 and later.
        {|#4:AllowList.WindowsOnlyUnsupportedFrom10()|}; // This call site is reachable on: 'windows' all versions. 'AllowList.WindowsOnlyUnsupportedFrom10()' is unsupported on: 'windows' 10.0 and later.
        {|#5:AllowList.Windows10OnlyUnsupportedFrom11()|}; // This call site is reachable on: 'windows' all versions. 'AllowList.Windows10OnlyUnsupportedFrom11()' is only supported on: 'windows' from version 10.0 to 11.0.
    }
}
" + AllowDenyListTestClasses;

            await VerifyAnalyzerCSAsync(source, s_msBuildPlatforms,
                VerifyCS.Diagnostic(PlatformCompatibilityAnalyzer.UnsupportedCsReachable).WithLocation(0).WithArguments("DenyList.UnsupportedWindows()", "'windows'", "'windows'"),
                VerifyCS.Diagnostic(PlatformCompatibilityAnalyzer.UnsupportedCsReachable).WithLocation(1).WithArguments("DenyList.UnsupportedWindows10()", GetFormattedString(
                    MicrosoftNetCoreAnalyzersResources.PlatformCompatibilityVersionAndLater, "windows", "10.0"), GetFormattedString(MicrosoftNetCoreAnalyzersResources.PlatformCompatibilityAllVersions, "windows")),
                VerifyCS.Diagnostic(PlatformCompatibilityAnalyzer.SupportedCsReachable).WithLocation(2).WithArguments("DenyList.UnsupportedSupportedWindows8To10()", GetFormattedString(
                    MicrosoftNetCoreAnalyzersResources.PlatformCompatibilityFromVersionToVersion, "windows", "8.0", "10.0"), GetFormattedString(MicrosoftNetCoreAnalyzersResources.PlatformCompatibilityAllVersions, "windows")),
                VerifyCS.Diagnostic(PlatformCompatibilityAnalyzer.OnlySupportedCsReachable).WithLocation(3).WithArguments("AllowList.Windows10Only()", GetFormattedString(
                    MicrosoftNetCoreAnalyzersResources.PlatformCompatibilityVersionAndLater, "windows", "10.0"), GetFormattedString(MicrosoftNetCoreAnalyzersResources.PlatformCompatibilityAllVersions, "windows")),
                VerifyCS.Diagnostic(PlatformCompatibilityAnalyzer.UnsupportedCsReachable).WithLocation(4).WithArguments("AllowList.WindowsOnlyUnsupportedFrom10()", GetFormattedString(
                    MicrosoftNetCoreAnalyzersResources.PlatformCompatibilityVersionAndLater, "windows", "10.0"), GetFormattedString(MicrosoftNetCoreAnalyzersResources.PlatformCompatibilityAllVersions, "windows")),
                VerifyCS.Diagnostic(PlatformCompatibilityAnalyzer.OnlySupportedCsReachable).WithLocation(5).WithArguments("AllowList.Windows10OnlyUnsupportedFrom11()", GetFormattedString(
                    MicrosoftNetCoreAnalyzersResources.PlatformCompatibilityFromVersionToVersion, "windows", "10.0", "11.0"), GetFormattedString(MicrosoftNetCoreAnalyzersResources.PlatformCompatibilityAllVersions, "windows")));
        }

        [Fact]
        public async Task CallSiteWindows9Only_CallsSupportedUnsupported_VersionedVersionlessAPIs()
        {
            var source = @"
 using System.Runtime.Versioning;
 
public class Test
{
    [SupportedOSPlatform(""windows9.0"")]
    public void SupportedWindows10Test()
    {
        {|#0:DenyList.UnsupportedWindows()|}; // This call site is reachable on: 'windows' 9.0 and later. 'DenyList.UnsupportedWindows()' is unsupported on: 'windows' all versions.
        {|#1:DenyList.UnsupportedWindows10()|}; // This call site is reachable on: 'windows' 9.0 and later. 'DenyList.UnsupportedWindows10()' is unsupported on: 'windows' 10.0 and later.
        {|#2:DenyList.UnsupportedSupportedWindows8To10()|}; // This call site is reachable on: 'windows' 9.0 and later. 'DenyList.UnsupportedSupportedWindows8To10()' is unsupported on: 'windows' 10.0 and later.
        AllowList.WindowsOnly();
        {|#3:AllowList.Windows10Only()|}; // This call site is reachable on: 'windows' 9.0 and later. 'AllowList.Windows10Only()' is only supported on: 'windows' 10.0 and later.
        {|#4:AllowList.WindowsOnlyUnsupportedFrom10()|}; // This call site is reachable on: 'windows' 9.0 and later. 'AllowList.WindowsOnlyUnsupportedFrom10()' is unsupported on: 'windows' 10.0 and later.
        {|#5:AllowList.Windows10OnlyUnsupportedFrom11()|}; // This call site is reachable on: 'windows' 9.0 and later. 'AllowList.Windows10OnlyUnsupportedFrom11()' is only supported on: 'windows' from version 10.0 to 11.0.
    }
}
" + AllowDenyListTestClasses;

            await VerifyAnalyzerCSAsync(source, s_msBuildPlatforms,
                VerifyCS.Diagnostic(PlatformCompatibilityAnalyzer.UnsupportedCsReachable).WithLocation(0).WithArguments("DenyList.UnsupportedWindows()", GetFormattedString(
                    MicrosoftNetCoreAnalyzersResources.PlatformCompatibilityAllVersions, "windows"), GetFormattedString(MicrosoftNetCoreAnalyzersResources.PlatformCompatibilityVersionAndLater, "windows", "9.0")),
                VerifyCS.Diagnostic(PlatformCompatibilityAnalyzer.UnsupportedCsReachable).WithLocation(1).WithArguments("DenyList.UnsupportedWindows10()", GetFormattedString(
                    MicrosoftNetCoreAnalyzersResources.PlatformCompatibilityVersionAndLater, "windows", "10.0"), GetFormattedString(MicrosoftNetCoreAnalyzersResources.PlatformCompatibilityVersionAndLater, "windows", "9.0")),
                VerifyCS.Diagnostic(PlatformCompatibilityAnalyzer.UnsupportedCsReachable).WithLocation(2).WithArguments("DenyList.UnsupportedSupportedWindows8To10()", GetFormattedString(
                    MicrosoftNetCoreAnalyzersResources.PlatformCompatibilityVersionAndLater, "windows", "10.0"), GetFormattedString(MicrosoftNetCoreAnalyzersResources.PlatformCompatibilityVersionAndLater, "windows", "9.0")),
                VerifyCS.Diagnostic(PlatformCompatibilityAnalyzer.OnlySupportedCsReachable).WithLocation(3).WithArguments("AllowList.Windows10Only()", GetFormattedString(
                    MicrosoftNetCoreAnalyzersResources.PlatformCompatibilityVersionAndLater, "windows", "10.0"), GetFormattedString(MicrosoftNetCoreAnalyzersResources.PlatformCompatibilityVersionAndLater, "windows", "9.0")),
                VerifyCS.Diagnostic(PlatformCompatibilityAnalyzer.UnsupportedCsReachable).WithLocation(4).WithArguments("AllowList.WindowsOnlyUnsupportedFrom10()", GetFormattedString(
                    MicrosoftNetCoreAnalyzersResources.PlatformCompatibilityVersionAndLater, "windows", "10.0"), GetFormattedString(MicrosoftNetCoreAnalyzersResources.PlatformCompatibilityVersionAndLater, "windows", "9.0")),
                VerifyCS.Diagnostic(PlatformCompatibilityAnalyzer.OnlySupportedCsReachable).WithLocation(5).WithArguments("AllowList.Windows10OnlyUnsupportedFrom11()", GetFormattedString(
                    MicrosoftNetCoreAnalyzersResources.PlatformCompatibilityFromVersionToVersion, "windows", "10.0", "11.0"), GetFormattedString(MicrosoftNetCoreAnalyzersResources.PlatformCompatibilityVersionAndLater, "windows", "9.0")));
        }

        [Fact]
        public async Task CallSiteAllowList_CallsSupportedUnsupportedVersionedVersionlessAPIs()
        {
            var source = @"
 using System.Runtime.Versioning;
 
public class Test
{   
    [SupportedOSPlatform(""windows"")]
    [UnsupportedOSPlatform(""windows10.0"")]
    public void SupportedWindowsUnsupported10Test()
    {
        {|#0:DenyList.UnsupportedWindows()|}; // This call site is reachable on: 'windows' 10.0 and before. 'DenyList.UnsupportedWindows()' is unsupported on: 'windows' all versions.
        DenyList.UnsupportedWindows10();
        {|#1:DenyList.UnsupportedSupportedWindows8To10()|}; // This call site is reachable on: 'windows' 10.0 and before. 'DenyList.UnsupportedSupportedWindows8To10()' is unsupported on: 'windows' 8.0 and before.
        AllowList.WindowsOnly(); 
        {|#2:AllowList.Windows10Only()|}; // This call site is reachable on: 'windows' 10.0 and before. 'AllowList.Windows10Only()' is only supported on: 'windows' 10.0 and later.
        AllowList.WindowsOnlyUnsupportedFrom10();
        {|#3:AllowList.Windows10OnlyUnsupportedFrom11()|}; // row16: This call site is reachable on: 'windows' 10.0 and before. 'AllowList.Windows10OnlyUnsupportedFrom11()' is only supported on: 'windows' from version 10.0 to 11.0.
    }

    [SupportedOSPlatform(""windows10.0"")]
    [UnsupportedOSPlatform(""windows11.0"")]
    public void SupportedWindows10Unsupported11Test()
    {
        {|#4:DenyList.UnsupportedWindows()|}; // This call site is reachable on: 'windows' from version 10.0 to 11.0. 'DenyList.UnsupportedWindows()' is unsupported on: 'windows' all versions.
        {|#5:DenyList.UnsupportedWindows10()|}; // This call site is reachable on: 'windows' from version 10.0 to 11.0. 'DenyList.UnsupportedWindows10()' is unsupported on: 'windows' 10.0 and later.
        {|#6:DenyList.UnsupportedSupportedWindows8To10()|}; //  This call site is reachable on: 'windows' from version 10.0 to 11.0. 'DenyList.UnsupportedSupportedWindows8To10()' is unsupported on: 'windows' 10.0 and later.
        AllowList.WindowsOnly(); 
        AllowList.Windows10Only();
        {|#7:AllowList.WindowsOnlyUnsupportedFrom10()|}; // This call site is reachable on: 'windows' from version 10.0 to 11.0. 'AllowList.WindowsOnlyUnsupportedFrom10()' is unsupported on: 'windows' 10.0 and later.
        AllowList.Windows10OnlyUnsupportedFrom11();
    }
}
" + AllowDenyListTestClasses;

            await VerifyAnalyzerCSAsync(source, s_msBuildPlatforms,
                VerifyCS.Diagnostic(PlatformCompatibilityAnalyzer.UnsupportedCsReachable).WithLocation(0).WithArguments("DenyList.UnsupportedWindows()",
                GetFormattedString(MicrosoftNetCoreAnalyzersResources.PlatformCompatibilityAllVersions, "windows"), GetFormattedString(MicrosoftNetCoreAnalyzersResources.PlatformCompatibilityVersionAndBefore, "windows", "10.0")),
                VerifyCS.Diagnostic(PlatformCompatibilityAnalyzer.UnsupportedCsReachable).WithLocation(1).WithArguments("DenyList.UnsupportedSupportedWindows8To10()", GetFormattedString(
                    MicrosoftNetCoreAnalyzersResources.PlatformCompatibilityVersionAndBefore, "windows", "8.0"), GetFormattedString(MicrosoftNetCoreAnalyzersResources.PlatformCompatibilityVersionAndBefore, "windows", "10.0")),
                VerifyCS.Diagnostic(PlatformCompatibilityAnalyzer.OnlySupportedCsReachable).WithLocation(2).WithArguments("AllowList.Windows10Only()", GetFormattedString(
                    MicrosoftNetCoreAnalyzersResources.PlatformCompatibilityVersionAndLater, "windows", "10.0"), GetFormattedString(MicrosoftNetCoreAnalyzersResources.PlatformCompatibilityVersionAndBefore, "windows", "10.0")),
                VerifyCS.Diagnostic(PlatformCompatibilityAnalyzer.OnlySupportedCsReachable).WithLocation(3).WithArguments("AllowList.Windows10OnlyUnsupportedFrom11()", GetFormattedString(
                    MicrosoftNetCoreAnalyzersResources.PlatformCompatibilityFromVersionToVersion, "windows", "10.0", "11.0"), GetFormattedString(MicrosoftNetCoreAnalyzersResources.PlatformCompatibilityVersionAndBefore, "windows", "10.0")),
                VerifyCS.Diagnostic(PlatformCompatibilityAnalyzer.UnsupportedCsReachable).WithLocation(4).WithArguments("DenyList.UnsupportedWindows()", GetFormattedString(
                    MicrosoftNetCoreAnalyzersResources.PlatformCompatibilityAllVersions, "windows"), GetFormattedString(MicrosoftNetCoreAnalyzersResources.PlatformCompatibilityFromVersionToVersion, "windows", "10.0", "11.0")),
                VerifyCS.Diagnostic(PlatformCompatibilityAnalyzer.UnsupportedCsReachable).WithLocation(5).WithArguments("DenyList.UnsupportedWindows10()", GetFormattedString(
                    MicrosoftNetCoreAnalyzersResources.PlatformCompatibilityVersionAndLater, "windows", "10.0"), GetFormattedString(MicrosoftNetCoreAnalyzersResources.PlatformCompatibilityFromVersionToVersion, "windows", "10.0", "11.0")),
                VerifyCS.Diagnostic(PlatformCompatibilityAnalyzer.UnsupportedCsReachable).WithLocation(6).WithArguments("DenyList.UnsupportedSupportedWindows8To10()", GetFormattedString(
                    MicrosoftNetCoreAnalyzersResources.PlatformCompatibilityVersionAndLater, "windows", "10.0"), GetFormattedString(MicrosoftNetCoreAnalyzersResources.PlatformCompatibilityFromVersionToVersion, "windows", "10.0", "11.0")),
                VerifyCS.Diagnostic(PlatformCompatibilityAnalyzer.UnsupportedCsReachable).WithLocation(7).WithArguments("AllowList.WindowsOnlyUnsupportedFrom10()", GetFormattedString(
                    MicrosoftNetCoreAnalyzersResources.PlatformCompatibilityVersionAndLater, "windows", "10.0"), GetFormattedString(MicrosoftNetCoreAnalyzersResources.PlatformCompatibilityFromVersionToVersion, "windows", "10.0", "11.0")));
        }

        [Fact]
        public async Task CallSiteUnsupportedWindows_CallsSupportedUnsupported_VersionedVersionlessAPIs()
        {
            var source = @"
 using System.Runtime.Versioning;
 
public class Test
{   
    [UnsupportedOSPlatform(""windows"")]
    public void UnsupportedWindowsTest()
    {
        DenyList.UnsupportedWindows();
        DenyList.UnsupportedWindows10();
        DenyList.UnsupportedSupportedWindows8To10();
        {|#0:AllowList.WindowsOnly()|}; // This call site is unreachable on: 'windows'. 'AllowList.WindowsOnly()' is only supported on: 'windows'.
        {|#1:AllowList.Windows10Only()|}; // This call site is unreachable on: 'windows' all versions. 'AllowList.Windows10Only()' is only supported on: 'windows' 10.0 and later.
        {|#2:AllowList.WindowsOnlyUnsupportedFrom10()|}; // This call site is unreachable on: 'windows' all versions. 'AllowList.WindowsOnlyUnsupportedFrom10()' is only supported on: 'windows' 10.0 and before.
        {|#3:AllowList.Windows10OnlyUnsupportedFrom11()|}; // This call site is unreachable on: 'windows' all versions. 'AllowList.Windows10OnlyUnsupportedFrom11()' is only supported on: 'windows' from version 10.0 to 11.0.
    }
}
" + AllowDenyListTestClasses;

            await VerifyAnalyzerCSAsync(source, s_msBuildPlatforms,
                VerifyCS.Diagnostic(PlatformCompatibilityAnalyzer.OnlySupportedCsUnreachable).WithLocation(0).WithArguments("AllowList.WindowsOnly()", "'windows'", "'windows'"),
                VerifyCS.Diagnostic(PlatformCompatibilityAnalyzer.OnlySupportedCsUnreachable).WithLocation(1).WithArguments("AllowList.Windows10Only()", GetFormattedString(
                    MicrosoftNetCoreAnalyzersResources.PlatformCompatibilityVersionAndLater, "windows", "10.0"), GetFormattedString(MicrosoftNetCoreAnalyzersResources.PlatformCompatibilityAllVersions, "windows")),
                VerifyCS.Diagnostic(PlatformCompatibilityAnalyzer.OnlySupportedCsUnreachable).WithLocation(2).WithArguments("AllowList.WindowsOnlyUnsupportedFrom10()", GetFormattedString(
                    MicrosoftNetCoreAnalyzersResources.PlatformCompatibilityVersionAndBefore, "windows", "10.0"), GetFormattedString(MicrosoftNetCoreAnalyzersResources.PlatformCompatibilityAllVersions, "windows")),
                VerifyCS.Diagnostic(PlatformCompatibilityAnalyzer.OnlySupportedCsUnreachable).WithLocation(3).WithArguments("AllowList.Windows10OnlyUnsupportedFrom11()", GetFormattedString(
                    MicrosoftNetCoreAnalyzersResources.PlatformCompatibilityFromVersionToVersion, "windows", "10.0", "11.0"), GetFormattedString(MicrosoftNetCoreAnalyzersResources.PlatformCompatibilityAllVersions, "windows")));
        }

        [Fact]
        public async Task CallSiteUnsupportedWindows9_CallsSupportedUnsupported_VersionedVersionlessAPIs()
        {
            var source = @"
 using System.Runtime.Versioning;
 
public class Test
{
    [UnsupportedOSPlatform(""windows9.0"")]
    public void UnsupportedWindows9Test()
    {
        {|#0:DenyList.UnsupportedWindows()|}; // This call site is reachable on: 'windows' 9.0 and before. 'DenyList.UnsupportedWindows()' is unsupported on: 'windows' all versions.
        DenyList.UnsupportedWindows10();
        {|#1:DenyList.UnsupportedSupportedWindows8To10()|}; // This call site is reachable on: 'windows' 9.0 and before. 'DenyList.UnsupportedSupportedWindows8To10()' is unsupported on: 'windows' 8.0 and before.
        {|#2:AllowList.WindowsOnly()|}; // This call site is unreachable on: 'windows' 9.0 and later. 'AllowList.WindowsOnly()' is only supported on: 'windows' all versions.
        {|#3:AllowList.Windows10Only()|}; // This call site is reachable on: 'windows' 9.0 and before, and all other platforms. 'AllowList.Windows10Only()' is only supported on: 'windows' 10.0 and later.
        {|#4:AllowList.WindowsOnlyUnsupportedFrom10()|}; // This call site is unreachable on: 'windows' 9.0 and later. 'AllowList.WindowsOnlyUnsupportedFrom10()' is only supported on: 'windows' 10.0 and before.
        {|#5:AllowList.Windows10OnlyUnsupportedFrom11()|}; // This call site is unreachable on: 'windows' 9.0 and later. 'AllowList.Windows10OnlyUnsupportedFrom11()' is only supported on: 'windows' from version 10.0 to 11.0.
    }

    [UnsupportedOSPlatform(""windows11.0"")]
    public void UnsupportedWindows11Test()
    {
        {|#6:DenyList.UnsupportedWindows10()|}; // This call site is reachable on: 'windows' 11.0 and before. 'DenyList.UnsupportedWindows10()' is unsupported on: 'windows' 10.0 and later.
        {|#7:DenyList.UnsupportedSupportedWindows8To10()|}; // This call site is reachable on: 'windows' 11.0 and before. 'DenyList.UnsupportedSupportedWindows8To10()' is supported on: 'windows' from version 8.0 to 10.0.
    }
}
" + AllowDenyListTestClasses;

            await VerifyAnalyzerCSAsync(source, s_msBuildPlatforms,
                VerifyCS.Diagnostic(PlatformCompatibilityAnalyzer.UnsupportedCsReachable).WithLocation(0).WithArguments("DenyList.UnsupportedWindows()", GetFormattedString(
                    MicrosoftNetCoreAnalyzersResources.PlatformCompatibilityAllVersions, "windows"), GetFormattedString(MicrosoftNetCoreAnalyzersResources.PlatformCompatibilityVersionAndBefore, "windows", "9.0")),
                VerifyCS.Diagnostic(PlatformCompatibilityAnalyzer.UnsupportedCsReachable).WithLocation(1).WithArguments("DenyList.UnsupportedSupportedWindows8To10()", GetFormattedString(
                    MicrosoftNetCoreAnalyzersResources.PlatformCompatibilityVersionAndBefore, "windows", "8.0"), GetFormattedString(MicrosoftNetCoreAnalyzersResources.PlatformCompatibilityVersionAndBefore, "windows", "9.0")),
                VerifyCS.Diagnostic(PlatformCompatibilityAnalyzer.OnlySupportedCsUnreachable).WithLocation(2).WithArguments("AllowList.WindowsOnly()", GetFormattedString(
                    MicrosoftNetCoreAnalyzersResources.PlatformCompatibilityAllVersions, "windows"), GetFormattedString(MicrosoftNetCoreAnalyzersResources.PlatformCompatibilityVersionAndLater, "windows", "9.0")),
                VerifyCS.Diagnostic(PlatformCompatibilityAnalyzer.OnlySupportedCsReachable).WithLocation(3).WithArguments("AllowList.Windows10Only()", GetFormattedString(MicrosoftNetCoreAnalyzersResources.PlatformCompatibilityVersionAndLater,
                    "windows", "10.0"), Join(GetFormattedString(MicrosoftNetCoreAnalyzersResources.PlatformCompatibilityVersionAndBefore, "windows", "9.0"), MicrosoftNetCoreAnalyzersResources.PlatformCompatibilityAllPlatforms)),
                VerifyCS.Diagnostic(PlatformCompatibilityAnalyzer.OnlySupportedCsUnreachable).WithLocation(4).WithArguments("AllowList.WindowsOnlyUnsupportedFrom10()", GetFormattedString(
                    MicrosoftNetCoreAnalyzersResources.PlatformCompatibilityVersionAndBefore, "windows", "10.0"), GetFormattedString(MicrosoftNetCoreAnalyzersResources.PlatformCompatibilityVersionAndLater, "windows", "9.0")),
                VerifyCS.Diagnostic(PlatformCompatibilityAnalyzer.OnlySupportedCsUnreachable).WithLocation(5).WithArguments("AllowList.Windows10OnlyUnsupportedFrom11()", GetFormattedString(
                    MicrosoftNetCoreAnalyzersResources.PlatformCompatibilityFromVersionToVersion, "windows", "10.0", "11.0"), GetFormattedString(MicrosoftNetCoreAnalyzersResources.PlatformCompatibilityVersionAndLater, "windows", "9.0")),
                VerifyCS.Diagnostic(PlatformCompatibilityAnalyzer.UnsupportedCsReachable).WithLocation(6).WithArguments("DenyList.UnsupportedWindows10()", GetFormattedString(
                    MicrosoftNetCoreAnalyzersResources.PlatformCompatibilityVersionAndLater, "windows", "10.0"), GetFormattedString(MicrosoftNetCoreAnalyzersResources.PlatformCompatibilityVersionAndBefore, "windows", "11.0")),
                VerifyCS.Diagnostic(PlatformCompatibilityAnalyzer.SupportedCsReachable).WithLocation(7).WithArguments("DenyList.UnsupportedSupportedWindows8To10()", GetFormattedString(
                    MicrosoftNetCoreAnalyzersResources.PlatformCompatibilityFromVersionToVersion, "windows", "8.0", "10.0"), GetFormattedString(MicrosoftNetCoreAnalyzersResources.PlatformCompatibilityVersionAndBefore, "windows", "11.0")));
        }

        [Fact]
        public async Task CallSiteUnsupportedWindowsSupportedFrom9_CallsSupportedUnsupported_VersionedVersionlessAPIs()
        {
            var source = @"
 using System.Runtime.Versioning;
 
public class Test
{   
    [UnsupportedOSPlatform(""windows"")]
    [SupportedOSPlatform(""windows9.0"")]
    public void UnsupportedWindowsTest()
    {
        {|#0:DenyList.UnsupportedWindows()|}; // This call site is reachable on: 'windows' 9.0 and later. 'DenyList.UnsupportedWindows()' is unsupported on: 'windows' all versions.
        {|#1:DenyList.UnsupportedWindows10()|}; // This call site is reachable on: 'windows' 9.0 and later. 'DenyList.UnsupportedWindows10()' is unsupported on: 'windows' 10.0 and later.
        {|#2:DenyList.UnsupportedSupportedWindows8To10()|}; // This call site is reachable on: 'windows' 9.0 and later. 'DenyList.UnsupportedSupportedWindows8To10()' is unsupported on: 'windows' 10.0 and later.
        {|#3:AllowList.WindowsOnly()|}; // This call site is reachable on: 'windows' 9.0 and later, and all other platforms. 'AllowList.WindowsOnly()' is only supported on: 'windows'.
        {|#4:AllowList.Windows10Only()|}; // This call site is reachable on: 'windows' 9.0 and later, and all other platforms. 'AllowList.Windows10Only()' is only supported on: 'windows' 10.0 and later.
        {|#5:AllowList.WindowsOnlyUnsupportedFrom10()|}; // This call site is reachable on: 'windows' 9.0 and later, and all other platforms. 'AllowList.WindowsOnlyUnsupportedFrom10()' is only supported on: 'windows' 10.0 and before.
        {|#6:AllowList.Windows10OnlyUnsupportedFrom11()|}; // This call site is reachable on: 'windows' 9.0 and later, and all other platforms. 'AllowList.Windows10OnlyUnsupportedFrom11()' is only supported on: 'windows' from version 10.0 to 11.0.
    }
}
" + AllowDenyListTestClasses;

            await VerifyAnalyzerCSAsync(source, s_msBuildPlatforms,
                VerifyCS.Diagnostic(PlatformCompatibilityAnalyzer.UnsupportedCsReachable).WithLocation(0).WithArguments("DenyList.UnsupportedWindows()", GetFormattedString(
                    MicrosoftNetCoreAnalyzersResources.PlatformCompatibilityAllVersions, "windows"), GetFormattedString(MicrosoftNetCoreAnalyzersResources.PlatformCompatibilityVersionAndLater, "windows", "9.0")),
                VerifyCS.Diagnostic(PlatformCompatibilityAnalyzer.UnsupportedCsReachable).WithLocation(1).WithArguments("DenyList.UnsupportedWindows10()", GetFormattedString(
                    MicrosoftNetCoreAnalyzersResources.PlatformCompatibilityVersionAndLater, "windows", "10.0"), GetFormattedString(MicrosoftNetCoreAnalyzersResources.PlatformCompatibilityVersionAndLater, "windows", "9.0")),
                VerifyCS.Diagnostic(PlatformCompatibilityAnalyzer.UnsupportedCsReachable).WithLocation(2).WithArguments("DenyList.UnsupportedSupportedWindows8To10()", GetFormattedString(
                    MicrosoftNetCoreAnalyzersResources.PlatformCompatibilityVersionAndLater, "windows", "10.0"), GetFormattedString(MicrosoftNetCoreAnalyzersResources.PlatformCompatibilityVersionAndLater, "windows", "9.0")),
                VerifyCS.Diagnostic(PlatformCompatibilityAnalyzer.OnlySupportedCsReachable).WithLocation(3).WithArguments("AllowList.WindowsOnly()", "'windows'", Join(GetFormattedString(
                    MicrosoftNetCoreAnalyzersResources.PlatformCompatibilityVersionAndLater, "windows", "9.0"), MicrosoftNetCoreAnalyzersResources.PlatformCompatibilityAllPlatforms)),
                VerifyCS.Diagnostic(PlatformCompatibilityAnalyzer.OnlySupportedCsReachable).WithLocation(4).WithArguments("AllowList.Windows10Only()", GetFormattedString(MicrosoftNetCoreAnalyzersResources.PlatformCompatibilityVersionAndLater,
                    "windows", "10.0"), Join(GetFormattedString(MicrosoftNetCoreAnalyzersResources.PlatformCompatibilityVersionAndLater, "windows", "9.0"), MicrosoftNetCoreAnalyzersResources.PlatformCompatibilityAllPlatforms)),
                VerifyCS.Diagnostic(PlatformCompatibilityAnalyzer.OnlySupportedCsReachable).WithLocation(5).WithArguments("AllowList.WindowsOnlyUnsupportedFrom10()", GetFormattedString(MicrosoftNetCoreAnalyzersResources.PlatformCompatibilityVersionAndBefore,
                    "windows", "10.0"), Join(GetFormattedString(MicrosoftNetCoreAnalyzersResources.PlatformCompatibilityVersionAndLater, "windows", "9.0"), MicrosoftNetCoreAnalyzersResources.PlatformCompatibilityAllPlatforms)),
                VerifyCS.Diagnostic(PlatformCompatibilityAnalyzer.OnlySupportedCsReachable).WithLocation(6).WithArguments("AllowList.Windows10OnlyUnsupportedFrom11()", GetFormattedString(MicrosoftNetCoreAnalyzersResources.PlatformCompatibilityFromVersionToVersion,
                    "windows", "10.0", "11.0"), Join(GetFormattedString(MicrosoftNetCoreAnalyzersResources.PlatformCompatibilityVersionAndLater, "windows", "9.0"), MicrosoftNetCoreAnalyzersResources.PlatformCompatibilityAllPlatforms)));
        }

        [Fact]
        public async Task CallSiteUnsupportsWindows9Supported11_CallsSupportedUnsupported_VersionedVersionlessAPIs()
        {
            var source = @"
 using System.Runtime.Versioning;
 
public class Test
{
    [UnsupportedOSPlatform(""windows9.0"")]
    [SupportedOSPlatform(""windows11.0"")]
    public void UnsupportedWindows9Test()
    {
        {|#0:DenyList.UnsupportedWindows()|}; // This call site is reachable on: 'windows' 11.0 and later. 'DenyList.UnsupportedWindows()' is unsupported on: 'windows' all versions.
        {|#1:DenyList.UnsupportedWindows10()|}; // This call site is reachable on: 'windows' 11.0 and later. 'DenyList.UnsupportedWindows10()' is unsupported on: 'windows' 10.0 and later.
        {|#2:DenyList.UnsupportedSupportedWindows8To10()|}; // This call site is reachable on: 'windows' 11.0 and later. 'DenyList.UnsupportedSupportedWindows8To10()' is unsupported on: 'windows' 10.0 and later.
        {|#3:AllowList.WindowsOnly()|}; // This call site is reachable on: 'windows' 11.0 and later, and all other platforms. 'AllowList.WindowsOnly()' is only supported on: 'windows' all versions.
        {|#4:AllowList.Windows10Only()|}; // This call site is reachable on: 'windows' 11.0 and later, and all other platforms. 'AllowList.Windows10Only()' is only supported on: 'windows' 10.0 and later.
        {|#5:AllowList.WindowsOnlyUnsupportedFrom10()|}; // This call site is reachable on: 'windows' 11.0 and later, and all other platforms. 'AllowList.WindowsOnlyUnsupportedFrom10()' is only supported on: 'windows' 10.0 and before.
        {|#6:AllowList.Windows10OnlyUnsupportedFrom11()|}; // This call site is reachable on: 'windows' 11.0 and later, and all other platforms. 'AllowList.Windows10OnlyUnsupportedFrom11()' is only supported on: 'windows' from version 10.0 to 11.0.
    }
}
" + AllowDenyListTestClasses;

            await VerifyAnalyzerCSAsync(source, s_msBuildPlatforms,
                VerifyCS.Diagnostic(PlatformCompatibilityAnalyzer.UnsupportedCsReachable).WithLocation(0).WithArguments("DenyList.UnsupportedWindows()",
                GetFormattedString(MicrosoftNetCoreAnalyzersResources.PlatformCompatibilityAllVersions, "windows"), GetFormattedString(MicrosoftNetCoreAnalyzersResources.PlatformCompatibilityVersionAndLater, "windows", "11.0")),
                VerifyCS.Diagnostic(PlatformCompatibilityAnalyzer.UnsupportedCsReachable).WithLocation(1).WithArguments("DenyList.UnsupportedWindows10()",
                GetFormattedString(MicrosoftNetCoreAnalyzersResources.PlatformCompatibilityVersionAndLater, "windows", "10.0"), GetFormattedString(MicrosoftNetCoreAnalyzersResources.PlatformCompatibilityVersionAndLater, "windows", "11.0")),
                 VerifyCS.Diagnostic(PlatformCompatibilityAnalyzer.UnsupportedCsReachable).WithLocation(2).WithArguments("DenyList.UnsupportedSupportedWindows8To10()",
                GetFormattedString(MicrosoftNetCoreAnalyzersResources.PlatformCompatibilityVersionAndLater, "windows", "10.0"), GetFormattedString(MicrosoftNetCoreAnalyzersResources.PlatformCompatibilityVersionAndLater, "windows", "11.0")),
                VerifyCS.Diagnostic(PlatformCompatibilityAnalyzer.OnlySupportedCsReachable).WithLocation(3).WithArguments("AllowList.WindowsOnly()", GetFormattedString(MicrosoftNetCoreAnalyzersResources.PlatformCompatibilityAllVersions,
                "windows"), Join(GetFormattedString(MicrosoftNetCoreAnalyzersResources.PlatformCompatibilityVersionAndLater, "windows", "11.0"), MicrosoftNetCoreAnalyzersResources.PlatformCompatibilityAllPlatforms)),
                VerifyCS.Diagnostic(PlatformCompatibilityAnalyzer.OnlySupportedCsReachable).WithLocation(4).WithArguments("AllowList.Windows10Only()", GetFormattedString(MicrosoftNetCoreAnalyzersResources.PlatformCompatibilityVersionAndLater,
                "windows", "10.0"), Join(GetFormattedString(MicrosoftNetCoreAnalyzersResources.PlatformCompatibilityVersionAndLater, "windows", "11.0"), MicrosoftNetCoreAnalyzersResources.PlatformCompatibilityAllPlatforms)),
                VerifyCS.Diagnostic(PlatformCompatibilityAnalyzer.OnlySupportedCsReachable).WithLocation(5).WithArguments("AllowList.WindowsOnlyUnsupportedFrom10()", GetFormattedString(MicrosoftNetCoreAnalyzersResources.PlatformCompatibilityVersionAndBefore,
                "windows", "10.0"), Join(GetFormattedString(MicrosoftNetCoreAnalyzersResources.PlatformCompatibilityVersionAndLater, "windows", "11.0"), MicrosoftNetCoreAnalyzersResources.PlatformCompatibilityAllPlatforms)),
                VerifyCS.Diagnostic(PlatformCompatibilityAnalyzer.OnlySupportedCsReachable).WithLocation(6).WithArguments("AllowList.Windows10OnlyUnsupportedFrom11()", GetFormattedString(MicrosoftNetCoreAnalyzersResources.PlatformCompatibilityFromVersionToVersion,
                "windows", "10.0", "11.0"), Join(GetFormattedString(MicrosoftNetCoreAnalyzersResources.PlatformCompatibilityVersionAndLater, "windows", "11.0"), MicrosoftNetCoreAnalyzersResources.PlatformCompatibilityAllPlatforms)));
        }

        [Fact]
        public async Task CallSiteUnsupportedWindowsSupportedFrom9To12_CallsSupportedUnsupported_VersionedVersionlessAPIs()
        {
            var source = @"
 using System.Runtime.Versioning;
 
public class Test
{   
    [UnsupportedOSPlatform(""windows"")]
    [SupportedOSPlatform(""windows9.0"")]
    [UnsupportedOSPlatform(""windows12.0"")]
    public void UnsupportedWindowsTest()
    {
        {|#0:DenyList.UnsupportedWindows()|}; // This call site is reachable on: 'windows' from version 9.0 to 12.0. 'DenyList.UnsupportedWindows()' is unsupported on: 'windows' all versions.
        {|#1:DenyList.UnsupportedWindows10()|}; // This call site is reachable on: 'windows' from version 9.0 to 12.0. 'DenyList.UnsupportedWindows10()' is unsupported on: 'windows' 10.0 and later.
        {|#2:DenyList.UnsupportedSupportedWindows8To10()|}; // This call site is reachable on: 'windows' from version 9.0 to 12.0. 'DenyList.UnsupportedSupportedWindows8To10()' is unsupported on: 'windows' 10.0 and later.
        {|#3:AllowList.WindowsOnly()|}; // This call site is reachable on: 'windows' from version 9.0 to 12.0 , and all other platforms. 'AllowList.WindowsOnly()' is only supported on: 'windows' all versions.
        {|#4:AllowList.Windows10Only()|}; // This call site is reachable on: 'windows' from version 9.0 to 12.0, and all other platforms. 'AllowList.Windows10Only()' is only supported on: 'windows' 10.0 and later.
        {|#5:AllowList.WindowsOnlyUnsupportedFrom10()|}; // This call site is reachable on: 'windows' from version 9.0 to 12.0, and all other platforms. 'AllowList.WindowsOnlyUnsupportedFrom10()' is only supported on: 'windows' 10.0 and before
        {|#6:AllowList.Windows10OnlyUnsupportedFrom11()|}; // This call site is reachable on: 'windows' from version 9.0 to 12.0, and all other platforms. 'AllowList.Windows10OnlyUnsupportedFrom11()' is only supported on: 'windows' from version 10.0 to 11.0.
    }
}
" + AllowDenyListTestClasses;

            await VerifyAnalyzerCSAsync(source, s_msBuildPlatforms,
                VerifyCS.Diagnostic(PlatformCompatibilityAnalyzer.UnsupportedCsReachable).WithLocation(0).WithArguments("DenyList.UnsupportedWindows()", GetFormattedString(
                    MicrosoftNetCoreAnalyzersResources.PlatformCompatibilityAllVersions, "windows"), GetFormattedString(MicrosoftNetCoreAnalyzersResources.PlatformCompatibilityFromVersionToVersion, "windows", "9.0", "12.0")),
                VerifyCS.Diagnostic(PlatformCompatibilityAnalyzer.UnsupportedCsReachable).WithLocation(1).WithArguments("DenyList.UnsupportedWindows10()", GetFormattedString(
                    MicrosoftNetCoreAnalyzersResources.PlatformCompatibilityVersionAndLater, "windows", "10.0"), GetFormattedString(MicrosoftNetCoreAnalyzersResources.PlatformCompatibilityFromVersionToVersion, "windows", "9.0", "12.0")),
                VerifyCS.Diagnostic(PlatformCompatibilityAnalyzer.UnsupportedCsReachable).WithLocation(2).WithArguments("DenyList.UnsupportedSupportedWindows8To10()", GetFormattedString(
                    MicrosoftNetCoreAnalyzersResources.PlatformCompatibilityVersionAndLater, "windows", "10.0"), GetFormattedString(MicrosoftNetCoreAnalyzersResources.PlatformCompatibilityFromVersionToVersion, "windows", "9.0", "12.0")),
                VerifyCS.Diagnostic(PlatformCompatibilityAnalyzer.OnlySupportedCsReachable).WithLocation(3).WithArguments("AllowList.WindowsOnly()", GetFormattedString(MicrosoftNetCoreAnalyzersResources.PlatformCompatibilityAllVersions,
                    "windows"), Join(GetFormattedString(MicrosoftNetCoreAnalyzersResources.PlatformCompatibilityFromVersionToVersion, "windows", "9.0", "12.0"), MicrosoftNetCoreAnalyzersResources.PlatformCompatibilityAllPlatforms)),
                VerifyCS.Diagnostic(PlatformCompatibilityAnalyzer.OnlySupportedCsReachable).WithLocation(4).WithArguments("AllowList.Windows10Only()", GetFormattedString(MicrosoftNetCoreAnalyzersResources.PlatformCompatibilityVersionAndLater,
                    "windows", "10.0"), Join(GetFormattedString(MicrosoftNetCoreAnalyzersResources.PlatformCompatibilityFromVersionToVersion, "windows", "9.0", "12.0"), MicrosoftNetCoreAnalyzersResources.PlatformCompatibilityAllPlatforms)),
                VerifyCS.Diagnostic(PlatformCompatibilityAnalyzer.OnlySupportedCsReachable).WithLocation(5).WithArguments("AllowList.WindowsOnlyUnsupportedFrom10()", GetFormattedString(MicrosoftNetCoreAnalyzersResources.PlatformCompatibilityVersionAndBefore,
                    "windows", "10.0"), Join(GetFormattedString(MicrosoftNetCoreAnalyzersResources.PlatformCompatibilityFromVersionToVersion, "windows", "9.0", "12.0"), MicrosoftNetCoreAnalyzersResources.PlatformCompatibilityAllPlatforms)),
                VerifyCS.Diagnostic(PlatformCompatibilityAnalyzer.OnlySupportedCsReachable).WithLocation(6).WithArguments("AllowList.Windows10OnlyUnsupportedFrom11()", GetFormattedString(MicrosoftNetCoreAnalyzersResources.PlatformCompatibilityFromVersionToVersion,
                    "windows", "10.0", "11.0"), Join(GetFormattedString(MicrosoftNetCoreAnalyzersResources.PlatformCompatibilityFromVersionToVersion, "windows", "9.0", "12.0"), MicrosoftNetCoreAnalyzersResources.PlatformCompatibilityAllPlatforms)));
        }

        [Fact]
        public async Task ChildParentDifferentSupportedAttributes()
        {
            var source = @"
using System.Runtime.Versioning;

class Caller
{
    public static void Test()
    {
        {|#0:TypeSupportedOnlyOnWindows.ApiWithNoAttrbiute()|};    // This call site is reachable on all platforms. 'TypeSupportedOnlyOnWindows.ApiWithNoAttrbiute()' is only supported on: 'windows'.
        {|#1:TypeSupportedOnlyOnWindows.ApiSupportedOn7()|};       // This call site is reachable on all platforms. 'TypeSupportedOnlyOnWindows.ApiSupportedOn7()' is only supported on: 'windows' 7.0 and later.
        {|#2:TypeSupportedOnlyOnWindows.ApiUnsupportedOn10()|};    // ... 'TypeSupportedOnlyOnWindows.ApiUnsupportedOn10()' is only supported on: 'windows' 10.0 and before.
        {|#3:TypeSupportedOnlyOnWindows.ApiUnsupportedOnWindows()|};   // 'TypeSupportedOnlyOnWindows.ApiUnsupportedOnWindows()' is unsupported on: 'windows'.
        {|#4:TypeSupportedOnlyOnWindows.TypeWindows8.ApiWithNoAttrbiute()|}; // 'TypeSupportedOnlyOnWindows.TypeWindows8.ApiWithNoAttrbiute()' is only supported on: 'windows' 8.0 and later.
        {|#5:TypeSupportedOnlyOnWindows.TypeWindows8.ApiSupportedOn10()|};   // 'TypeSupportedOnlyOnWindows.TypeWindows8.ApiSupportedOn10()' is only supported on: 'windows' 10.0 and later.
        {|#6:TypeSupportedOnlyOnWindows.TypeWindows8.ApiSupportedOn7_10()|}; // 'TypeSupportedOnlyOnWindows.TypeWindows8.ApiSupportedOn7_10()' is only supported on: 'windows' from version 8.0 to 10.0.
    }
}

[SupportedOSPlatform(""windows8.0"")]  // will be ignored
[SupportedOSPlatform(""windows10.0"")] // same
[SupportedOSPlatform(""windows"")]     // only lowest will be a accounted
class TypeSupportedOnlyOnWindows
{
    public static void ApiWithNoAttrbiute() { } // warns with unversioned windows support

    [SupportedOSPlatform(""windows7.0"")]
    public static void ApiSupportedOn7() { } // child narrows version support, so warns for windows 7.0

    [UnsupportedOSPlatform(""windows10.0"")]
    public static void ApiUnsupportedOn10() { }

    [UnsupportedOSPlatform(""windows"")]
    public static void ApiUnsupportedOnWindows() { }
    
    [SupportedOSPlatform(""windows8.0"")]
    internal static class TypeWindows8
    {
        public static void ApiWithNoAttrbiute() { } // warns for windows 8.0 of immediate parent

        [SupportedOSPlatform(""windows11.0"")] 
        [SupportedOSPlatform(""windows10.0"")] // child narrows version support, version 10.0 overrides 8.0
        public static void ApiSupportedOn10() { } 

        [UnsupportedOSPlatform(""windows10.0"")]
        [SupportedOSPlatform(""windows7.0"")]  // child not narrowing parent version support, version 7.0 will be ignored
        [SupportedOSPlatform(""windows11.0"")] // higher than 7.0, ignored
        public static void ApiSupportedOn7_10() { }
    }
}";
            await VerifyAnalyzerCSAsync(source, s_msBuildPlatforms,
                VerifyCS.Diagnostic(PlatformCompatibilityAnalyzer.OnlySupportedCsAllPlatforms).WithLocation(0).WithArguments("TypeSupportedOnlyOnWindows.ApiWithNoAttrbiute()", "'windows'"),
                VerifyCS.Diagnostic(PlatformCompatibilityAnalyzer.OnlySupportedCsAllPlatforms).WithLocation(1).WithArguments("TypeSupportedOnlyOnWindows.ApiSupportedOn7()",
                    GetFormattedString(MicrosoftNetCoreAnalyzersResources.PlatformCompatibilityVersionAndLater, "windows", "7.0")),
                VerifyCS.Diagnostic(PlatformCompatibilityAnalyzer.OnlySupportedCsAllPlatforms).WithLocation(2).WithArguments("TypeSupportedOnlyOnWindows.ApiUnsupportedOn10()",
                    GetFormattedString(MicrosoftNetCoreAnalyzersResources.PlatformCompatibilityVersionAndBefore, "windows", "10.0")),
                VerifyCS.Diagnostic(PlatformCompatibilityAnalyzer.UnsupportedCsAllPlatforms).WithLocation(3).WithArguments("TypeSupportedOnlyOnWindows.ApiUnsupportedOnWindows()", "'windows'"),
                VerifyCS.Diagnostic(PlatformCompatibilityAnalyzer.OnlySupportedCsAllPlatforms).WithLocation(4).WithArguments("TypeSupportedOnlyOnWindows.TypeWindows8.ApiWithNoAttrbiute()",
                    GetFormattedString(MicrosoftNetCoreAnalyzersResources.PlatformCompatibilityVersionAndLater, "windows", "8.0")),
                VerifyCS.Diagnostic(PlatformCompatibilityAnalyzer.OnlySupportedCsAllPlatforms).WithLocation(5).WithArguments("TypeSupportedOnlyOnWindows.TypeWindows8.ApiSupportedOn10()",
                    GetFormattedString(MicrosoftNetCoreAnalyzersResources.PlatformCompatibilityVersionAndLater, "windows", "10.0")),
                VerifyCS.Diagnostic(PlatformCompatibilityAnalyzer.OnlySupportedCsAllPlatforms).WithLocation(6).WithArguments("TypeSupportedOnlyOnWindows.TypeWindows8.ApiSupportedOn7_10()",
                    GetFormattedString(MicrosoftNetCoreAnalyzersResources.PlatformCompatibilityFromVersionToVersion, "windows", "8.0", "10.0")));
        }

        [Fact]
        public async Task ChildParentDifferentUnsupportedAttributes()
        {
            var source = @"
using System.Runtime.Versioning;

class Caller
{
    public static void Test()
    {
        {|#0:TypeUnsupportedWin8.ApiWithNoAttrbiute()|}; // ... 'TypeUnsupportedWin8.ApiWithNoAttrbiute()' is unsupported on: 'windows' 8.0 and later.
        {|#1:TypeUnsupportedWin8.ApiUnsupportedOn9()|};  // 'TypeUnsupportedWin8.ApiUnsupportedOn9()' is unsupported on: 'windows' 8.0 and later.
        {|#2:TypeUnsupportedWin8.ApiSupportedOn10()|};   // 'TypeUnsupportedWin8.ApiSupportedOn10()' is unsupported on: 'windows' 8.0 and later.
        {|#3:TypeUnsupportedWin8.ApiUnsupportedOn7Supported10()|}; // 'TypeUnsupportedWin8.ApiUnsupportedOn7Supported10()' is unsupported on: 'windows' from version 7.0 to 10.0.
        {|#4:TypeUnsupportedWin8.TypeUnsupportedOn7.ApiWithNoAttrbiute()|}; // 'TypeUnsupportedWin8.TypeUnsupportedOn7.ApiWithNoAttrbiute()' is unsupported on: 'windows' 7.0 and later.
        {|#5:TypeUnsupportedWin8.TypeUnsupportedOn7.ApiUnsupportedOn9SupportedOn11()|};  // 'TypeUnsupportedWin8.TypeUnsupportedOn7.ApiUnsupportedOn9SupportedOn11()' is unsupported on: 'windows' 7.0 and later.
        {|#6:TypeUnsupportedWin8.TypeUnsupportedOn7.ApiUnsupportedUntil7()|}; // 'TypeUnsupportedWin8.TypeUnsupportedOn7.ApiUnsupportedUntil7()' is unsupported on: 'windows' 7.0 and before.
        {|#7:TypeUnsupportedWin8.TypeUnsupportedOn7.ApiUnsupportedSupportedOn7_9()|}; // 'TypeUnsupportedWin8.TypeUnsupportedOn7.ApiUnsupportedSupportedOn7_9()' is supported on: 'windows' from version 7.0 to 9.0.
    }
}

[UnsupportedOSPlatform(""windows8.0"")]
[UnsupportedOSPlatform(""windows14.0"")] // ignored as no support in between and lowest version will be kept
class TypeUnsupportedWin8
{
    public static void ApiWithNoAttrbiute() { }

    [UnsupportedOSPlatform(""windows9.0"")] // will be ignored, only lower version can override parent
    public static void ApiUnsupportedOn9() { }

    [SupportedOSPlatform(""windows10.0"")] // will be ignored, should override unsupported first
    public static void ApiSupportedOn10() { } 

    [UnsupportedOSPlatform(""windows7.0"")] // will override parent
    [SupportedOSPlatform(""windows10.0"")] // will work
    public static void ApiUnsupportedOn7Supported10() { } 
    
    [UnsupportedOSPlatform(""windows10.0"")] // ignored
    [UnsupportedOSPlatform(""windows7.0"")]  // will override parent 8
    internal static class TypeUnsupportedOn7
    {
        public static void ApiWithNoAttrbiute() { }

        [UnsupportedOSPlatform(""windows9.0"")] // could not override parent
        [UnsupportedOSPlatform(""windows10.0"")] // ignored
        [SupportedOSPlatform(""windows11.0"")] // ignored as parent has no any support
        public static void ApiUnsupportedOn9SupportedOn11() { }
        
        [SupportedOSPlatform(""windows7.0"")]
        [UnsupportedOSPlatform(""windows"")] // overrides parent version
        [UnsupportedOSPlatform(""windows6.0"")] // ignored
        public static void ApiUnsupportedUntil7() { }

        [SupportedOSPlatform(""windows7.0"")]
        [UnsupportedOSPlatform(""windows"")] // overrides parent version
        [UnsupportedOSPlatform(""windows9.0"")] // will become UnsupportedSecond
        public static void ApiUnsupportedSupportedOn7_9() { }
    }
}";
            await VerifyAnalyzerCSAsync(source, s_msBuildPlatforms,
                VerifyCS.Diagnostic(PlatformCompatibilityAnalyzer.UnsupportedCsAllPlatforms).WithLocation(0).WithArguments("TypeUnsupportedWin8.ApiWithNoAttrbiute()",
                    GetFormattedString(MicrosoftNetCoreAnalyzersResources.PlatformCompatibilityVersionAndLater, "windows", "8.0")),
                VerifyCS.Diagnostic(PlatformCompatibilityAnalyzer.UnsupportedCsAllPlatforms).WithLocation(1).WithArguments("TypeUnsupportedWin8.ApiUnsupportedOn9()",
                    GetFormattedString(MicrosoftNetCoreAnalyzersResources.PlatformCompatibilityVersionAndLater, "windows", "8.0")),
                VerifyCS.Diagnostic(PlatformCompatibilityAnalyzer.UnsupportedCsAllPlatforms).WithLocation(2).WithArguments("TypeUnsupportedWin8.ApiSupportedOn10()",
                    GetFormattedString(MicrosoftNetCoreAnalyzersResources.PlatformCompatibilityVersionAndLater, "windows", "8.0")),
                VerifyCS.Diagnostic(PlatformCompatibilityAnalyzer.UnsupportedCsAllPlatforms).WithLocation(3).WithArguments("TypeUnsupportedWin8.ApiUnsupportedOn7Supported10()",
                    GetFormattedString(MicrosoftNetCoreAnalyzersResources.PlatformCompatibilityFromVersionToVersion, "windows", "7.0", "10.0")),
                VerifyCS.Diagnostic(PlatformCompatibilityAnalyzer.UnsupportedCsAllPlatforms).WithLocation(4).WithArguments("TypeUnsupportedWin8.TypeUnsupportedOn7.ApiWithNoAttrbiute()",
                    GetFormattedString(MicrosoftNetCoreAnalyzersResources.PlatformCompatibilityVersionAndLater, "windows", "7.0")),
                VerifyCS.Diagnostic(PlatformCompatibilityAnalyzer.UnsupportedCsAllPlatforms).WithLocation(5).WithArguments("TypeUnsupportedWin8.TypeUnsupportedOn7.ApiUnsupportedOn9SupportedOn11()",
                    GetFormattedString(MicrosoftNetCoreAnalyzersResources.PlatformCompatibilityVersionAndLater, "windows", "7.0")),
                VerifyCS.Diagnostic(PlatformCompatibilityAnalyzer.UnsupportedCsAllPlatforms).WithLocation(6).WithArguments("TypeUnsupportedWin8.TypeUnsupportedOn7.ApiUnsupportedUntil7()",
                    GetFormattedString(MicrosoftNetCoreAnalyzersResources.PlatformCompatibilityVersionAndBefore, "windows", "7.0")),
                VerifyCS.Diagnostic(PlatformCompatibilityAnalyzer.SupportedCsAllPlatforms).WithLocation(7).WithArguments("TypeUnsupportedWin8.TypeUnsupportedOn7.ApiUnsupportedSupportedOn7_9()",
                    GetFormattedString(MicrosoftNetCoreAnalyzersResources.PlatformCompatibilityFromVersionToVersion, "windows", "7.0", "9.0")));
        }

        [Fact]
        public async Task ChildParentMultipleSupportedCombinations()
        {
            var source = @"
using System.Runtime.Versioning;

class Caller
{
    public static void Test()
    {
        {|#0:TypeSupportedWindows8_14.ApiWithNoAttrbiute()|}; // This call site is reachable on all platforms. 'TypeSupportedWindows8_14.ApiWithNoAttrbiute()' is only supported on: 'windows' from version 8.0 to 14.0.
        {|#1:TypeSupportedWindows8_14.UnsupportedOn12()|};    // ... 'TypeSupportedWindows8_14.UnsupportedOn12()' is only supported on: 'windows' from version 8.0 to 12.0.
        {|#2:TypeSupportedWindows8_14.SupportedOn10()|};      // 'TypeSupportedWindows8_14.SupportedOn10()' is only supported on: 'windows' from version 10.0 to 14.0.
        {|#3:TypeSupportedWindows8_14.SupportedOn0_15()|};    // 'TypeSupportedWindows8_14.SupportedOn0_15()' is only supported on: 'windows' from version 8.0 to 14.0.
        {|#4:TypeSupportedWindows8_14.UnsupportedOn0_10()|};  // 'TypeSupportedWindows8_14.UnsupportedOn0_10()' is unsupported on: 'windows' 10.0 and before.
        {|#5:TypeSupportedWindows8_14.UnsupportedOn8_10_13()|}; // 'TypeSupportedWindows8_14.UnsupportedOn8_10_13()' is only supported on: 'windows' from version 10.0 to 13.0.
        {|#6:TypeSupportedWindows8_14.SupportedOn7_10()|};    // 'TypeSupportedWindows8_14.SupportedOn7_10()' is only supported on: 'windows' from version 8.0 to 10.0.
        {|#7:TypeSupportedWindows8_14.SupportedOn9_11()|};    // 'TypeSupportedWindows8_14.SupportedOn9_11()' is only supported on: 'windows' from version 9.0 to 11.0.
        {|#8:TypeSupportedWindows8_14.TypeSupporteOnd9.ApiWithNoAttrbiute()|}; // 'TypeSupportedWindows8_14.TypeSupporteOnd9.ApiWithNoAttrbiute()' is only supported on: 'windows' from version 9.0 to 14.0.
        {|#9:TypeSupportedWindows8_14.TypeSupporteOnd9.SupportedOn10()|}; // 'TypeSupportedWindows8_14.TypeSupporteOnd9.SupportedOn10()' is only supported on: 'windows' from version 10.0 to 14.0.
        {|#10:TypeSupportedWindows8_14.TypeSupporteOnd9.UnsupportedOn12()|}; // 'TypeSupportedWindows8_14.TypeSupporteOnd9.UnsupportedOn12()' is only supported on: 'windows' from version 9.0 to 12.0.
        {|#11:TypeSupportedWindows8_14.TypeSupporteOnd9.SupportedOn0_15()|}; // 'TypeSupportedWindows8_14.TypeSupporteOnd9.SupportedOn0_15()' is only supported on: 'windows' from version 9.0 to 14.0.
        {|#12:TypeSupportedWindows8_14.TypeSupporteOnd9.SupportedOn10_12()|}; // 'TypeSupportedWindows8_14.TypeSupporteOnd9.SupportedOn10_12()' is only supported on: 'windows' from version 10.0 to 12.0.
    }
}

[UnsupportedOSPlatform(""windows14.0"")]
[SupportedOSPlatform(""windows8.0"")] // Allow list because of the lower version
class TypeSupportedWindows8_14
{
    public static void ApiWithNoAttrbiute() { }

    [UnsupportedOSPlatform(""windows12.0"")]
    public static void UnsupportedOn12() { }

    [SupportedOSPlatform(""windows10.0"")]
    public static void SupportedOn10() { }

    [SupportedOSPlatform(""windows"")] // both attributes should be ignored
    [UnsupportedOSPlatform(""windows15.0"")]
    public static void SupportedOn0_15() { }

    [UnsupportedOSPlatform(""windows"")] // Overrides parent support/unsupport
    [SupportedOSPlatform(""windows10.0"")] //
    public static void UnsupportedOn0_10() { }

    [UnsupportedOSPlatform(""windows8.0"")]
    [SupportedOSPlatform(""windows10.0"")]
    [UnsupportedOSPlatform(""windows13.0"")]
    public static void UnsupportedOn8_10_13() { }

    [SupportedOSPlatform(""windows7.0"")]    // ignored
    [UnsupportedOSPlatform(""windows10.0"")] // overrides parent unsupport
    public static void SupportedOn7_10() { }
    
    [SupportedOSPlatform(""windows9.0"")]    // overrides parent support
    [UnsupportedOSPlatform(""windows11.0"")] // overrides parent unsupport
    public static void SupportedOn9_11() { }

    [SupportedOSPlatform(""windows9.0"")] // overrides parent support
    internal static class TypeSupporteOnd9
    {
        public static void ApiWithNoAttrbiute() { }

        [SupportedOSPlatform(""windows10.0"")]
        public static void SupportedOn10() { } // overrides both parent

        [UnsupportedOSPlatform(""windows12.0"")]
        public static void UnsupportedOn12() { }

        [SupportedOSPlatform(""windows"")] // both attributes ignored
        [UnsupportedOSPlatform(""windows15.0"")]
        public static void SupportedOn0_15() { }
        
        [SupportedOSPlatform(""windows10.0"")] // both attributes overrides
        [UnsupportedOSPlatform(""windows12.0"")]
        public static void SupportedOn10_12() { }
    }
}";
            await VerifyAnalyzerCSAsync(source, s_msBuildPlatforms,
                VerifyCS.Diagnostic(PlatformCompatibilityAnalyzer.OnlySupportedCsAllPlatforms).WithLocation(0).WithArguments("TypeSupportedWindows8_14.ApiWithNoAttrbiute()",
                    GetFormattedString(MicrosoftNetCoreAnalyzersResources.PlatformCompatibilityFromVersionToVersion, "windows", "8.0", "14.0")),
                VerifyCS.Diagnostic(PlatformCompatibilityAnalyzer.OnlySupportedCsAllPlatforms).WithLocation(1).WithArguments("TypeSupportedWindows8_14.UnsupportedOn12()",
                    GetFormattedString(MicrosoftNetCoreAnalyzersResources.PlatformCompatibilityFromVersionToVersion, "windows", "8.0", "12.0")),
                VerifyCS.Diagnostic(PlatformCompatibilityAnalyzer.OnlySupportedCsAllPlatforms).WithLocation(2).WithArguments("TypeSupportedWindows8_14.SupportedOn10()",
                    GetFormattedString(MicrosoftNetCoreAnalyzersResources.PlatformCompatibilityFromVersionToVersion, "windows", "10.0", "14.0")),
                VerifyCS.Diagnostic(PlatformCompatibilityAnalyzer.OnlySupportedCsAllPlatforms).WithLocation(3).WithArguments("TypeSupportedWindows8_14.SupportedOn0_15()",
                    GetFormattedString(MicrosoftNetCoreAnalyzersResources.PlatformCompatibilityFromVersionToVersion, "windows", "8.0", "14.0")),
                VerifyCS.Diagnostic(PlatformCompatibilityAnalyzer.UnsupportedCsAllPlatforms).WithLocation(4).WithArguments("TypeSupportedWindows8_14.UnsupportedOn0_10()",
                    GetFormattedString(MicrosoftNetCoreAnalyzersResources.PlatformCompatibilityVersionAndBefore, "windows", "10.0")),
                VerifyCS.Diagnostic(PlatformCompatibilityAnalyzer.OnlySupportedCsAllPlatforms).WithLocation(5).WithArguments("TypeSupportedWindows8_14.UnsupportedOn8_10_13()",
                    GetFormattedString(MicrosoftNetCoreAnalyzersResources.PlatformCompatibilityFromVersionToVersion, "windows", "10.0", "13.0")),
                VerifyCS.Diagnostic(PlatformCompatibilityAnalyzer.OnlySupportedCsAllPlatforms).WithLocation(6).WithArguments("TypeSupportedWindows8_14.SupportedOn7_10()",
                    GetFormattedString(MicrosoftNetCoreAnalyzersResources.PlatformCompatibilityFromVersionToVersion, "windows", "8.0", "10.0")),
                VerifyCS.Diagnostic(PlatformCompatibilityAnalyzer.OnlySupportedCsAllPlatforms).WithLocation(7).WithArguments("TypeSupportedWindows8_14.SupportedOn9_11()",
                    GetFormattedString(MicrosoftNetCoreAnalyzersResources.PlatformCompatibilityFromVersionToVersion, "windows", "9.0", "11.0")),
                VerifyCS.Diagnostic(PlatformCompatibilityAnalyzer.OnlySupportedCsAllPlatforms).WithLocation(8).WithArguments("TypeSupportedWindows8_14.TypeSupporteOnd9.ApiWithNoAttrbiute()",
                    GetFormattedString(MicrosoftNetCoreAnalyzersResources.PlatformCompatibilityFromVersionToVersion, "windows", "9.0", "14.0")),
                VerifyCS.Diagnostic(PlatformCompatibilityAnalyzer.OnlySupportedCsAllPlatforms).WithLocation(9).WithArguments("TypeSupportedWindows8_14.TypeSupporteOnd9.SupportedOn10()",
                    GetFormattedString(MicrosoftNetCoreAnalyzersResources.PlatformCompatibilityFromVersionToVersion, "windows", "10.0", "14.0")),
                VerifyCS.Diagnostic(PlatformCompatibilityAnalyzer.OnlySupportedCsAllPlatforms).WithLocation(10).WithArguments("TypeSupportedWindows8_14.TypeSupporteOnd9.UnsupportedOn12()",
                    GetFormattedString(MicrosoftNetCoreAnalyzersResources.PlatformCompatibilityFromVersionToVersion, "windows", "9.0", "12.0")),
                VerifyCS.Diagnostic(PlatformCompatibilityAnalyzer.OnlySupportedCsAllPlatforms).WithLocation(11).WithArguments("TypeSupportedWindows8_14.TypeSupporteOnd9.SupportedOn0_15()",
                    GetFormattedString(MicrosoftNetCoreAnalyzersResources.PlatformCompatibilityFromVersionToVersion, "windows", "9.0", "14.0")),
                VerifyCS.Diagnostic(PlatformCompatibilityAnalyzer.OnlySupportedCsAllPlatforms).WithLocation(12).WithArguments("TypeSupportedWindows8_14.TypeSupporteOnd9.SupportedOn10_12()",
                    GetFormattedString(MicrosoftNetCoreAnalyzersResources.PlatformCompatibilityFromVersionToVersion, "windows", "10.0", "12.0")));
        }

        [Fact]
        public async Task ChildParentMultipleUnsupportedCombinations()
        {
            var source = @"
using System.Runtime.Versioning;

class Caller
{
    public static void Test()
    {
        {|#0:UnsupportedWindows8Supported9_14.ApiWithNoAttrbiute()|};  // ... 'UnsupportedWindows8Supported9_14.ApiWithNoAttrbiute()' is supported on: 'windows' from version 9.0 to 14.0.
        {|#1:UnsupportedWindows8Supported9_14.UnsupportedOn7()|};      // ...'UnsupportedWindows8Supported9_14.UnsupportedOn7()' is supported on: 'windows' from version 9.0 to 14.0.
        {|#2:UnsupportedWindows8Supported9_14.SupportedOn10Unsupported12()|}; // 'UnsupportedWindows8Supported9_14.SupportedOn10Unsupported12()' is supported on: 'windows' from version 10.0 to 14.0.
        {|#3:UnsupportedWindows8Supported9_14.Unsupported9Supported10.ApiWithNoAttrbiute()|}; // 'UnsupportedWindows8Supported9_14.Unsupported9Supported10.ApiWithNoAttrbiute()' is supported on: 'windows' from version 10.0 to 14.0.
        {|#4:UnsupportedWindows8Supported9_14.Unsupported9Supported10.Unsupported6Supported11_13()|}; // 'UnsupportedWindows8Supported9_14.Unsupported9Supported10.Unsupported6Supported11_13()' is supported on: 'windows' from version 11.0 to 13.0.
    }
}

[UnsupportedOSPlatform(""windows14.0"")]
[UnsupportedOSPlatform(""windows8.0"")]
[SupportedOSPlatform(""windows9.0"")]
class UnsupportedWindows8Supported9_14
{
    public static void ApiWithNoAttrbiute() { }

    [UnsupportedOSPlatform(""windows7.0"")]
    public static void UnsupportedOn7() { }

    [SupportedOSPlatform(""windows10.0"")]
    [UnsupportedOSPlatform(""windows12.0"")]
    public static void SupportedOn10Unsupported12() { }
    
    [UnsupportedOSPlatform(""windows9.0"")] // will be ignored
    [SupportedOSPlatform(""windows10.0"")]  // will override
    internal static class Unsupported9Supported10
    {
        public static void ApiWithNoAttrbiute() { }

        [SupportedOSPlatform(""windows11.0"")]
        [UnsupportedOSPlatform(""windows13.0"")]
        [UnsupportedOSPlatform(""windows6.0"")]
        public static void Unsupported6Supported11_13() { }
    }
}";
            await VerifyAnalyzerCSAsync(source, s_msBuildPlatforms,
                VerifyCS.Diagnostic(PlatformCompatibilityAnalyzer.SupportedCsAllPlatforms).WithLocation(0).WithArguments("UnsupportedWindows8Supported9_14.ApiWithNoAttrbiute()",
                    GetFormattedString(MicrosoftNetCoreAnalyzersResources.PlatformCompatibilityFromVersionToVersion, "windows", "9.0", "14.0")),
                VerifyCS.Diagnostic(PlatformCompatibilityAnalyzer.SupportedCsAllPlatforms).WithLocation(1).WithArguments("UnsupportedWindows8Supported9_14.UnsupportedOn7()",
                    GetFormattedString(MicrosoftNetCoreAnalyzersResources.PlatformCompatibilityFromVersionToVersion, "windows", "9.0", "14.0")),
                VerifyCS.Diagnostic(PlatformCompatibilityAnalyzer.SupportedCsAllPlatforms).WithLocation(2).WithArguments("UnsupportedWindows8Supported9_14.SupportedOn10Unsupported12()",
                    GetFormattedString(MicrosoftNetCoreAnalyzersResources.PlatformCompatibilityFromVersionToVersion, "windows", "10.0", "14.0")),
                VerifyCS.Diagnostic(PlatformCompatibilityAnalyzer.SupportedCsAllPlatforms).WithLocation(3).WithArguments("UnsupportedWindows8Supported9_14.Unsupported9Supported10.ApiWithNoAttrbiute()",
                    GetFormattedString(MicrosoftNetCoreAnalyzersResources.PlatformCompatibilityFromVersionToVersion, "windows", "10.0", "14.0")),
                VerifyCS.Diagnostic(PlatformCompatibilityAnalyzer.SupportedCsAllPlatforms).WithLocation(4).WithArguments("UnsupportedWindows8Supported9_14.Unsupported9Supported10.Unsupported6Supported11_13()",
                    GetFormattedString(MicrosoftNetCoreAnalyzersResources.PlatformCompatibilityFromVersionToVersion, "windows", "11.0", "13.0")));
        }

        [Fact]
        public async Task ChildParentMultiplePlatformAttributesCombinations()
        {
            var source = @"
using System.Runtime.Versioning;

class Caller
{
    public static void Test()
    {
        {|#0:UnsupportedWindows8_9_12_Ios6_7_14.ApiWithNoAttrbiute()|}; // This call site is reachable on all platforms. 'UnsupportedWindows8_9_12_Ios6_7_14.ApiWithNoAttrbiute()' is supported on: 'windows' from version 9.0 to 12.0, 'ios' from version 7.0 to 14.0.
        {|#1:UnsupportedWindows8_9_12_Ios6_7_14.UnsupportedWindows6_10_Ios_1_5_11.ApiWithNoAttrbiute()|}; // 'UnsupportedWindows8_9_12_Ios6_7_14.UnsupportedWindows6_10_Ios_1_5_11.ApiWithNoAttrbiute()' is supported on: 'windows' from version 10.0 to 12.0, 'ios' from version 7.0 to 11.0.
        {|#2:UnsupportedWindows8_9_12_Ios6_7_14.UnsupportedWindows6_10_Ios_1_5_11.UnsupportedWindowsIos2_9_10()|}; // 'UnsupportedWindows8_9_12_Ios6_7_14.UnsupportedWindows6_10_Ios_1_5_11.UnsupportedWindowsIos2_9_10()' is supported on: 'windows' from version 10.0 to 12.0, 'ios' from version 9.0 to 10.0.
    }
}

[UnsupportedOSPlatform(""windows7.0"")]
[SupportedOSPlatform(""windows9.0"")]
[UnsupportedOSPlatform(""windows12.0"")]
[UnsupportedOSPlatform(""ios6.0"")]
[SupportedOSPlatform(""ios7.0"")]
[UnsupportedOSPlatform(""ios14.0"")]
class UnsupportedWindows8_9_12_Ios6_7_14
{
    public static void ApiWithNoAttrbiute() { }
    
    [UnsupportedOSPlatform(""windows6.0"")] // will override
    [SupportedOSPlatform(""windows10.0"")]
    [UnsupportedOSPlatform(""ios1.0"")]
    [SupportedOSPlatform(""ios5.0"")]
    [UnsupportedOSPlatform(""ios11.0"")]
    internal static class UnsupportedWindows6_10_Ios_1_5_11
    {
        public static void ApiWithNoAttrbiute() { }

        [UnsupportedOSPlatform(""windows"")]
        [UnsupportedOSPlatform(""ios2.0"")]
        [SupportedOSPlatform(""ios9.0"")]
        [UnsupportedOSPlatform(""ios10.0"")]
        public static void UnsupportedWindowsIos2_9_10() { }
    }
}";
            await VerifyAnalyzerCSAsync(source, s_msBuildPlatforms,
                VerifyCS.Diagnostic(PlatformCompatibilityAnalyzer.SupportedCsAllPlatforms).WithLocation(0).WithArguments("UnsupportedWindows8_9_12_Ios6_7_14.ApiWithNoAttrbiute()",
                    Join(GetFormattedString(MicrosoftNetCoreAnalyzersResources.PlatformCompatibilityFromVersionToVersion, "ios", "7.0", "14.0"), GetFormattedString(MicrosoftNetCoreAnalyzersResources.PlatformCompatibilityFromVersionToVersion, "windows", "9.0", "12.0"))),
                VerifyCS.Diagnostic(PlatformCompatibilityAnalyzer.SupportedCsAllPlatforms).WithLocation(1).WithArguments("UnsupportedWindows8_9_12_Ios6_7_14.UnsupportedWindows6_10_Ios_1_5_11.ApiWithNoAttrbiute()",
                    Join(GetFormattedString(MicrosoftNetCoreAnalyzersResources.PlatformCompatibilityFromVersionToVersion, "ios", "7.0", "11.0"), GetFormattedString(MicrosoftNetCoreAnalyzersResources.PlatformCompatibilityFromVersionToVersion, "windows", "10.0", "12.0"))),
                VerifyCS.Diagnostic(PlatformCompatibilityAnalyzer.SupportedCsAllPlatforms).WithLocation(2).WithArguments("UnsupportedWindows8_9_12_Ios6_7_14.UnsupportedWindows6_10_Ios_1_5_11.UnsupportedWindowsIos2_9_10()",
                    Join(GetFormattedString(MicrosoftNetCoreAnalyzersResources.PlatformCompatibilityFromVersionToVersion, "ios", "9.0", "10.0"), GetFormattedString(MicrosoftNetCoreAnalyzersResources.PlatformCompatibilityFromVersionToVersion, "windows", "10.0", "12.0"))));
        }

        [Fact]
        public async Task EmptyCallsiteReferencesLocalFunctionNotWarns()
        {
            var source = @"
using System.Runtime.Versioning;
[SupportedOSPlatform(""Browser"")]
public class Test
{
    [UnsupportedOSPlatform(""browser"")]
    public static string CurrentProgram
    {
        get
        {
            return EnsureInitialized();
            string EnsureInitialized() { return string.Empty; }
        }
    }
}";
            await VerifyAnalyzerCSAsync(source, s_msBuildPlatforms);
        }

        [Fact]
        public async Task NarrowedCallsiteReferencesLocalFunctionNotWarns()
        {
            var source = @"
using System.Runtime.Versioning;
[SupportedOSPlatform(""Browser"")]
public class Test
{
    [UnsupportedOSPlatform(""browser2.0"")]
    public static string CurrentProgram
    {
        get
        {
            return EnsureInitialized();
            string EnsureInitialized() { return string.Empty; }
        }
    }
}";
            await VerifyAnalyzerCSAsync(source, s_msBuildPlatforms);
        }

        [Fact]
        public async Task EmptyCallsiteReferencesApiWithinSameAssemblyAttributeNotWarn()
        {
            var source = @"
using System.Runtime.Versioning;

[assembly:SupportedOSPlatform(""Browser"")] 
public class Test
{
    private string program;

    [UnsupportedOSPlatform(""browser"")] // unsupports the only supported platform of parent producing empty call site, not warning
    public string CurrentProgram
    {
        get
        {
            return program; // should not warn
        }
    }
}";
            await VerifyAnalyzerCSAsync(source, s_msBuildPlatforms);
        }

        [Fact]
        public async Task EmptyCallsiteReferencesApiWithImmediateAttributeNotWarn()
        {
            var source = @"
using System.Runtime.Versioning;

[assembly:SupportedOSPlatform(""Browser"")]
public class Test
{
    [SupportedOSPlatform(""Browser"")]
    private static string s_program;

    [UnsupportedOSPlatform(""browser"")]
    public static string CurrentProgram
    {
        get
        {
            return s_program; // should not warn
        }
    }
}";
            await VerifyAnalyzerCSAsync(source, s_msBuildPlatforms);
        }

        [Fact]
        public async Task EmptyCallsiteReferencesPlatformSpecificLibrariesApisNotWarn()
        {
            var source = @"
using System;
using System.Runtime.Versioning;

[assembly:SupportedOSPlatform(""Browser"")] 
public class Test
{
    [UnsupportedOSPlatform(""browser"")] // Overrides only support parent had, no valid call sites, not warm for anything
    public void M1()
    {
        Console.Beep(); // Unsupported on browser API, should not warn
        Console.Beep(10, 20); // Windows only API, should not warn
    }
}";
            await VerifyAnalyzerCSAsync(source, s_msBuildPlatforms);
        }

        [Fact]
        public async Task Empty_NonCallsiteReferencesVersionedApiWithImmediateAttribute()
        {
            var source = @"
using System;
using System.Runtime.Versioning;

[SupportedOSPlatform(""windows7.0"")]
public class Test
{
    [UnsupportedOSPlatform(""windows9.0"")]
    void StillSupportedOnWindows7and8()
    {   // This call site is reachable on: 'windows' from version 7.0 to 9.0. 'Test.SupportedOnWindows10()' is only supported on: 'windows' 10.0 and later.
        [|SupportedOnWindows10()|]; // Warning; calling from Windows 7-8 is still supported but it will fail
    }
    [UnsupportedOSPlatform(""windows6.0"")]
    void NotSupportedAnywhere()
    {
        SupportedOnWindows10(); // No warning; no valid call sites
    }
    [SupportedOSPlatform(""windows10.0"")]
    void SupportedOnWindows10() { }
}";
            await VerifyAnalyzerCSAsync(source, s_msBuildPlatforms);
        }

        [Fact]
        public async Task ChildCanNarrowUpperLevelSupportedPlatforms()
        {
            var source = @"
using System.Runtime.Versioning;

[assembly:SupportedOSPlatform(""windows"")]
[assembly:SupportedOSPlatform(""ios"")]
public class Test
{
    [SupportedOSPlatform(""windows"")]
    private void WindowsOnly() { }

    [SupportedOSPlatform(""ios"")]
    private void IosOnly () { }

    private void NoAttribute () { }

    public void M1 ()
    {
        [|WindowsOnly()|];
        [|IosOnly()|];
        NoAttribute();
    }
    [SupportedOSPlatform(""Windows"")]
    public void M2 ()
    {
       WindowsOnly();
       [|IosOnly()|];
        NoAttribute();
    }
    [SupportedOSPlatform(""iOS"")]
    public void M3 ()
    {
        [|WindowsOnly()|];
        IosOnly();
        NoAttribute();
    }
}";
            await VerifyAnalyzerCSAsync(source, s_msBuildPlatforms);
        }

        [Fact]
        public async Task EmptyCallsiteReferencesSupportedUnsupportedApisNotWarns()
        {
            var source = @"
using System;
using System.Runtime.Versioning;

[SupportedOSPlatform(""browser"")]
[SupportedOSPlatform(""windows"")]
[SupportedOSPlatform(""macos"")]
class Test
{
    [UnsupportedOSPlatform(""browser"")]
    private static void ApiUnsupportedOnBrowser () { }

    [SupportedOSPlatform(""macos"")]
    class TestMacOs // Inside only mac accessable
    {
        [SupportedOSPlatform(""windows"")]
        void WindowsOnly() // The method attribute causes not valid call sites; no warnings no matter what
        {
            Test.ApiUnsupportedOnBrowser();
            Console.Beep(10, 20); // Windows only API
        }
    }

    void MethodHasNoAttribute()
    {
        [|ApiUnsupportedOnBrowser()|]; // This call site is reachable on: 'macos', 'browser', 'windows'. 'Test.ApiUnsupportedOnBrowser()' is unsupported on: 'browser'.
        [|Console.Beep(10, 20)|];      // This call site is reachable on: 'macos', 'browser', 'windows'. 'Console.Beep(int, int)' is only supported on: 'windows'.
    }

    [SupportedOSPlatform(""WINDOWS"")]
    void WindowsOnly() // Nothing should warn
    {
        ApiUnsupportedOnBrowser();
        Console.Beep(10, 20);
    }

    [SupportedOSPlatform(""Linux"")] // Not valid because Linux is not in parent list of platforms
    void LinuxOnly() // => not valid call site; no warnings no matter what
    {
        ApiUnsupportedOnBrowser();
        Console.Beep(10, 20);
    }
}";
            await VerifyAnalyzerCSAsync(source, s_msBuildPlatforms);
        }

        [Fact]
        [WorkItem(4920, "https://github.com/dotnet/roslyn-analyzers/issues/4920")]
        public async Task TestTimelyTermination()
        {
            var source = @"
using System.Runtime.InteropServices;
using Microsoft.Win32;

if (RuntimeInformation.IsOSPlatform(OSPlatform.Windows) && Registry.GetValue("""", """", null) != null)
{
    foreach (var x in new string[0])
    {
        if ("""".ToString() == """")
        {
            try
            {
            }
            catch
            {
            }
        }
    }
}";

            await new VerifyCS.Test
            {
                ReferenceAssemblies = ReferenceAssemblies.Net.Net50.AddPackages(
                    ImmutableArray.Create(new PackageIdentity("Microsoft.Win32.Registry", "5.0.0"))),
                LanguageVersion = CSharpLanguageVersion.CSharp9,
                TestState =
                {
                    OutputKind = OutputKind.ConsoleApplication,
                    Sources = { source },
                    AnalyzerConfigFiles = { ("/.globalconfig", $@"is_global = true

{s_msBuildPlatforms}") },
                }
            }.RunAsync();
        }

        [Fact, WorkItem(51652, "https://github.com/dotnet/roslyn/issues/51652")]
        public async Task TestGuardedCheckInsideLoopWithTryCatch()
        {
            var source = @"
using System;
using System.Runtime.InteropServices;
using System.Runtime.Versioning;
using System.Threading.Tasks;

class TestType
{
    static async Task Main(string[] args) {
	while (true)
		try {
			await Task.Delay(1000);
			if (RuntimeInformation.IsOSPlatform(OSPlatform.Windows))
				Test();
		} catch {
			if (RuntimeInformation.IsOSPlatform(OSPlatform.Windows))
				Test();
			throw;
		}
    }

    [SupportedOSPlatform(""windows"")]
    static void Test() { }
}";
            await VerifyAnalyzerCSAsync(source, s_msBuildPlatforms);
        }

#if DEBUG
        [Fact]
        public async Task IosSupportedOnMacCatalyst()
        {
            var source = @"
using System;
using System.Runtime.Versioning;

class TestType
{
    [SupportedOSPlatform(""ios"")]
    private void SupportsIOS() { }

    [SupportedOSPlatform(""maccatalyst"")]
    internal void SupportsMacCatalyst() { }

    [SupportedOSPlatform(""ios"")]
    [SupportedOSPlatform(""Linux"")]
    [SupportedOSPlatform(""maccatalyst"")]
    void SupportsIOSLinuxMacCatalyst() { }

    [UnsupportedOSPlatform(""maccatalyst"")]
    static void UnsupportsMacCatalyst() { }

    [UnsupportedOSPlatform(""ios"")]
    static void UnsupportsIos() { }

    void CrossPlatformMethod()
    {
        [|SupportsIOSLinuxMacCatalyst()|]; // This call site is reachable on all platforms. 'TestType.SupportsIOSLinuxMacCatalyst()' is only supported on: 'ios', 'Linux', 'maccatalyst'.
        [|SupportsMacCatalyst()|];         // This call site is reachable on all platforms. 'TestType.SupportsMacCatalyst()' is only supported on: 'maccatalyst'.
        [|SupportsIOS()|];                 // This call site is reachable on all platforms. 'TestType.SupportsIOS()' is only supported on: 'ios', 'maccatalyst'.
        UnsupportsIos();                   // no warning because not in the MSBuild default list
        UnsupportsMacCatalyst();
    }

    [SupportedOSPlatform(""iOS"")]
    void MethodReachableOnIOS()
    {
        SupportsIOSLinuxMacCatalyst();
        [|SupportsMacCatalyst()|];       // This call site is reachable on: 'iOS', 'maccatalyst'. 'TestType.SupportsMacCatalyst()' is only supported on: 'maccatalyst'.
        SupportsIOS();
        [|UnsupportsIos()|];             // This call site is reachable on: 'iOS', 'maccatalyst'. 'TestType.UnsupportsIos()' is unsupported on: 'ios', 'maccatalyst'.
        [|UnsupportsMacCatalyst()|];     // This call site is reachable on: 'iOS', 'maccatalyst'. 'TestType.UnsupportsMacCatalyst()' is unsupported on: 'maccatalyst'.
    }

    [SupportedOSPlatform(""MacCatalyst"")]
    void MethodReachableOnMacCatalyst()
    {
        SupportsIOSLinuxMacCatalyst();
        SupportsMacCatalyst();
        SupportsIOS();
        [|UnsupportsIos()|];             // This call site is reachable on: 'MacCatalyst'. 'TestType.UnsupportsIos()' is unsupported on: 'maccatalyst'.
        [|UnsupportsMacCatalyst()|];     // This call site is reachable on: 'MacCatalyst'. 'TestType.UnsupportsMacCatalyst()' is unsupported on: 'maccatalyst'.
    }

    [SupportedOSPlatform(""ios"")]
    [UnsupportedOSPlatform(""MacCatalyst"")]
    void MethodReachableOnIOSButNotMacCatalyst()
    {
        SupportsIOSLinuxMacCatalyst();
        [|SupportsMacCatalyst()|];     // This call site is reachable on: 'ios'. 'TestType.SupportsMacCatalyst()' is only supported on: 'maccatalyst'.    
        SupportsIOS();
        [|UnsupportsIos()|];            // This call site is reachable on: 'ios'. 'TestType.UnsupportsIos()' is unsupported on: 'ios'.
        UnsupportsMacCatalyst();    
    }
}" + MockApisCsSource;

            await VerifyAnalyzerAsyncCs(source);
        }

        [Fact]
        public async Task ExcludeMacCatalystSupportUnsupportFromIos()
        {
            var source = @"
using System;
using System.Runtime.Versioning;

[SupportedOSPlatform(""ios"")]
class SupportsIos
{
    [UnsupportedOSPlatform(""MacCatalyst"")]
    public static void SupportsIOSNotMacCatalyst() { }

    [UnsupportedOSPlatform(""ios"")] // only removes iOS support
    [SupportedOSPlatform(""maccatalyst"")]
    public static void WorksOnMacCatalystNotIOS() { }
}

class AllPlatforms
{
    [UnsupportedOSPlatform(""ios"")]
    [SupportedOSPlatform(""maccatalyst"")] // only removes inferred unsupport
    public void WorksEverywhereExceptIOS_ButDoesWorkOnMacCatalyst() { }

    [SupportedOSPlatform(""ios"")]
    [UnsupportedOSPlatform(""MacCatalyst"")]
    public static void SupportsIOSNotMacCatalyst() { }

    void CrossPlatformMethod()
    {
        [|SupportsIOSNotMacCatalyst()|];               // This call site is reachable on all platforms. 'AllPlatforms.SupportsIOSNotMacCatalyst()' is only supported on: 'ios'.
        WorksEverywhereExceptIOS_ButDoesWorkOnMacCatalyst(); // no diagnostic because MSBuild list is not added
        [|SupportsIos.SupportsIOSNotMacCatalyst()|];   // This call site is reachable on all platforms. 'TestType.SupportsIOSNotMacCatalyst()' is only supported on: 'ios'.
        [|SupportsIos.WorksOnMacCatalystNotIOS()|];    // This call site is reachable on all platforms. 'TestType.WorksOnMacCatalystNotIOS()' is supported on: 'maccatalyst'.
    }

    [SupportedOSPlatform(""iOS"")]
    void MethodReachableOnIOS()
    {
        [|SupportsIOSNotMacCatalyst()|];             // This call site is reachable on: 'iOS', 'maccatalyst'. 'AllPlatforms.SupportsIOSNotMacCatalyst()' is only supported on: 'ios'.
        [|WorksEverywhereExceptIOS_ButDoesWorkOnMacCatalyst()|]; // This call site is reachable on: 'iOS', 'maccatalyst'. 'AllPlatforms.WorksEverywhereExceptIOS_ButDoesWorkOnMacCatalyst()' is unsupported on: 'ios'.
        [|SupportsIos.SupportsIOSNotMacCatalyst()|]; // This call site is reachable on: 'iOS', 'maccatalyst'. 'SupportsIos.SupportsIOSNotMacCatalyst()' is unsupported on: 'maccatalyst'.
        [|SupportsIos.WorksOnMacCatalystNotIOS()|];  // This call site is reachable on: 'iOS', 'maccatalyst'. 'SupportsIos.WorksOnMacCatalystNotIOS()' is unsupported on: 'ios'.
    }

    [SupportedOSPlatform(""MacCatalyst"")]
    void MethodReachableOnMacCatalyst()
    {
        [|SupportsIOSNotMacCatalyst()|];             // This call site is reachable on: 'MacCatalyst'. 'AllPlatforms.SupportsIOSNotMacCatalyst()' is only supported on: 'ios'.
        WorksEverywhereExceptIOS_ButDoesWorkOnMacCatalyst();
        [|SupportsIos.SupportsIOSNotMacCatalyst()|]; // This call site is reachable on: 'MacCatalyst'. 'SupportsIos.SupportsIOSNotMacCatalyst()' is unsupported on: 'maccatalyst'.
        SupportsIos.WorksOnMacCatalystNotIOS();
    }

    [SupportedOSPlatform(""ios"")]
    [UnsupportedOSPlatform(""MacCatalyst"")]
    void MethodReachableOnIOSButNotMacCatalyst()
    {
        SupportsIOSNotMacCatalyst(); 
        [|WorksEverywhereExceptIOS_ButDoesWorkOnMacCatalyst()|]; // This call site is reachable on: 'ios'. 'AllPlatforms.WorksEverywhereExceptIOS_ButDoesWorkOnMacCatalyst()' is unsupported on: 'ios'.
        SupportsIos.SupportsIOSNotMacCatalyst();
        [|SupportsIos.WorksOnMacCatalystNotIOS()|]; // This call site is reachable on: 'ios'. 'SupportsIos.WorksOnMacCatalystNotIOS()' is supported on: 'maccatalyst'.
    }

    [UnsupportedOSPlatform(""ios"")]
    [SupportedOSPlatform(""MacCatalyst"")] // only removes inferred unsupport
    void MethodUnreachableOnIOSButReachableMacCatalyst()
    {
        [|SupportsIOSNotMacCatalyst()|];             //  This call site is unreachable on: 'ios'. 'AllPlatforms.SupportsIOSNotMacCatalyst()' is only supported on: 'ios'.
        WorksEverywhereExceptIOS_ButDoesWorkOnMacCatalyst();
        [|SupportsIos.SupportsIOSNotMacCatalyst()|]; // This call site is unreachable on: 'ios'. 'SupportsIos.SupportsIOSNotMacCatalyst()' is only supported on: 'ios'.
        [|SupportsIos.WorksOnMacCatalystNotIOS()|];  // This call site is reachable on all platforms. 'SupportsIos.WorksOnMacCatalystNotIOS()' is supported on: 'maccatalyst'.  
    }
}" + MockApisCsSource;

            await VerifyAnalyzerAsyncCs(source);
        }

        [Fact]
        public async Task IosSupportedOnMacCatalystVersioned()
        {
            var source = @"
using System;
using System.Runtime.Versioning;

class TestType
{
    [SupportedOSPlatform(""iOS10.0"")]
    static void MethodVersionNotSuppress()
    {
        [|SupportsMacCatalyst()|]; // This call site is reachable on: 'iOS' 10.0 and later, 'maccatalyst' 10.0 and later. 'TestType.SupportsMacCatalyst()' is only supported on: 'maccatalyst' 12.0 and later.
        [|SupportsIOS()|]; // This call site is reachable on: 'iOS' 10.0 and later, 'maccatalyst' 10.0 and later. 'TestType.SupportsIOS()' is only supported on: 'ios' 12.0 and later, 'maccatalyst' 12.0 and later.
    }

    [SupportedOSPlatform(""iOS14.0"")]
    static void IOSMethod()
    {
        [|SupportsMacCatalyst()|]; // This call site is reachable on: 'iOS' 14.0 and later, 'maccatalyst' 14.0 and later. 'TestType.SupportsMacCatalyst()' is only supported on: 'maccatalyst' 12.0 and later.
        SupportsIOS();
    }

    [SupportedOSPlatform(""maccatalyst14.0"")]
    static void MacCatalystMethod()
    {
        SupportsMacCatalyst();
        SupportsIOS();
    }

    [SupportedOSPlatform(""maccatalyst12.0"")]
    static void SupportsMacCatalyst() { }

    [SupportedOSPlatform(""ios12.0"")]
    static void SupportsIOS() { }
}" + MockApisCsSource;

            await VerifyAnalyzerAsyncCs(source);
        }

        [Fact]
        public async Task IosUnsupportedOnMacCatalyst()
        {
            var source = @"
using System;
using System.Runtime.Versioning;

class TestType
{
    static void M1()
    {
        [|UnsupportsMacCatalyst()|]; // This call site is reachable on all platforms. 'TestType.UnsupportsMacCatalyst()' is unsupported on: 'maccatalyst'.
        [|UnsupportsIos()|];         // This call site is reachable on all platforms. 'TestType.UnsupportsIos()' is unsupported on: 'iOS', 'maccatalyst'.
    }

    [UnsupportedOSPlatform(""iOS"")]
    static void NonIOSMethod()
    {
        UnsupportsMacCatalyst();
        UnsupportsIos();
    }

    [UnsupportedOSPlatform(""maccatalyst"")]
    static void NonMacCatalystMethod()
    {
        UnsupportsMacCatalyst();
        [|UnsupportsIos()|];     // This call site is reachable on all platforms. 'TestType.UnsupportsIos()' is unsupported on: 'iOS'.
    }

    [UnsupportedOSPlatform(""maccatalyst"")]
    static void UnsupportsMacCatalyst() { }
    
    [UnsupportedOSPlatform(""iOS"")]
    static void UnsupportsIos() { }
}" + MockApisCsSource;

            await VerifyAnalyzerAsyncCs(source, s_msBuildPlatforms);
        }

        [Fact]
        public async Task IosUnsupportedOnMacCatalystVersioned()
        {
            var source = @"
using System;
using System.Runtime.Versioning;

class TestType
{
    [UnsupportedOSPlatform(""iOS10.0"")]
    static void IosVersionSuppressed()
    {
        UnsupportsMacCatalyst();
        UnsupportsIos();
    }

    [UnsupportedOSPlatform(""maccatalyst10.0"")]
    static void NonMacCatalystMethod()
    {
        UnsupportsMacCatalyst();
        [|UnsupportsIos()|];    // This call site is reachable on all platforms. 'TestType.UnsupportsIos()' is unsupported on: 'iOS' 12.0 and later.
    }

    [UnsupportedOSPlatform(""iOS14.0"")]
    static void IosVersionNotSuppress()
    {
        [|UnsupportsMacCatalyst()|]; // This call site is reachable on: 'maccatalyst' 14.0 and before. 'TestType.UnsupportsMacCatalyst()' is unsupported on: 'maccatalyst' 12.0 and later.
        [|UnsupportsIos()|];         // This call site is reachable on: 'iOS' 14.0 and before, 'maccatalyst' 14.0 and before. 'TestType.UnsupportsIos()' is unsupported on: 'iOS' 12.0 and later, 'maccatalyst' 12.0 and later.
    }

    [UnsupportedOSPlatform(""maccatalyst12.0"")]
    static void UnsupportsMacCatalyst() { }

    [UnsupportedOSPlatform(""iOS12.0"")]
    static void UnsupportsIos() { }
}" + MockApisCsSource;
            await VerifyAnalyzerAsyncCs(source, s_msBuildPlatforms);
        }
#endif

        private string GetFormattedString(string resource, params string[] args) =>
            string.Format(CultureInfo.InvariantCulture, resource, args);

        private string Join(params string[] platforms) =>
            string.Join(MicrosoftNetCoreAnalyzersResources.CommaSeparator, platforms);

        private static VerifyCS.Test PopulateTestCs(string sourceCode, params DiagnosticResult[] expected)
        {
            var test = new VerifyCS.Test
            {
                TestCode = sourceCode,
                ReferenceAssemblies = AdditionalMetadataReferences.Net60,
                MarkupOptions = MarkupOptions.UseFirstDescriptor,
                TestState = { }
            };
            test.ExpectedDiagnostics.AddRange(expected);
            return test;
        }

        private static async Task VerifyAnalyzerCSAsync(string sourceCode, params DiagnosticResult[] expectedDiagnostics)
            => await VerifyAnalyzerCSAsync(sourceCode, "build_property.TargetFramework = net5", expectedDiagnostics);

        private static async Task VerifyAnalyzerCSAsync(string sourceCode, string editorconfigText, params DiagnosticResult[] expectedDiagnostics)
        {
            var test = PopulateTestCs(sourceCode, expectedDiagnostics);
            test.TestState.AnalyzerConfigFiles.Add(("/.editorconfig", $@"root = true

[*]
{editorconfigText}
"));
            await test.RunAsync();
        }

        private static async Task VerifyAnalyzerCSAsync(string sourceCode, string editorconfigText)
        {
            var test = PopulateTestCs(sourceCode);
            test.TestState.AnalyzerConfigFiles.Add(("/.editorconfig", $@"root = true

[*]
{editorconfigText}
"));
            await test.RunAsync();
        }

        private static async Task VerifyAnalyzerVBAsync(string sourceCode, params DiagnosticResult[] expectedDiagnostics)
            => await VerifyAnalyzerVBAsync(sourceCode, "build_property.TargetFramework = net5", expectedDiagnostics);

        private static async Task VerifyAnalyzerVBAsync(string sourceCode, string editorconfigText, params DiagnosticResult[] expectedDiagnostics)
        {
            var test = PopulateTestVb(sourceCode, expectedDiagnostics);
            test.TestState.AnalyzerConfigFiles.Add(("/.editorconfig", $@"root = true

[*]
{editorconfigText}
"));
            await test.RunAsync();
        }

        private static VerifyVB.Test PopulateTestVb(string sourceCode, params DiagnosticResult[] expected)
        {
            var test = new VerifyVB.Test
            {
                TestCode = sourceCode,
                ReferenceAssemblies = AdditionalMetadataReferences.Net60,
                MarkupOptions = MarkupOptions.UseFirstDescriptor,
                TestState = { },
            };
            test.ExpectedDiagnostics.AddRange(expected);
            return test;
        }

        private readonly string AllowDenyListTestClasses = @"
public class DenyList
{
    [UnsupportedOSPlatform(""windows10.0"")]
    public static void UnsupportedWindows10() { }

    [UnsupportedOSPlatform(""windows"")]
    public static void UnsupportedWindows() { }
    
    [UnsupportedOSPlatform(""windows"")]
    [SupportedOSPlatform(""windows8.0"")]
    [UnsupportedOSPlatform(""windows10.0"")]
    public static void UnsupportedSupportedWindows8To10() { }
}
    
public class AllowList
{
    [SupportedOSPlatform(""windows10.0"")]
    public static void Windows10Only() { }

    [SupportedOSPlatform(""windows"")]
    public static void WindowsOnly() { }

    [SupportedOSPlatform(""windows"")]
    [UnsupportedOSPlatform(""windows10.0"")]
    public static void WindowsOnlyUnsupportedFrom10() { }
    
    [SupportedOSPlatform(""windows10.0"")]
    [UnsupportedOSPlatform(""windows11.0"")]
    public static void Windows10OnlyUnsupportedFrom11() { }
}";
    }
}<|MERGE_RESOLUTION|>--- conflicted
+++ resolved
@@ -21,10 +21,7 @@
 {
     public partial class PlatformCompatabilityAnalyzerTests
     {
-<<<<<<< HEAD
         private const string s_msBuildPlatforms = "build_property._SupportedPlatformList=windows,browser,macOS,maccatalyst, ios, linux;\nbuild_property.TargetFramework=net5.0";
-=======
-        private const string s_msBuildPlatforms = "build_property._SupportedPlatformList=windows,browser, ios;\nbuild_property.TargetFramework=net5.0";
 
         [Fact(Skip = "TODO need to be fixed: Test for for wrong arguments, not sure how to report the Compiler error diagnostic")]
         public async Task TestOsPlatformAttributesWithNonStringArgument()
@@ -44,7 +41,6 @@
 
             await VerifyAnalyzerCSAsync(csSource);
         }
->>>>>>> d0663cca
 
         public static IEnumerable<object[]> Create_DifferentTfms()
         {

--- conflicted
+++ resolved
@@ -175,97 +175,6 @@
 
             await VerifyVB.VerifyAnalyzerAsync(source);
         }
-<<<<<<< HEAD
-=======
-
-        [Fact]
-        public async Task SafeHandleDerived_WithNoParameterlessConstructor_WithNoAccessibleBaseTypeParameterlessConstructor_Diagnostic_VB()
-        {
-            string source = @"
-Imports System
-Imports Microsoft.Win32.SafeHandles
-Public MustInherit Class FooHandle : Inherits SafeHandleZeroOrMinusOneIsInvalid
-
-    Private Sub New()
-        MyBase.New(True)
-    End Sub
-
-    Public Sub New(handle As IntPtr)
-        MyBase.New(True)
-        SetHandle(handle)
-    End Sub
-    
-    Protected Overrides Function ReleaseHandle() As Boolean
-        Return True
-    End Function
-
-End Class
-Public Class [|BarHandle|] : Inherits FooHandle
-
-    Public Sub New(handle As IntPtr)
-        MyBase.New(handle)
-    End Sub
-
-End Class";
-            await VerifyVB.VerifyCodeFixAsync(source, source);
-        }
-
-        [Fact]
-        public async Task SafeHandleDerived_WithNoParameterlessConstructor_WithNoBaseTypeParameterlessConstructor_Diagnostic_CS()
-        {
-            string source = @"
-using System;
-using Microsoft.Win32.SafeHandles;
-
-abstract class FooHandle : SafeHandleZeroOrMinusOneIsInvalid
-{
-    public FooHandle(IntPtr handle) : base(true)
-    {
-        SetHandle(handle);
-    }
-
-    protected override bool ReleaseHandle() => true;
-}
-
-class [|BarHandle|] : FooHandle
-{
-    public BarHandle(IntPtr handle)
-        : base(handle)
-    {
-    }
-
-    protected override bool ReleaseHandle() => true;
-}";
-
-            await VerifyCS.VerifyCodeFixAsync(source, source);
-        }
-
-        [Fact]
-        public async Task SafeHandleDerived_WithNoParameterlessConstructor_WithNoBaseTypeParameterlessConstructor_Diagnostic_VB()
-        {
-            string source = @"
-Imports System
-Imports Microsoft.Win32.SafeHandles
-Public MustInherit Class FooHandle : Inherits SafeHandleZeroOrMinusOneIsInvalid
-    Public Sub New(handle As IntPtr)
-        MyBase.New(True)
-        SetHandle(handle)
-    End Sub
-    
-    Protected Overrides Function ReleaseHandle() As Boolean
-        Return True
-    End Function
-
-End Class
-Public Class [|BarHandle|] : Inherits FooHandle
-
-    Public Sub New(handle As IntPtr)
-        MyBase.New(handle)
-    End Sub
-
-End Class";
-            await VerifyVB.VerifyCodeFixAsync(source, source);
-        }
 
         [Fact]
         [WorkItem(5231, "https://github.com/dotnet/roslyn-analyzers/issues/5231")]
@@ -332,6 +241,5 @@
 
             await VerifyCS.VerifyCodeFixAsync(source, source);
         }
->>>>>>> 9a1f02ef
     }
 }
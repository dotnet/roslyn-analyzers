﻿// Copyright (c) Microsoft.  All Rights Reserved.  Licensed under the MIT license.  See License.txt in the project root for license information.

using System.Threading.Tasks;
using Xunit;
using VerifyCS = Test.Utilities.CSharpCodeFixVerifier<
    Microsoft.NetCore.CSharp.Analyzers.Runtime.CSharpDetectPreviewFeatureAnalyzer,
    Microsoft.CodeAnalysis.Testing.EmptyCodeFixProvider>;
using VerifyVB = Test.Utilities.VisualBasicCodeFixVerifier<
    Microsoft.NetCore.VisualBasic.Analyzers.Runtime.BasicDetectPreviewFeatureAnalyzer,
    Microsoft.CodeAnalysis.Testing.EmptyCodeFixProvider>;

namespace Microsoft.NetCore.Analyzers.Runtime.UnitTests
{
    public partial class DetectPreviewFeatureUnitTests
    {
        [Fact]
        public async Task TestNonPreviewMethodWithGenericPreviewParameter()
        {
            var csInput = @" 
using System.Runtime.Versioning; using System;
namespace Preview_Feature_Scratch
{

    class Program
    {
        public bool GenericMethod<T>()
        {
            return true;
        }

        static void Main(string[] args)
        {
            Program program = new Program();
            {|#0:program.GenericMethod<Foo>()|};
        }
    }

    [RequiresPreviewFeatures(""Lib is in preview."", Url = ""https://aka.ms/aspnet/kestrel/http3reqs"")]
    public class Foo
    {
    }

}";

            var test = TestCS(csInput);
            test.ExpectedDiagnostics.Add(VerifyCS.Diagnostic(GeneralPreviewFeatureAttributeRuleWithCustomMessage).WithLocation(0).WithArguments("Foo", "https://aka.ms/aspnet/kestrel/http3reqs", "Lib is in preview."));
            await test.RunAsync();
        }

        [Fact]
        public async Task TestGenericMethodWithPreviewClass()
        {
            var csInput = @" 
using System.Runtime.Versioning; using System;
namespace Preview_Feature_Scratch
{
    class Program
    {
        public bool GenericMethod<T>()
            where T : {|#0:Foo|}, ICloneable
        {
            return true;
        }
    }

    [RequiresPreviewFeatures(""Lib is in preview."", Url = ""https://aka.ms/aspnet/kestrel/http3reqs"")]
    public class Foo
    {
    }
}";

            var test = TestCS(csInput);
            test.ExpectedDiagnostics.Add(VerifyCS.Diagnostic(DetectPreviewFeatureAnalyzer.UsesPreviewTypeParameterRuleWithCustomMessage).WithLocation(0).WithArguments("GenericMethod", "Foo", "https://aka.ms/aspnet/kestrel/http3reqs", "Lib is in preview."));
            await test.RunAsync();

            var vbInput = @" 
Imports System.Runtime.Versioning
Imports System

Namespace Preview_Feature_Scratch
    Class Program
        Public Function GenericMethod(Of T As {{|#0:Foo|}, ICloneable})() As Boolean
            Return True
        End Function
    End Class

    <RequiresPreviewFeatures(""Lib is in preview."", Url:=""https://aka.ms/aspnet/kestrel/http3reqs"")>
    Public Class Foo
    End Class
End Namespace
";
            var vbTest = TestVB(vbInput);
            vbTest.ExpectedDiagnostics.Add(VerifyVB.Diagnostic(DetectPreviewFeatureAnalyzer.UsesPreviewTypeParameterRuleWithCustomMessage).WithLocation(0).WithArguments("GenericMethod", "Foo", "https://aka.ms/aspnet/kestrel/http3reqs", "Lib is in preview."));
            await vbTest.RunAsync();
        }

        [Fact]
        public async Task TestGenericMethodHavingConstraintsWithPreviewInterface()
        {
            var csInput = @" 
using System.Runtime.Versioning; using System;
namespace Preview_Feature_Scratch
{
    class Program
    {
        public bool GenericMethod<T>()
            where T : ICloneable, {|#0:IFoo|}
        {
            return true;
        }
    }

    [RequiresPreviewFeatures(""Lib is in preview."", Url = ""https://aka.ms/aspnet/kestrel/http3reqs"")]
    public interface IFoo
    {
    }
}";

            var test = TestCS(csInput);
<<<<<<< HEAD
            test.ExpectedDiagnostics.Add(VerifyCS.Diagnostic(UsesPreviewTypeParameterRuleWithCustomMessage).WithLocation(0).WithArguments("GenericMethod", "Foo", "https://aka.ms/aspnet/kestrel/http3reqs", "Lib is in preview."));
=======
            test.ExpectedDiagnostics.Add(VerifyCS.Diagnostic(DetectPreviewFeatureAnalyzer.UsesPreviewTypeParameterRuleWithCustomMessage).WithLocation(0).WithArguments("GenericMethod", "IFoo", "https://aka.ms/aspnet/kestrel/http3reqs", "Lib is in preview."));
>>>>>>> 65680a57
            await test.RunAsync();

            var vbInput = @" 
Imports System.Runtime.Versioning
Imports System

Namespace Preview_Feature_Scratch
    Class Program
        Public Function GenericMethod(Of T As {ICloneable, {|#0:IFoo|}})() As Boolean
            Return True
        End Function
    End Class

    <RequiresPreviewFeatures(""Lib is in preview."", Url:=""https://aka.ms/aspnet/kestrel/http3reqs"")>
    Public Interface IFoo
    End Interface
End Namespace
";
            var vbTest = TestVB(vbInput);
            vbTest.ExpectedDiagnostics.Add(VerifyVB.Diagnostic(DetectPreviewFeatureAnalyzer.UsesPreviewTypeParameterRuleWithCustomMessage).WithLocation(0).WithArguments("GenericMethod", "IFoo", "https://aka.ms/aspnet/kestrel/http3reqs", "Lib is in preview."));
            await vbTest.RunAsync();
        }

        [Fact]
        public async Task TestGenericMethodWithNullablePreviewClass()
        {
            var csInput = @" 
using System.Runtime.Versioning; using System;
namespace Preview_Feature_Scratch
{

    class Program
    {
#nullable enable
        public bool GenericMethod<T>()
            where T : {|#0:Foo?|}
        {
            return true;
        }
#nullable disable

        static void Main(string[] args)
        {
        }
    }

    [RequiresPreviewFeatures]
    public class Foo
    {
    }

}";

            var test = TestCS(csInput);
            test.ExpectedDiagnostics.Add(VerifyCS.Diagnostic(UsesPreviewTypeParameterRule).WithLocation(0).WithArguments("GenericMethod", "Foo", DefaultURL));
            await test.RunAsync();
        }

        [Fact]
        public async Task TestGenericClassWithNullablePreviewClass()
        {
            var csInput = @" 
using System.Runtime.Versioning; using System;
namespace Preview_Feature_Scratch
{

#nullable enable
    class Program<T>
        where T : {|#0:Foo?|}
    {
        static void Main(string[] args)
        {
        }
    }
#nullable disable

    [RequiresPreviewFeatures(""Lib is in preview."", Url = ""https://aka.ms/aspnet/kestrel/http3reqs"")]
    public class Foo
    {
    }
}";

            var test = TestCS(csInput);
            test.ExpectedDiagnostics.Add(VerifyCS.Diagnostic(UsesPreviewTypeParameterRuleWithCustomMessage).WithLocation(0).WithArguments("Program", "Foo", "https://aka.ms/aspnet/kestrel/http3reqs", "Lib is in preview."));
            await test.RunAsync();
        }

        [Fact]
        public async Task TestGenericMethodInsidePreviewClass()
        {
            var csInput = @" 
using System.Runtime.Versioning; using System;
namespace Preview_Feature_Scratch
{

    [RequiresPreviewFeatures]
    class Program
    {
        public bool GenericMethod<T>()
            where T : Foo
        {
            return true;
        }

        static void Main(string[] args)
        {
        }
    }

    [RequiresPreviewFeatures]
    public class Foo
    {
    }

}";

            var test = TestCS(csInput);
            await test.RunAsync();
        }

        [Fact]
        public async Task TestTwoLevelGenericMethodInsidePreviewClass()
        {
            var csInput = @" 
using System.Runtime.Versioning; using System;
namespace Preview_Feature_Scratch
{

    [RequiresPreviewFeatures]
    class Program
    {
        class NestedClass
        {
            public bool GenericMethod<T>()
                where T : Foo
            {
                return true;
            }
        }

        static void Main(string[] args)
        {
        }
    }

    [RequiresPreviewFeatures]
    public class Foo
    {
    }

}";

            var test = TestCS(csInput);
            await test.RunAsync();
        }

        [Fact]
        public async Task TestGenericClassWithoutPreviewInterface()
        {
            var csInput = @" 
using System.Runtime.Versioning; using System;
namespace Preview_Feature_Scratch
{

    class Program
    {
        static void Main(string[] args)
        {
            A<Foo> aFooInstance = {|#0:new A<Foo>()|};
        }
    }

class A<T> where T : IFoo, new()
{
    public A()
    {
        new T().Bar();
    }
}

[RequiresPreviewFeatures]
class Foo : IFoo
{
    public void Bar() { }
}

interface IFoo
{
    void Bar();
}
}";

            var test = TestCS(csInput);
            test.ExpectedDiagnostics.Add(VerifyCS.Diagnostic(GeneralPreviewFeatureAttributeRule).WithLocation(0).WithArguments("Foo", DefaultURL));
            await test.RunAsync();
        }

        [Fact]
        public async Task TestGenericClassWithCustomMessageAndUrl()
        {
            var csInput = @" 
using System.Runtime.Versioning; using System;
namespace Preview_Feature_Scratch
{

    class Program
    {
        static void Main(string[] args)
        {
            A<Foo> aFooInstance = new A<Foo>();
        }
    }

class A<T> where T : {|#1:IFoo|}, new()
{
    public A()
    {
        IFoo foo = new T();
        {|#0:foo.Bar()|};
    }
}

class Foo : {|#2:IFoo|}
{
    public void {|#3:Bar|}() { }
}

[RequiresPreviewFeatures(""Lib is in preview."", Url = ""https://aka.ms/aspnet/kestrel/http3reqs"")]
interface IFoo
{
    void Bar();
}
}";

            var test = TestCS(csInput);
            test.ExpectedDiagnostics.Add(VerifyCS.Diagnostic(GeneralPreviewFeatureAttributeRule).WithLocation(0).WithArguments("Bar", DefaultURL));
            test.ExpectedDiagnostics.Add(VerifyCS.Diagnostic(UsesPreviewTypeParameterRuleWithCustomMessage).WithLocation(1).WithArguments("A", "IFoo", "https://aka.ms/aspnet/kestrel/http3reqs", "Lib is in preview."));
            test.ExpectedDiagnostics.Add(VerifyCS.Diagnostic(ImplementsPreviewInterfaceRuleWithCustomMessage).WithLocation(2).WithArguments("Foo", "IFoo", "https://aka.ms/aspnet/kestrel/http3reqs", "Lib is in preview."));
            test.ExpectedDiagnostics.Add(VerifyCS.Diagnostic(ImplementsPreviewMethodRule).WithLocation(3).WithArguments("Bar", "IFoo.Bar", DefaultURL));
            await test.RunAsync();
        }

        [Fact]
        public async Task TestGenericClass()
        {
            var csInput = @" 
using System.Runtime.Versioning; using System;
namespace Preview_Feature_Scratch
{

    class Program
    {
        static void Main(string[] args)
        {
            A<Foo> aFooInstance = new A<Foo>();
        }
    }

class A<T> where T : {|#1:IFoo|}, new()
{
    public A()
    {
        IFoo foo = new T();
        {|#0:foo.Bar()|};
    }
}

class Foo : {|#2:IFoo|}
{
    public void {|#3:Bar|}() { }
}

[RequiresPreviewFeatures]
interface IFoo
{
    void Bar();
}
}";

            var test = TestCS(csInput);
            test.ExpectedDiagnostics.Add(VerifyCS.Diagnostic(GeneralPreviewFeatureAttributeRule).WithLocation(0).WithArguments("Bar", DefaultURL));
            test.ExpectedDiagnostics.Add(VerifyCS.Diagnostic(UsesPreviewTypeParameterRule).WithLocation(1).WithArguments("A", "IFoo", DefaultURL));
            test.ExpectedDiagnostics.Add(VerifyCS.Diagnostic(ImplementsPreviewInterfaceRule).WithLocation(2).WithArguments("Foo", "IFoo", DefaultURL));
            test.ExpectedDiagnostics.Add(VerifyCS.Diagnostic(ImplementsPreviewMethodRule).WithLocation(3).WithArguments("Bar", "IFoo.Bar", DefaultURL));
            await test.RunAsync();
        }

        [Fact]
        public async Task TestClassImplementsGenericInterface()
        {
            var csInput = @" 
using System.Runtime.Versioning; using System;
namespace Preview_Feature_Scratch
{
class A : {|#0:IFoo<PreviewClass>|}
{
    static void Main(string[] args)
    {
    }
}

[RequiresPreviewFeatures]
interface IFoo<T>
{
}

[RequiresPreviewFeatures]
class PreviewClass
{
}
}";

            var test = TestCS(csInput);
            test.ExpectedDiagnostics.Add(VerifyCS.Diagnostic(ImplementsPreviewInterfaceRule).WithLocation(0).WithArguments("A", "IFoo", DefaultURL));
            await test.RunAsync();
        }

        [Fact]
        public async Task TestClassExtendsGenericPreviewClass()
        {
            var csInput = @" 
using System.Runtime.Versioning; using System;
namespace Preview_Feature_Scratch
{
class A : {|#0:PreviewClass<int>|}
{
    static void Main(string[] args)
    {
    }
}

[RequiresPreviewFeatures]
class PreviewClass<T>
{
}
}";

            var test = TestCS(csInput);
            test.ExpectedDiagnostics.Add(VerifyCS.Diagnostic(DerivesFromPreviewClassRule).WithLocation(0).WithArguments("A", "PreviewClass", DefaultURL));
            await test.RunAsync();
        }

        [Fact]
        public async Task TestGenericClassWithPreviewDependency()
        {
            var csInput = @" 
using System.Runtime.Versioning; using System;
using Library;
namespace Preview_Feature_Scratch
{

    class Program
    {
        static void Main(string[] args)
        {
            A<Foo> aFooInstance = new A<Foo>();
        }
    }
class A<T> where T : {|#1:IFoo|}, new()
{
    public A()
    {
        IFoo foo = new T();
        {|#0:foo.Bar()|};
    }
}
}";
            string csDependencyCode = @"
using System.Runtime.Versioning; using System;
namespace Library
{
public class Foo : {|#2:IFoo|}
{
    public void {|#3:Bar|}() { }
}

[RequiresPreviewFeatures]
public interface IFoo
{
    void Bar();
}
}";

            var test = SetupDependencyAndTestCSWithOneSourceFile(csInput, csDependencyCode);

            test.ExpectedDiagnostics.Add(VerifyCS.Diagnostic(GeneralPreviewFeatureAttributeRule).WithLocation(0).WithArguments("Bar", DefaultURL));
            test.ExpectedDiagnostics.Add(VerifyCS.Diagnostic(UsesPreviewTypeParameterRule).WithLocation(1).WithArguments("A", "IFoo", DefaultURL));
            test.ExpectedDiagnostics.Add(VerifyCS.Diagnostic(ImplementsPreviewInterfaceRule).WithLocation(2).WithArguments("Foo", "IFoo", DefaultURL));
            test.ExpectedDiagnostics.Add(VerifyCS.Diagnostic(ImplementsPreviewMethodRule).WithLocation(3).WithArguments("Bar", "IFoo.Bar", DefaultURL));
            await test.RunAsync();
        }
    }
}<|MERGE_RESOLUTION|>--- conflicted
+++ resolved
@@ -117,11 +117,7 @@
 }";
 
             var test = TestCS(csInput);
-<<<<<<< HEAD
-            test.ExpectedDiagnostics.Add(VerifyCS.Diagnostic(UsesPreviewTypeParameterRuleWithCustomMessage).WithLocation(0).WithArguments("GenericMethod", "Foo", "https://aka.ms/aspnet/kestrel/http3reqs", "Lib is in preview."));
-=======
-            test.ExpectedDiagnostics.Add(VerifyCS.Diagnostic(DetectPreviewFeatureAnalyzer.UsesPreviewTypeParameterRuleWithCustomMessage).WithLocation(0).WithArguments("GenericMethod", "IFoo", "https://aka.ms/aspnet/kestrel/http3reqs", "Lib is in preview."));
->>>>>>> 65680a57
+            test.ExpectedDiagnostics.Add(VerifyCS.Diagnostic(UsesPreviewTypeParameterRuleWithCustomMessage).WithLocation(0).WithArguments("GenericMethod", "IFoo", "https://aka.ms/aspnet/kestrel/http3reqs", "Lib is in preview."));
             await test.RunAsync();
 
             var vbInput = @" 

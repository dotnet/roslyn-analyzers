--- conflicted
+++ resolved
@@ -94,11 +94,7 @@
 Imports System.Runtime.Versioning
 Imports System.Collections.Generic
 Module Preview_Feature_Scratch
-<<<<<<< HEAD
-    Public Class AFoo(Of T As {|#2:Foo|})
-=======
     Public Class AFoo(Of T As {{|#2:Foo|}, New})
->>>>>>> 65680a57
         <RequiresPreviewFeatures>
         Private _value As Foo
 

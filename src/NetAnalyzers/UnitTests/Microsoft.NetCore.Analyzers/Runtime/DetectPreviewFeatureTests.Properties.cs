--- conflicted
+++ resolved
@@ -564,8 +564,6 @@
             var test = TestCS(csInput);
             test.ExpectedDiagnostics.Add(VerifyCS.Diagnostic(DetectPreviewFeatureAnalyzer.GeneralPreviewFeatureAttributeRule).WithLocation(0).WithArguments("Foo", DetectPreviewFeatureAnalyzer.DefaultURL));
             test.ExpectedDiagnostics.Add(VerifyCS.Diagnostic(DetectPreviewFeatureAnalyzer.OverridesPreviewMethodRule).WithLocation(1).WithArguments("AProperty", "Program.AProperty", DetectPreviewFeatureAnalyzer.DefaultURL));
-<<<<<<< HEAD
-=======
             await test.RunAsync();
         }
 
@@ -660,7 +658,6 @@
             test.ExpectedDiagnostics.Add(VerifyCS.Diagnostic(DetectPreviewFeatureAnalyzer.GeneralPreviewFeatureAttributeRule).WithLocation(0).WithArguments("this[]", DetectPreviewFeatureAnalyzer.DefaultURL));
             test.ExpectedDiagnostics.Add(VerifyCS.Diagnostic(DetectPreviewFeatureAnalyzer.GeneralPreviewFeatureAttributeRule).WithLocation(1).WithArguments("this[]", DetectPreviewFeatureAnalyzer.DefaultURL));
             test.ExpectedDiagnostics.Add(VerifyCS.Diagnostic(DetectPreviewFeatureAnalyzer.OverridesPreviewMethodRule).WithLocation(2).WithArguments("this[]", "Base.this[]", DetectPreviewFeatureAnalyzer.DefaultURL));
->>>>>>> 13bc188d
             await test.RunAsync();
         }
     }

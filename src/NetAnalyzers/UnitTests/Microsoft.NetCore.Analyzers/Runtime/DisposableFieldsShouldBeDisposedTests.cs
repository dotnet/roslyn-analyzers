--- conflicted
+++ resolved
@@ -383,9 +383,6 @@
         [Fact, WorkItem(3042, "https://github.com/dotnet/roslyn-analyzers/issues/3042")]
         public async Task AsyncDisposableAllocationInConstructor_AssignedDirectly_Disposed_NoDiagnostic()
         {
-<<<<<<< HEAD
-            await VerifyCS.VerifyAnalyzerAsync(Test.Utilities.MinimalImplementations.IAsyncDisposable.CSharp + @"
-=======
             await new VerifyCS.Test
             {
                 ReferenceAssemblies = AdditionalMetadataReferences.DefaultWithAsyncInterfaces,
@@ -393,7 +390,6 @@
 using System;
 using System.Threading.Tasks;
 
->>>>>>> 1fe4af8b
 class A : IAsyncDisposable
 {
     public ValueTask DisposeAsync()
@@ -425,10 +421,6 @@
 Imports System
 Imports System.Threading.Tasks
 
-<<<<<<< HEAD
-            await VerifyVB.VerifyAnalyzerAsync(Test.Utilities.MinimalImplementations.IAsyncDisposable.VisualBasic + @"
-=======
->>>>>>> 1fe4af8b
 Class A
     Implements IAsyncDisposable
 
@@ -455,9 +447,6 @@
         [Fact, WorkItem(3042, "https://github.com/dotnet/roslyn-analyzers/issues/3042")]
         public async Task AsyncDisposableAllocationInConstructor_AssignedDirectly_NotDisposed_Diagnostic()
         {
-<<<<<<< HEAD
-            await VerifyCS.VerifyAnalyzerAsync(Test.Utilities.MinimalImplementations.IAsyncDisposable.CSharp + @"
-=======
             await new VerifyCS.Test
             {
                 ReferenceAssemblies = AdditionalMetadataReferences.DefaultWithAsyncInterfaces,
@@ -465,7 +454,6 @@
 using System;
 using System.Threading.Tasks;
 
->>>>>>> 1fe4af8b
 class A : IAsyncDisposable
 {
     public ValueTask DisposeAsync()
@@ -500,10 +488,6 @@
 Imports System
 Imports System.Threading.Tasks
 
-<<<<<<< HEAD
-            await VerifyVB.VerifyAnalyzerAsync(Test.Utilities.MinimalImplementations.IAsyncDisposable.VisualBasic + @"
-=======
->>>>>>> 1fe4af8b
 Class A
     Implements IAsyncDisposable
 
@@ -533,9 +517,6 @@
         [Fact, WorkItem(3042, "https://github.com/dotnet/roslyn-analyzers/issues/3042")]
         public async Task DisposableAllocationInAsyncDisposableConstructor_AssignedDirectly_Disposed_NoDiagnostic()
         {
-<<<<<<< HEAD
-            await VerifyCS.VerifyAnalyzerAsync(Test.Utilities.MinimalImplementations.IAsyncDisposable.CSharp + @"
-=======
             await new VerifyCS.Test
             {
                 ReferenceAssemblies = AdditionalMetadataReferences.DefaultWithAsyncInterfaces,
@@ -543,7 +524,6 @@
 using System;
 using System.Threading.Tasks;
 
->>>>>>> 1fe4af8b
 class A : IDisposable
 {
     public void Dispose()
@@ -575,10 +555,6 @@
 Imports System
 Imports System.Threading.Tasks
 
-<<<<<<< HEAD
-            await VerifyVB.VerifyAnalyzerAsync(Test.Utilities.MinimalImplementations.IAsyncDisposable.VisualBasic + @"
-=======
->>>>>>> 1fe4af8b
 Class A
     Implements IDisposable
     Public Sub Dispose() Implements IDisposable.Dispose
@@ -604,9 +580,6 @@
         [Fact, WorkItem(3042, "https://github.com/dotnet/roslyn-analyzers/issues/3042")]
         public async Task DisposableAllocationInAsyncDisposableConstructor_AssignedDirectly_NotDisposed_Diagnostic()
         {
-<<<<<<< HEAD
-            await VerifyCS.VerifyAnalyzerAsync(Test.Utilities.MinimalImplementations.IAsyncDisposable.CSharp + @"
-=======
             await new VerifyCS.Test
             {
                 ReferenceAssemblies = AdditionalMetadataReferences.DefaultWithAsyncInterfaces,
@@ -614,7 +587,6 @@
 using System;
 using System.Threading.Tasks;
 
->>>>>>> 1fe4af8b
 class A : IDisposable
 {
     public void Dispose()
@@ -649,10 +621,6 @@
 Imports System
 Imports System.Threading.Tasks
 
-<<<<<<< HEAD
-            await VerifyVB.VerifyAnalyzerAsync(Test.Utilities.MinimalImplementations.IAsyncDisposable.VisualBasic + @"
-=======
->>>>>>> 1fe4af8b
 Class A
     Implements IDisposable
     Public Sub Dispose() Implements IDisposable.Dispose

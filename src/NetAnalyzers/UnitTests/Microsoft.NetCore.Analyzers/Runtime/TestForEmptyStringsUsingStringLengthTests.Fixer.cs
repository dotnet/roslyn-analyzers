// Copyright (c) Microsoft.  All Rights Reserved.  Licensed under the Apache License, Version 2.0.  See License.txt in the project root for license information.

using System.Threading.Tasks;
using Test.Utilities;
using Xunit;
using VerifyCS = Test.Utilities.CSharpCodeFixVerifier<
    Microsoft.NetCore.Analyzers.Runtime.TestForEmptyStringsUsingStringLengthAnalyzer,
    Microsoft.NetCore.CSharp.Analyzers.Runtime.CSharpTestForEmptyStringsUsingStringLengthFixer>;
using VerifyVB = Test.Utilities.VisualBasicCodeFixVerifier<
    Microsoft.NetCore.Analyzers.Runtime.TestForEmptyStringsUsingStringLengthAnalyzer,
    Microsoft.NetCore.VisualBasic.Analyzers.Runtime.BasicTestForEmptyStringsUsingStringLengthFixer>;

namespace Microsoft.NetCore.Analyzers.Runtime.UnitTests
{
    public class TestForEmptyStringsUsingStringLengthFixerTests
    {
        private const int c_StringLengthCodeActionIndex = 1;

        [Fact, WorkItem(3686, "https://github.com/dotnet/roslyn-analyzers/pull/3686")]
        public async Task CA1820_FixTestEmptyStringsUsingIsNullOrEmpty_WhenStringIsLiteral()
        {
            await VerifyCS.VerifyCodeFixAsync(@"
public class A
{
    public bool Compare(string s)
    {
        return [|s == """"|];
    }

    public bool CompareEmptyIsLeft(string s)
    {
        return [|"""" == s|];
    }
}
", @"
public class A
{
    public bool Compare(string s)
    {
        return string.IsNullOrEmpty(s);
    }

    public bool CompareEmptyIsLeft(string s)
    {
        return string.IsNullOrEmpty(s);
    }
}
");
            await VerifyVB.VerifyCodeFixAsync(@"
Public Class A
    Public Function Compare(s As String) As Boolean
        Return [|s = """"|]
    End Function

    Public Function CompareEmptyIsLeft(s As String) As Boolean
        Return [|"""" = s|]
    End Function
End Class
", @"
Public Class A
    Public Function Compare(s As String) As Boolean
        Return String.IsNullOrEmpty(s)
    End Function

    Public Function CompareEmptyIsLeft(s As String) As Boolean
        Return String.IsNullOrEmpty(s)
    End Function
End Class
");
        }

        [Fact]
        public async Task CA1820_FixTestEmptyStringsUsingStringLength_WhenStringIsLiteral()
        {
            await new VerifyCS.Test
            {
                TestState =
                {
                    Sources =
                    {
                        @"
public class A
{
    public bool Compare(string s)
    {
        return [|s == """"|];
    }
}
",
                    },
                },
                FixedState =
                {
                    Sources =
                    {
                        @"
public class A
{
    public bool Compare(string s)
    {
        return s.Length == 0;
    }
}
",
                    },
                },
                CodeActionIndex = c_StringLengthCodeActionIndex,
                CodeActionEquivalenceKey = "TestForEmptyStringCorrectlyUsingStringLength",
            }.RunAsync();

            await new VerifyVB.Test
            {
                TestState =
                {
                    Sources =
                    {
                        @"
Public Class A
    Public Function Compare(s As String) As Boolean
        Return [|s = """"|]
    End Function
End Class
",
                    },
                },
                FixedState =
                {
                    Sources =
                    {
                        @"
Public Class A
    Public Function Compare(s As String) As Boolean
        Return s.Length = 0
    End Function
End Class
",
                    },
                },
                CodeActionIndex = c_StringLengthCodeActionIndex,
                CodeActionEquivalenceKey = "TestForEmptyStringCorrectlyUsingStringLength",
            }.RunAsync();
        }

        [Fact]
        public async Task CA1820_FixTestEmptyStringsUsingIsNullOrEmpty()
        {
            await VerifyCS.VerifyCodeFixAsync(@"
public class A
{
    public bool Compare(string s)
    {
        return [|s == string.Empty|];
    }
}
", @"
public class A
{
    public bool Compare(string s)
    {
        return string.IsNullOrEmpty(s);
    }
}
");
            await VerifyVB.VerifyCodeFixAsync(@"
Public Class A
    Public Function Compare(s As String) As Boolean
        Return [|s = String.Empty|]
    End Function
End Class
", @"
Public Class A
    Public Function Compare(s As String) As Boolean
        Return String.IsNullOrEmpty(s)
    End Function
End Class
");
        }

        [Fact]
        public async Task CA1820_FixTestEmptyStringsUsingStringLength()
        {
            await new VerifyCS.Test
            {
                TestState =
                {
                    Sources =
                    {
                        @"
public class A
{
    public bool Compare(string s)
    {
        return [|s == string.Empty|];
    }
}
",
                    },
                },
                FixedState =
                {
                    Sources =
                    {
                        @"
public class A
{
    public bool Compare(string s)
    {
        return s.Length == 0;
    }
}
",
                    },
                },
<<<<<<< HEAD
#pragma warning disable CS0618 // Type or member is obsolete
                CodeFixIndex = c_StringLengthCodeActionIndex,
                CodeFixEquivalenceKey = "TestForEmptyStringCorrectlyUsingStringLength",
#pragma warning restore CS0618 // Type or member is obsolete
=======
                CodeActionIndex = c_StringLengthCodeActionIndex,
                CodeActionEquivalenceKey = "TestForEmptyStringCorrectlyUsingStringLength",
>>>>>>> 62f71ea5
            }.RunAsync();

            await new VerifyVB.Test
            {
                TestState =
                {
                    Sources =
                    {
                        @"
Public Class A
    Public Function Compare(s As String) As Boolean
        Return [|s = String.Empty|]
    End Function
End Class
",
                    },
                },
                FixedState =
                {
                    Sources =
                    {
                        @"
Public Class A
    Public Function Compare(s As String) As Boolean
        Return s.Length = 0
    End Function
End Class
",
                    },
                },
<<<<<<< HEAD
#pragma warning disable CS0618 // Type or member is obsolete
                CodeFixIndex = c_StringLengthCodeActionIndex,
                CodeFixEquivalenceKey = "TestForEmptyStringCorrectlyUsingStringLength",
#pragma warning restore CS0618 // Type or member is obsolete
=======
                CodeActionIndex = c_StringLengthCodeActionIndex,
                CodeActionEquivalenceKey = "TestForEmptyStringCorrectlyUsingStringLength",
>>>>>>> 62f71ea5
            }.RunAsync();
        }

        [Fact]
        public async Task CA1820_FixTestEmptyStringsUsingIsNullOrEmptyComparisonOnRight()
        {
            await VerifyCS.VerifyCodeFixAsync(@"
public class A
{
    public bool Compare(string s)
    {
        return [|string.Empty == s|];
    }
}
", @"
public class A
{
    public bool Compare(string s)
    {
        return string.IsNullOrEmpty(s);
    }
}
");

            await VerifyVB.VerifyCodeFixAsync(@"
Public Class A
    Public Function Compare(s As String) As Boolean
        Return [|String.Empty = s|]
    End Function
End Class
", @"
Public Class A
    Public Function Compare(s As String) As Boolean
        Return String.IsNullOrEmpty(s)
    End Function
End Class
");
        }

        [Fact]
        public async Task CA1820_FixTestEmptyStringsUsingStringLengthComparisonOnRight()
        {
            await new VerifyCS.Test
            {
                TestState =
                {
                    Sources =
                    {
                        @"
public class A
{
    public bool Compare(string s)
    {
        return [|string.Empty == s|];
    }
}
",
                    },
                },
                FixedState =
                {
                    Sources =
                    {
                        @"
public class A
{
    public bool Compare(string s)
    {
        return 0 == s.Length;
    }
}
",
                    },
                },
<<<<<<< HEAD
#pragma warning disable CS0618 // Type or member is obsolete
                CodeFixIndex = c_StringLengthCodeActionIndex,
                CodeFixEquivalenceKey = "TestForEmptyStringCorrectlyUsingStringLength",
#pragma warning restore CS0618 // Type or member is obsolete
=======
                CodeActionIndex = c_StringLengthCodeActionIndex,
                CodeActionEquivalenceKey = "TestForEmptyStringCorrectlyUsingStringLength",
>>>>>>> 62f71ea5
            }.RunAsync();

            await new VerifyVB.Test
            {
                TestState =
                {
                    Sources =
                    {
                        @"
Public Class A
    Public Function Compare(s As String) As Boolean
        Return [|String.Empty = s|]
    End Function
End Class
",
                    },
                },
                FixedState =
                {
                    Sources =
                    {
                        @"
Public Class A
    Public Function Compare(s As String) As Boolean
        Return 0 = s.Length
    End Function
End Class
",
                    },
                },
<<<<<<< HEAD
#pragma warning disable CS0618 // Type or member is obsolete
                CodeFixIndex = c_StringLengthCodeActionIndex,
                CodeFixEquivalenceKey = "TestForEmptyStringCorrectlyUsingStringLength",
#pragma warning restore CS0618 // Type or member is obsolete
=======
                CodeActionIndex = c_StringLengthCodeActionIndex,
                CodeActionEquivalenceKey = "TestForEmptyStringCorrectlyUsingStringLength",
>>>>>>> 62f71ea5
            }.RunAsync();
        }

        [Fact]
        public async Task CA1820_FixInequalityTestEmptyStringsUsingIsNullOrEmpty()
        {
            await VerifyCS.VerifyCodeFixAsync(@"
public class A
{
    public bool Compare(string s)
    {
        return [|s != string.Empty|];
    }
}
", @"
public class A
{
    public bool Compare(string s)
    {
        return !string.IsNullOrEmpty(s);
    }
}
");
            await VerifyVB.VerifyCodeFixAsync(@"
Public Class A
    Public Function Compare(s As String) As Boolean
        Return [|s <> String.Empty|]
    End Function
End Class
", @"
Public Class A
    Public Function Compare(s As String) As Boolean
        Return Not String.IsNullOrEmpty(s)
    End Function
End Class
");
        }

        [Fact]
        public async Task CA1820_FixInequalityTestEmptyStringsUsingStringLength()
        {
            await new VerifyCS.Test
            {
                TestState =
                {
                    Sources =
                    {
                        @"
public class A
{
    public bool Compare(string s)
    {
        return [|s != string.Empty|];
    }
}
",
                    },
                },
                FixedState =
                {
                    Sources =
                    {
                        @"
public class A
{
    public bool Compare(string s)
    {
        return s.Length != 0;
    }
}
",
                    },
                },
<<<<<<< HEAD
#pragma warning disable CS0618 // Type or member is obsolete
                CodeFixIndex = c_StringLengthCodeActionIndex,
                CodeFixEquivalenceKey = "TestForEmptyStringCorrectlyUsingStringLength",
#pragma warning restore CS0618 // Type or member is obsolete
=======
                CodeActionIndex = c_StringLengthCodeActionIndex,
                CodeActionEquivalenceKey = "TestForEmptyStringCorrectlyUsingStringLength",
>>>>>>> 62f71ea5
            }.RunAsync();

            await new VerifyVB.Test
            {
                TestState =
                {
                    Sources =
                    {
                        @"
Public Class A
    Public Function Compare(s As String) As Boolean
        Return [|s <> String.Empty|]
    End Function
End Class
",
                    },
                },
                FixedState =
                {
                    Sources =
                    {
                        @"
Public Class A
    Public Function Compare(s As String) As Boolean
        Return s.Length <> 0
    End Function
End Class
",
                    },
                },
<<<<<<< HEAD
#pragma warning disable CS0618 // Type or member is obsolete
                CodeFixIndex = c_StringLengthCodeActionIndex,
                CodeFixEquivalenceKey = "TestForEmptyStringCorrectlyUsingStringLength",
#pragma warning restore CS0618 // Type or member is obsolete
=======
                CodeActionIndex = c_StringLengthCodeActionIndex,
                CodeActionEquivalenceKey = "TestForEmptyStringCorrectlyUsingStringLength",
>>>>>>> 62f71ea5
            }.RunAsync();
        }

        [Fact]
        public async Task CA1820_FixInequalityTestEmptyStringsUsingIsNullOrEmptyComparisonOnRight()
        {
            await VerifyCS.VerifyCodeFixAsync(@"
public class A
{
    public bool Compare(string s)
    {
        return [|string.Empty != s|];
    }
}
", @"
public class A
{
    public bool Compare(string s)
    {
        return !string.IsNullOrEmpty(s);
    }
}
");
            await VerifyVB.VerifyCodeFixAsync(@"
Public Class A
    Public Function Compare(s As String) As Boolean
        Return [|String.Empty <> s|]
    End Function
End Class
", @"
Public Class A
    Public Function Compare(s As String) As Boolean
        Return Not String.IsNullOrEmpty(s)
    End Function
End Class
");
        }

        [Fact]
        public async Task CA1820_FixInequalityTestEmptyStringsUsingStringLengthComparisonOnRight()
        {
            await new VerifyCS.Test
            {
                TestState =
                {
                    Sources =
                    {
                        @"
public class A
{
    public bool Compare(string s)
    {
        return [|string.Empty != s|];
    }
}
",
                    },
                },
                FixedState =
                {
                    Sources =
                    {
                        @"
public class A
{
    public bool Compare(string s)
    {
        return 0 != s.Length;
    }
}
",
                    },
                },
<<<<<<< HEAD
#pragma warning disable CS0618 // Type or member is obsolete
                CodeFixIndex = c_StringLengthCodeActionIndex,
                CodeFixEquivalenceKey = "TestForEmptyStringCorrectlyUsingStringLength",
#pragma warning restore CS0618 // Type or member is obsolete
=======
                CodeActionIndex = c_StringLengthCodeActionIndex,
                CodeActionEquivalenceKey = "TestForEmptyStringCorrectlyUsingStringLength",
>>>>>>> 62f71ea5
            }.RunAsync();

            await new VerifyVB.Test
            {
                TestState =
                {
                    Sources =
                    {
                        @"
Public Class A
    Public Function Compare(s As String) As Boolean
        Return [|String.Empty <> s|]
    End Function
End Class
",
                    },
                },
                FixedState =
                {
                    Sources =
                    {
                        @"
Public Class A
    Public Function Compare(s As String) As Boolean
        Return 0 <> s.Length
    End Function
End Class
",
                    },
                },
<<<<<<< HEAD
#pragma warning disable CS0618 // Type or member is obsolete
                CodeFixIndex = c_StringLengthCodeActionIndex,
                CodeFixEquivalenceKey = "TestForEmptyStringCorrectlyUsingStringLength",
#pragma warning restore CS0618 // Type or member is obsolete
=======
                CodeActionIndex = c_StringLengthCodeActionIndex,
                CodeActionEquivalenceKey = "TestForEmptyStringCorrectlyUsingStringLength",
>>>>>>> 62f71ea5
            }.RunAsync();
        }

        [Fact]
        public async Task CA1820_FixForComparisonWithEmptyStringInFunctionArgument()
        {
            await VerifyCS.VerifyCodeFixAsync(@"
public class A
{
    string _s = string.Empty;

    public void F()
    {
        G([|_s == string.Empty|]);
    }

    public void G(bool comparison) {}
}
", @"
public class A
{
    string _s = string.Empty;

    public void F()
    {
        G(string.IsNullOrEmpty(_s));
    }

    public void G(bool comparison) {}
}
");

            await VerifyVB.VerifyCodeFixAsync(@"
Public Class A
    Private _s As String = String.Empty

    Public Sub F()
        G([|_s = String.Empty|])
    End Sub

    Public Sub G(comparison As Boolean)
    End Sub
End Class
", @"
Public Class A
    Private _s As String = String.Empty

    Public Sub F()
        G(String.IsNullOrEmpty(_s))
    End Sub

    Public Sub G(comparison As Boolean)
    End Sub
End Class
");
        }

        [Fact]
        public async Task CA1820_FixForComparisonWithEmptyStringInTernaryOperator()
        {
            await VerifyCS.VerifyCodeFixAsync(@"
public class A
{
    string _s = string.Empty;

    public int F()
    {
        return [|_s == string.Empty|] ? 1 : 0;
    }
}
", @"
public class A
{
    string _s = string.Empty;

    public int F()
    {
        return string.IsNullOrEmpty(_s) ? 1 : 0;
    }
}
");

            // VB doesn't have the ternary operator, but we add this test for symmetry.
            await VerifyVB.VerifyCodeFixAsync(@"
Public Class A
    Private _s As String = String.Empty

    Public Function F() As Integer
        Return If([|_s = String.Empty|], 1, 0)
    End Function
End Class
", @"
Public Class A
    Private _s As String = String.Empty

    Public Function F() As Integer
        Return If(String.IsNullOrEmpty(_s), 1, 0)
    End Function
End Class
");
        }

        [Fact]
        public async Task CA1820_FixForComparisonWithEmptyStringInThrowStatement()
        {
            await VerifyCS.VerifyCodeFixAsync(@"
public class A
{
    string _s = string.Empty;

    public void F()
    {
        throw [|_s != string.Empty|] ? new System.Exception() : new System.ArgumentException();
    }
}
", @"
public class A
{
    string _s = string.Empty;

    public void F()
    {
        throw !string.IsNullOrEmpty(_s) ? new System.Exception() : new System.ArgumentException();
    }
}
");
        }

        [Fact]
        public async Task CA1820_FixForComparisonWithEmptyStringInCatchFilterClause()
        {
            await VerifyCS.VerifyCodeFixAsync(@"
public class A
{
    string _s = string.Empty;

    public void F()
    {
        try { }
        catch (System.Exception ex) when ([|_s != string.Empty|]) { }
    }
}
", @"
public class A
{
    string _s = string.Empty;

    public void F()
    {
        try { }
        catch (System.Exception ex) when (!string.IsNullOrEmpty(_s)) { }
    }
}
");
        }

        [Fact]
        public async Task CA1820_FixForComparisonWithEmptyStringInYieldReturnStatement()
        {
            await VerifyCS.VerifyCodeFixAsync(@"
using System.Collections.Generic;

public class A
{
    string _s = string.Empty;

    public IEnumerable<bool> F()
    {
        yield return [|_s != string.Empty|];
    }
}
", @"
using System.Collections.Generic;

public class A
{
    string _s = string.Empty;

    public IEnumerable<bool> F()
    {
        yield return !string.IsNullOrEmpty(_s);
    }
}
");
        }

        [Fact]
        public async Task CA1820_FixForComparisonWithEmptyStringInSwitchStatement()
        {
            await VerifyCS.VerifyCodeFixAsync(@"
public class A
{
    string _s = string.Empty;

    public void F()
    {
        switch ([|_s != string.Empty|])
        {
            default:
                throw new System.NotImplementedException();
        }
    }
}
", @"
public class A
{
    string _s = string.Empty;

    public void F()
    {
        switch (!string.IsNullOrEmpty(_s))
        {
            default:
                throw new System.NotImplementedException();
        }
    }
}
");
        }

        [Fact]
        public async Task CA1820_FixForComparisonWithEmptyStringInForLoop()
        {
            await VerifyCS.VerifyCodeFixAsync(@"
public class A
{
    string _s = string.Empty;

    public void F()
    {
        for (; [|_s != string.Empty|]; )
        {
            throw new System.Exception();
        }
    }
}
", @"
public class A
{
    string _s = string.Empty;

    public void F()
    {
        for (; !string.IsNullOrEmpty(_s); )
        {
            throw new System.Exception();
        }
    }
}
");
        }

        [Fact]
        public async Task CA1820_FixForComparisonWithEmptyStringInWhileLoop()
        {
            await VerifyCS.VerifyCodeFixAsync(@"
public class A
{
    string _s = string.Empty;

    public void F()
    {
        while ([|_s != string.Empty|])
        {
        }
    }
}
", @"
public class A
{
    string _s = string.Empty;

    public void F()
    {
        while (!string.IsNullOrEmpty(_s))
        {
        }
    }
}
");
        }

        [Fact]
        public async Task CA1820_FixForComparisonWithEmptyStringInDoWhileLoop()
        {
            await VerifyCS.VerifyCodeFixAsync(@"
public class A
{
    string _s = string.Empty;

    public void F()
    {
        do
        {
        }
        while ([|_s != string.Empty|]);
    }
}
", @"
public class A
{
    string _s = string.Empty;

    public void F()
    {
        do
        {
        }
        while (!string.IsNullOrEmpty(_s));
    }
}
");
        }

        [Fact]
        public async Task CA1820_MultilineFixTestEmptyStringsUsingIsNullOrEmpty()
        {
            await VerifyCS.VerifyCodeFixAsync(@"
public class A
{
    string _s = string.Empty;
    public bool Compare(string s)
    {
        return [|s == string.Empty|] ||
               s == _s;
    }
}
", @"
public class A
{
    string _s = string.Empty;
    public bool Compare(string s)
    {
        return string.IsNullOrEmpty(s) ||
               s == _s;
    }
}
");
            await VerifyVB.VerifyCodeFixAsync(@"
Public Class A
    Private _s As String = String.Empty
    Public Function Compare(s As String) As Boolean
        Return [|s = String.Empty|] Or
               s = _s
    End Function
End Class
", @"
Public Class A
    Private _s As String = String.Empty
    Public Function Compare(s As String) As Boolean
        Return String.IsNullOrEmpty(s) Or
               s = _s
    End Function
End Class
");
        }

        [Fact]
        public async Task CA1820_MultilineFixTestEmptyStringsUsingStringLength()
        {
            await new VerifyCS.Test
            {
                TestState =
                {
                    Sources =
                    {
                        @"
public class A
{
    string _s = string.Empty;
    public bool Compare(string s)
    {
        return [|s == string.Empty|] ||
               s == _s;
    }
}
",
                    },
                },
                FixedState =
                {
                    Sources =
                    {
                        @"
public class A
{
    string _s = string.Empty;
    public bool Compare(string s)
    {
        return s.Length == 0 ||
               s == _s;
    }
}
",
                    },
                },
<<<<<<< HEAD
#pragma warning disable CS0618 // Type or member is obsolete
                CodeFixIndex = c_StringLengthCodeActionIndex,
                CodeFixEquivalenceKey = "TestForEmptyStringCorrectlyUsingStringLength",
#pragma warning restore CS0618 // Type or member is obsolete
=======
                CodeActionIndex = c_StringLengthCodeActionIndex,
                CodeActionEquivalenceKey = "TestForEmptyStringCorrectlyUsingStringLength",
>>>>>>> 62f71ea5
            }.RunAsync();

            await new VerifyVB.Test
            {
                TestState =
                {
                    Sources =
                    {
                        @"
Public Class A
    Private _s As String = String.Empty
    Public Function Compare(s As String) As Boolean
        Return [|s = String.Empty|] Or
               s = _s
    End Function
End Class
",
                    },
                },
                FixedState =
                {
                    Sources =
                    {
                        @"
Public Class A
    Private _s As String = String.Empty
    Public Function Compare(s As String) As Boolean
        Return s.Length = 0 Or
               s = _s
    End Function
End Class
",
                    },
                },
<<<<<<< HEAD
#pragma warning disable CS0618 // Type or member is obsolete
                CodeFixIndex = c_StringLengthCodeActionIndex,
                CodeFixEquivalenceKey = "TestForEmptyStringCorrectlyUsingStringLength",
#pragma warning restore CS0618 // Type or member is obsolete
=======
                CodeActionIndex = c_StringLengthCodeActionIndex,
                CodeActionEquivalenceKey = "TestForEmptyStringCorrectlyUsingStringLength",
>>>>>>> 62f71ea5
            }.RunAsync();
        }

        [Fact]
        public async Task CA1820_FixTestEmptyStringsUsingStringLength_WhenStringEqualsMethodIsUsedWithStringEmpty()
        {
            await VerifyCS.VerifyCodeFixAsync(@"
public class A
{
    public bool Compare(string s)
    {
        return [|s.Equals(string.Empty)|];
    }
}
", @"
public class A
{
    public bool Compare(string s)
    {
        return string.IsNullOrEmpty(s);
    }
}
");
            await VerifyVB.VerifyCodeFixAsync(@"
Public Class A
    Public Function Compare(s As String) As Boolean
        Return [|s.Equals(String.Empty)|]
    End Function
End Class
", @"
Public Class A
    Public Function Compare(s As String) As Boolean
        Return String.IsNullOrEmpty(s)
    End Function
End Class
");
        }

        [Fact]
        public async Task CA1820_FixTestEmptyStringsUsingStringLength_WhenStringEqualsMethodIsUsedWithEmptyLiteral()
        {
            await VerifyCS.VerifyCodeFixAsync(@"
public class A
{
    public bool Compare(string s)
    {
        return [|s.Equals("""")|];
    }
}
", @"
public class A
{
    public bool Compare(string s)
    {
        return string.IsNullOrEmpty(s);
    }
}
");
            await VerifyVB.VerifyCodeFixAsync(@"
Public Class A
    Public Function Compare(s As String) As Boolean
        Return [|s.Equals("""")|]
    End Function
End Class
", @"
Public Class A
    Public Function Compare(s As String) As Boolean
        Return String.IsNullOrEmpty(s)
    End Function
End Class
");
        }

        [Fact]
        public async Task CA1820_FixTestEmptyStringsUsingStringLength_WhenNotStringEqualsMethodIsUsed()
        {
            await VerifyCS.VerifyCodeFixAsync(@"
public class A
{
    public bool Compare(string s)
    {
        return ![|s.Equals(string.Empty)|];
    }
}
", @"
public class A
{
    public bool Compare(string s)
    {
        return !string.IsNullOrEmpty(s);
    }
}
");
            await VerifyVB.VerifyCodeFixAsync(@"
Public Class A
    Public Function Compare(s As String) As Boolean
        Return Not [|s.Equals(String.Empty)|]
    End Function
End Class
", @"
Public Class A
    Public Function Compare(s As String) As Boolean
        Return Not String.IsNullOrEmpty(s)
    End Function
End Class
");
        }
    }
}
<|MERGE_RESOLUTION|>--- conflicted
+++ resolved
@@ -211,15 +211,8 @@
 ",
                     },
                 },
-<<<<<<< HEAD
-#pragma warning disable CS0618 // Type or member is obsolete
-                CodeFixIndex = c_StringLengthCodeActionIndex,
-                CodeFixEquivalenceKey = "TestForEmptyStringCorrectlyUsingStringLength",
-#pragma warning restore CS0618 // Type or member is obsolete
-=======
                 CodeActionIndex = c_StringLengthCodeActionIndex,
                 CodeActionEquivalenceKey = "TestForEmptyStringCorrectlyUsingStringLength",
->>>>>>> 62f71ea5
             }.RunAsync();
 
             await new VerifyVB.Test
@@ -250,15 +243,8 @@
 ",
                     },
                 },
-<<<<<<< HEAD
-#pragma warning disable CS0618 // Type or member is obsolete
-                CodeFixIndex = c_StringLengthCodeActionIndex,
-                CodeFixEquivalenceKey = "TestForEmptyStringCorrectlyUsingStringLength",
-#pragma warning restore CS0618 // Type or member is obsolete
-=======
                 CodeActionIndex = c_StringLengthCodeActionIndex,
                 CodeActionEquivalenceKey = "TestForEmptyStringCorrectlyUsingStringLength",
->>>>>>> 62f71ea5
             }.RunAsync();
         }
 
@@ -333,15 +319,8 @@
 ",
                     },
                 },
-<<<<<<< HEAD
-#pragma warning disable CS0618 // Type or member is obsolete
-                CodeFixIndex = c_StringLengthCodeActionIndex,
-                CodeFixEquivalenceKey = "TestForEmptyStringCorrectlyUsingStringLength",
-#pragma warning restore CS0618 // Type or member is obsolete
-=======
                 CodeActionIndex = c_StringLengthCodeActionIndex,
                 CodeActionEquivalenceKey = "TestForEmptyStringCorrectlyUsingStringLength",
->>>>>>> 62f71ea5
             }.RunAsync();
 
             await new VerifyVB.Test
@@ -372,15 +351,8 @@
 ",
                     },
                 },
-<<<<<<< HEAD
-#pragma warning disable CS0618 // Type or member is obsolete
-                CodeFixIndex = c_StringLengthCodeActionIndex,
-                CodeFixEquivalenceKey = "TestForEmptyStringCorrectlyUsingStringLength",
-#pragma warning restore CS0618 // Type or member is obsolete
-=======
                 CodeActionIndex = c_StringLengthCodeActionIndex,
                 CodeActionEquivalenceKey = "TestForEmptyStringCorrectlyUsingStringLength",
->>>>>>> 62f71ea5
             }.RunAsync();
         }
 
@@ -454,15 +426,8 @@
 ",
                     },
                 },
-<<<<<<< HEAD
-#pragma warning disable CS0618 // Type or member is obsolete
-                CodeFixIndex = c_StringLengthCodeActionIndex,
-                CodeFixEquivalenceKey = "TestForEmptyStringCorrectlyUsingStringLength",
-#pragma warning restore CS0618 // Type or member is obsolete
-=======
                 CodeActionIndex = c_StringLengthCodeActionIndex,
                 CodeActionEquivalenceKey = "TestForEmptyStringCorrectlyUsingStringLength",
->>>>>>> 62f71ea5
             }.RunAsync();
 
             await new VerifyVB.Test
@@ -493,15 +458,8 @@
 ",
                     },
                 },
-<<<<<<< HEAD
-#pragma warning disable CS0618 // Type or member is obsolete
-                CodeFixIndex = c_StringLengthCodeActionIndex,
-                CodeFixEquivalenceKey = "TestForEmptyStringCorrectlyUsingStringLength",
-#pragma warning restore CS0618 // Type or member is obsolete
-=======
                 CodeActionIndex = c_StringLengthCodeActionIndex,
                 CodeActionEquivalenceKey = "TestForEmptyStringCorrectlyUsingStringLength",
->>>>>>> 62f71ea5
             }.RunAsync();
         }
 
@@ -575,15 +533,8 @@
 ",
                     },
                 },
-<<<<<<< HEAD
-#pragma warning disable CS0618 // Type or member is obsolete
-                CodeFixIndex = c_StringLengthCodeActionIndex,
-                CodeFixEquivalenceKey = "TestForEmptyStringCorrectlyUsingStringLength",
-#pragma warning restore CS0618 // Type or member is obsolete
-=======
                 CodeActionIndex = c_StringLengthCodeActionIndex,
                 CodeActionEquivalenceKey = "TestForEmptyStringCorrectlyUsingStringLength",
->>>>>>> 62f71ea5
             }.RunAsync();
 
             await new VerifyVB.Test
@@ -614,15 +565,8 @@
 ",
                     },
                 },
-<<<<<<< HEAD
-#pragma warning disable CS0618 // Type or member is obsolete
-                CodeFixIndex = c_StringLengthCodeActionIndex,
-                CodeFixEquivalenceKey = "TestForEmptyStringCorrectlyUsingStringLength",
-#pragma warning restore CS0618 // Type or member is obsolete
-=======
                 CodeActionIndex = c_StringLengthCodeActionIndex,
                 CodeActionEquivalenceKey = "TestForEmptyStringCorrectlyUsingStringLength",
->>>>>>> 62f71ea5
             }.RunAsync();
         }
 
@@ -1019,15 +963,8 @@
 ",
                     },
                 },
-<<<<<<< HEAD
-#pragma warning disable CS0618 // Type or member is obsolete
-                CodeFixIndex = c_StringLengthCodeActionIndex,
-                CodeFixEquivalenceKey = "TestForEmptyStringCorrectlyUsingStringLength",
-#pragma warning restore CS0618 // Type or member is obsolete
-=======
                 CodeActionIndex = c_StringLengthCodeActionIndex,
                 CodeActionEquivalenceKey = "TestForEmptyStringCorrectlyUsingStringLength",
->>>>>>> 62f71ea5
             }.RunAsync();
 
             await new VerifyVB.Test
@@ -1062,15 +999,8 @@
 ",
                     },
                 },
-<<<<<<< HEAD
-#pragma warning disable CS0618 // Type or member is obsolete
-                CodeFixIndex = c_StringLengthCodeActionIndex,
-                CodeFixEquivalenceKey = "TestForEmptyStringCorrectlyUsingStringLength",
-#pragma warning restore CS0618 // Type or member is obsolete
-=======
                 CodeActionIndex = c_StringLengthCodeActionIndex,
                 CodeActionEquivalenceKey = "TestForEmptyStringCorrectlyUsingStringLength",
->>>>>>> 62f71ea5
             }.RunAsync();
         }
 

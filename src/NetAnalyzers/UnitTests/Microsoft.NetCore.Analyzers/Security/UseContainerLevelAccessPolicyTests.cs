﻿// Copyright (c) Microsoft.  All Rights Reserved.  Licensed under the Apache License, Version 2.0.  See License.txt in the project root for license information.

using System;
using System.Threading.Tasks;
using Microsoft.CodeAnalysis.Testing;
using Test.Utilities;
using Xunit;
using VerifyCS = Test.Utilities.CSharpSecurityCodeFixVerifier<
    Microsoft.NetCore.Analyzers.Security.UseContainerLevelAccessPolicy,
    Microsoft.CodeAnalysis.Testing.EmptyCodeFixProvider>;

namespace Microsoft.NetCore.Analyzers.Security.UnitTests
{
    public class UseContainerLevelAccessPolicyTests
    {
        private async Task VerifyCSharpWithDependenciesAsync(string source, params DiagnosticResult[] expected)
        {
            var csharpTest = new VerifyCS.Test
            {
                ReferenceAssemblies = AdditionalMetadataReferences.DefaultWithAzureStorage,
                TestState =
                {
                    Sources = { source  }
                },
            };

            csharpTest.ExpectedDiagnostics.AddRange(expected);

            await csharpTest.RunAsync();
        }

        private async Task VerifyCSharpWithDependenciesAsync(string source, string editorConfigText, params DiagnosticResult[] expected)
        {
            var csharpTest = new VerifyCS.Test
            {
                ReferenceAssemblies = AdditionalMetadataReferences.DefaultWithAzureStorage,
                TestState =
                {
                    Sources = { source },
                    AdditionalFiles = { (".editorconfig", editorConfigText) }
                },
            };

            csharpTest.ExpectedDiagnostics.AddRange(expected);

            await csharpTest.RunAsync();
        }

        [Fact]
        public async Task TestGroupPolicyIdentifierOfBlobNamespaceIsNullDiagnostic()
        {
            await VerifyCSharpWithDependenciesAsync(@"
using System;
using Microsoft.WindowsAzure.Storage;
using Microsoft.WindowsAzure.Storage.Blob;

class TestClass
{
    public void TestMethod(SharedAccessBlobPolicy policy, SharedAccessBlobHeaders headers, Nullable<SharedAccessProtocol> protocols, IPAddressOrRange ipAddressOrRange)
    {
        var cloudAppendBlob = new CloudAppendBlob(null);
        string groupPolicyIdentifier = null;
        cloudAppendBlob.GetSharedAccessSignature(policy, headers, groupPolicyIdentifier, protocols, ipAddressOrRange);
    }
}",
            GetCSharpResultAt(12, 9));
        }

        [Fact]
        public async Task TestPropertyInitializerGroupPolicyIdentifierOfBlobNamespaceIsNullDiagnostic()
        {
            await VerifyCSharpWithDependenciesAsync(@"
using System;
using Microsoft.WindowsAzure.Storage;
using Microsoft.WindowsAzure.Storage.Blob;

class TestClass
{
    public string SAS { get; } = new CloudAppendBlob(null).GetSharedAccessSignature(null, null, null, null, null);
<<<<<<< HEAD
}"
            /* ,  GetCSharpResultAt(8, 34)    // Can't find a CFG in 2.9.x => don't report */
            );
=======
}",
            GetCSharpResultAt(8, 34));
>>>>>>> 25f1e288
        }

        [Fact]
        public async Task TestFieldInitializerGroupPolicyIdentifierOfBlobNamespaceIsNullDiagnostic()
        {
            await VerifyCSharpWithDependenciesAsync(@"
using System;
using Microsoft.WindowsAzure.Storage;
using Microsoft.WindowsAzure.Storage.Blob;

class TestClass
{
    public string SAS = new CloudAppendBlob(null).GetSharedAccessSignature(null, null, null, null, null);
<<<<<<< HEAD
}"
            /*, GetCSharpResultAt(8, 25)    // Can't find a CFG in 2.9.x => don't report */
            );
=======
}",
            GetCSharpResultAt(8, 25));
>>>>>>> 25f1e288
        }

        [Fact]
        public async Task TestPropertyInitializerGroupPolicyIdentifierOfBlobNamespaceNoDiagnostic()
        {
            await VerifyCSharpWithDependenciesAsync(@"
using System;
using Microsoft.WindowsAzure.Storage;
using Microsoft.WindowsAzure.Storage.Blob;

class TestClass
{
    public string SAS { get; } = new CloudAppendBlob(null).GetSharedAccessSignature(null, null, ""foo"", null, null);
}");
        }

        [Fact]
        public async Task TestFieldInitializerGroupPolicyIdentifierOfBlobNamespaceNoDiagnostic()
        {
            await VerifyCSharpWithDependenciesAsync(@"
using System;
using Microsoft.WindowsAzure.Storage;
using Microsoft.WindowsAzure.Storage.Blob;

class TestClass
{
    public string SAS = new CloudAppendBlob(null).GetSharedAccessSignature(null, null, ""foo"", null, null);
}");
        }

        [Fact]
        public async Task TestAccessPolicyIdentifierOfTableNamespaceIsNullDiagnostic()
        {
            await VerifyCSharpWithDependenciesAsync(@"
using System;
using Microsoft.WindowsAzure.Storage.Table;

class TestClass
{
    public void TestMethod(SharedAccessTablePolicy policy, string startPartitionKey, string startRowKey, string endPartitionKey, string endRowKey)
    {
        var cloudTable = new CloudTable(null);
        string accessPolicyIdentifier = null;
        cloudTable.GetSharedAccessSignature(policy, accessPolicyIdentifier, startPartitionKey, startRowKey, endPartitionKey, endRowKey);
    }
}",
            GetCSharpResultAt(11, 9));
        }

        [Fact]
        public async Task TestGroupPolicyIdentifierOfFileNamespaceIsNullDiagnostic()
        {
            await VerifyCSharpWithDependenciesAsync(@"
using System;
using Microsoft.WindowsAzure.Storage.File;

class TestClass
{
    public void TestMethod(SharedAccessFilePolicy policy)
    {
        var cloudFile = new CloudFile(null);
        string groupPolicyIdentifier = null;
        cloudFile.GetSharedAccessSignature(policy, groupPolicyIdentifier);
    }
}",
            GetCSharpResultAt(11, 9));
        }

        [Fact]
        public async Task TestAccessPolicyIdentifierOfQueueNamespaceIsNullDiagnostic()
        {
            await VerifyCSharpWithDependenciesAsync(@"
using System;
using Microsoft.WindowsAzure.Storage.Queue;

class TestClass
{
    public int a; 
    public void TestMethod(SharedAccessQueuePolicy policy)
    {
        var cloudQueue = new CloudQueue(null);
        string accessPolicyIdentifier = null;
        cloudQueue.GetSharedAccessSignature(policy, accessPolicyIdentifier);
    }
}",
            GetCSharpResultAt(12, 9));
        }

        [Fact]
        public async Task TestWithoutGroupPolicyIdentifierParameterOfBlobNamespaceDiagnostic()
        {
            await VerifyCSharpWithDependenciesAsync(@"
using System;
using Microsoft.WindowsAzure.Storage;
using Microsoft.WindowsAzure.Storage.Blob;

class TestClass
{
    public void TestMethod(SharedAccessBlobPolicy policy)
    {
        var cloudAppendBlob = new CloudAppendBlob(null);
        cloudAppendBlob.GetSharedAccessSignature(policy);
    }
}",
            GetCSharpResultAt(11, 9));
        }

        [Fact]
        public async Task TestWithoutAccessPolicyIdentifierParameterOfTableNamespaceDiagnostic()
        {
            await VerifyCSharpWithDependenciesAsync(@"
using System;
using Microsoft.WindowsAzure.Storage.Table;

class TestClass
{
    public void TestMethod(SharedAccessTablePolicy policy)
    {
        var cloudTable = new CloudTable(null);
        cloudTable.GetSharedAccessSignature(policy);
    }
}",
            GetCSharpResultAt(10, 9));
        }

        [Fact]
        public async Task TestWithoutGroupPolicyIdentifierParameterOfFileNamespaceDiagnostic()
        {
            await VerifyCSharpWithDependenciesAsync(@"
using System;
using Microsoft.WindowsAzure.Storage.File;

class TestClass
{
    public void TestMethod(SharedAccessFilePolicy policy)
    {
        var cloudFile = new CloudFile(null);
        cloudFile.GetSharedAccessSignature(policy);
    }
}",
            GetCSharpResultAt(10, 9));
        }

        [Fact]
        public async Task TestWithoutAccessPolicyIdentifierParameterOfQueueNamespaceDiagnostic()
        {
            await VerifyCSharpWithDependenciesAsync(@"
using System;
using Microsoft.WindowsAzure.Storage.Queue;

class TestClass
{
    public int a; 
    public void TestMethod(SharedAccessQueuePolicy policy)
    {
        var cloudQueue = new CloudQueue(null);
        cloudQueue.GetSharedAccessSignature(policy);
    }
}",
            GetCSharpResultAt(11, 9));
        }

        [Fact]
        public async Task TestGroupPolicyIdentifierOfBlobNamespaceIsNotNullNoDiagnostic()
        {
            await VerifyCSharpWithDependenciesAsync(@"
using System;
using Microsoft.WindowsAzure.Storage;
using Microsoft.WindowsAzure.Storage.Blob;

class TestClass
{
    public void TestMethod(SharedAccessBlobPolicy policy, SharedAccessBlobHeaders headers, Nullable<SharedAccessProtocol> protocols, IPAddressOrRange ipAddressOrRange)
    {
        var cloudAppendBlob = new CloudAppendBlob(null);
        string groupPolicyIdentifier = ""123"";
        cloudAppendBlob.GetSharedAccessSignature(policy, headers, groupPolicyIdentifier, protocols, ipAddressOrRange);
    }
}");
        }

        [Fact]
        public async Task TestGroupPolicyIdentifierOfFileNamespaceIsNotNullNoDiagnostic()
        {
            await VerifyCSharpWithDependenciesAsync(@"
using System;
using Microsoft.WindowsAzure.Storage.File;

class TestClass
{
    public void TestMethod(SharedAccessFilePolicy policy)
    {
        var cloudFile = new CloudFile(null);
        string groupPolicyIdentifier = ""123"";
        cloudFile.GetSharedAccessSignature(policy, groupPolicyIdentifier);
    }
}");
        }

        [Fact]
        public async Task TestGetSharedAccessSignatureOfANormalTypeNoDiagnostic()
        {
            await VerifyCSharpWithDependenciesAsync(@"
using System;
using Microsoft.WindowsAzure.Storage;

class TestClass
{
    public string GetSharedAccessSignature (SharedAccessAccountPolicy policy)
    {
        return """";
    }

    public void TestMethod(SharedAccessAccountPolicy policy)
    {
        GetSharedAccessSignature(policy);
    }
}");
        }

        [Fact]
        public async Task TestAccessPolicyIdentifierOfQueueNamespaceIsNotNullNoDiagnostic()
        {
            await VerifyCSharpWithDependenciesAsync(@"
using System;
using Microsoft.WindowsAzure.Storage.Queue;

class TestClass
{
    public void TestMethod(SharedAccessQueuePolicy policy)
    {
        var cloudQueue = new CloudQueue(null);
        string groupPolicyIdentifier = ""123"";
        cloudQueue.GetSharedAccessSignature(policy, groupPolicyIdentifier);
    }
}");
        }

        [Fact]
        public async Task TestAccessPolicyIdentifierOfTableNamespaceIsNotNullNoDiagnostic()
        {
            await VerifyCSharpWithDependenciesAsync(@"
using System;
using Microsoft.WindowsAzure.Storage.Table;

class TestClass
{
    public void TestMethod(SharedAccessTablePolicy policy, string startPartitionKey, string startRowKey, string endPartitionKey, string endRowKey)
    {
        var cloudTable = new CloudTable(null);
        string accessPolicyIdentifier = ""123"";
        cloudTable.GetSharedAccessSignature(policy, accessPolicyIdentifier, startPartitionKey, startRowKey, endPartitionKey, endRowKey);
    }
}");
        }

        [Theory]
        [InlineData("")]
        [InlineData("dotnet_code_quality.excluded_symbol_names = TestMethod")]
        [InlineData("dotnet_code_quality." + UseContainerLevelAccessPolicy.DiagnosticId + ".excluded_symbol_names = TestMethod")]
        [InlineData("dotnet_code_quality.dataflow.excluded_symbol_names = TestMethod")]
        public async Task EditorConfigConfiguration_ExcludedSymbolNamesWithValueOption(string editorConfigText)
        {
            var expected = Array.Empty<DiagnosticResult>();
            if (editorConfigText.Length == 0)
            {
                expected = new DiagnosticResult[]
                {
                    GetCSharpResultAt(11, 9)
                };
            }

            await VerifyCSharpWithDependenciesAsync(@"
using System;
using Microsoft.WindowsAzure.Storage.Table;

class TestClass
{
    public void TestMethod(SharedAccessTablePolicy policy, string startPartitionKey, string startRowKey, string endPartitionKey, string endRowKey)
    {
        var cloudTable = new CloudTable(null);
        string accessPolicyIdentifier = null;
        cloudTable.GetSharedAccessSignature(policy, accessPolicyIdentifier, startPartitionKey, startRowKey, endPartitionKey, endRowKey);
    }
}", editorConfigText, expected);
        }

        private static DiagnosticResult GetCSharpResultAt(int line, int column)
           => VerifyCS.Diagnostic()
               .WithLocation(line, column);
    }
}<|MERGE_RESOLUTION|>--- conflicted
+++ resolved
@@ -77,14 +77,8 @@
 class TestClass
 {
     public string SAS { get; } = new CloudAppendBlob(null).GetSharedAccessSignature(null, null, null, null, null);
-<<<<<<< HEAD
-}"
-            /* ,  GetCSharpResultAt(8, 34)    // Can't find a CFG in 2.9.x => don't report */
-            );
-=======
 }",
             GetCSharpResultAt(8, 34));
->>>>>>> 25f1e288
         }
 
         [Fact]
@@ -98,14 +92,8 @@
 class TestClass
 {
     public string SAS = new CloudAppendBlob(null).GetSharedAccessSignature(null, null, null, null, null);
-<<<<<<< HEAD
-}"
-            /*, GetCSharpResultAt(8, 25)    // Can't find a CFG in 2.9.x => don't report */
-            );
-=======
 }",
             GetCSharpResultAt(8, 25));
->>>>>>> 25f1e288
         }
 
         [Fact]

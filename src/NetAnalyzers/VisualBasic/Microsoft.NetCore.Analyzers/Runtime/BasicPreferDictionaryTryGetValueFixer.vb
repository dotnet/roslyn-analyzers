--- conflicted
+++ resolved
@@ -56,7 +56,6 @@
                             Return
                         End If
 
-<<<<<<< HEAD
                         dictionaryAccessors.Add(node)
                     Case GetType(AssignmentStatementSyntax)
                         If addStatementNode IsNot Nothing Then
@@ -70,19 +69,6 @@
                         Return
                 End Select
             Next
-=======
-#Disable Warning IDE0270 ' Use coalesce expression - suppressed for readability
-                                      Dim ifStatement As SyntaxNode = containsKeyAccess.AncestorsAndSelf().OfType(Of MultiLineIfBlockSyntax).FirstOrDefault()
-                                      If ifStatement Is Nothing Then
-                                          ifStatement = containsKeyAccess.AncestorsAndSelf().OfType(Of SingleLineIfStatementSyntax).FirstOrDefault()
-                                      End If
-#Enable Warning IDE0270 ' Use coalesce expression
-
-                                      If ifStatement Is Nothing Then
-                                          ' For ternary expressions, we need to add the value assignment before the parent of the expression, since the ternary expression is not an alone-standing expression. 
-                                          ifStatement = containsKeyAccess.AncestorsAndSelf().OfType(Of TernaryConditionalExpressionSyntax).FirstOrDefault()?.Parent
-                                      End If
->>>>>>> 3e168a53
 
             Dim targetAmount = diagnostic.AdditionalLocations.Count
             If addStatementNode IsNot Nothing Then
@@ -115,11 +101,13 @@
                         Dim tryGetValueInvocation = generator.InvocationExpression(tryGetValueAccess,
                                                                                    keyArgument,
                                                                                    generator.Argument(identifierName))
-
+                                                                                   
+#Disable Warning IDE0270 ' Use coalesce expression - suppressed for readability
                         Dim ifStatement As SyntaxNode = containsKeyAccess.FirstAncestorOrSelf(Of MultiLineIfBlockSyntax)
                         If ifStatement Is Nothing Then
                             ifStatement = containsKeyAccess.FirstAncestorOrSelf(Of SingleLineIfStatementSyntax)
                         End If
+#Enable Warning IDE0270 ' Use coalesce expression
 
                         If ifStatement Is Nothing Then
                             ' For ternary expressions, we need to add the value assignment before the parent of

// Copyright (c) Microsoft.  All Rights Reserved.  Licensed under the Apache License, Version 2.0.  See License.txt in the project root for license information.

using System;
using System.Collections.Generic;
using System.Collections.Immutable;
using System.Linq;
using Analyzer.Utilities;
using Analyzer.Utilities.Extensions;
using Microsoft.CodeAnalysis;
using Microsoft.CodeAnalysis.Diagnostics;

namespace Roslyn.Diagnostics.Analyzers
{
    /// <summary>
    /// RS0006: Do not mix attributes from different versions of MEF
    /// </summary>
    [DiagnosticAnalyzer(LanguageNames.CSharp, LanguageNames.VisualBasic)]
    public sealed class DoNotMixAttributesFromDifferentVersionsOfMEFAnalyzer : DiagnosticAnalyzer
    {
        private static readonly LocalizableString s_localizableTitle = new LocalizableResourceString(nameof(RoslynDiagnosticsAnalyzersResources.DoNotMixAttributesFromDifferentVersionsOfMEFTitle), RoslynDiagnosticsAnalyzersResources.ResourceManager, typeof(RoslynDiagnosticsAnalyzersResources));

        private static readonly LocalizableString s_localizableMessage = new LocalizableResourceString(nameof(RoslynDiagnosticsAnalyzersResources.DoNotMixAttributesFromDifferentVersionsOfMEFMessage), RoslynDiagnosticsAnalyzersResources.ResourceManager, typeof(RoslynDiagnosticsAnalyzersResources));
        private static readonly LocalizableString s_localizableDescription = new LocalizableResourceString(nameof(RoslynDiagnosticsAnalyzersResources.DoNotMixAttributesFromDifferentVersionsOfMEFDescription), RoslynDiagnosticsAnalyzersResources.ResourceManager, typeof(RoslynDiagnosticsAnalyzersResources));

        internal static DiagnosticDescriptor Rule = new DiagnosticDescriptor(RoslynDiagnosticIds.MixedVersionsOfMefAttributesRuleId,
                                                                             s_localizableTitle,
                                                                             s_localizableMessage,
                                                                             DiagnosticCategory.RoslynDiagnosticsReliability,
                                                                             DiagnosticSeverity.Warning,
                                                                             isEnabledByDefault: true,
                                                                             description: s_localizableDescription,
                                                                             helpLinkUri: null,
                                                                             customTags: WellKnownDiagnosticTags.Telemetry);

        public override ImmutableArray<DiagnosticDescriptor> SupportedDiagnostics => ImmutableArray.Create(Rule);

        public override void Initialize(AnalysisContext context)
        {
            context.EnableConcurrentExecution();
            context.ConfigureGeneratedCodeAnalysis(GeneratedCodeAnalysisFlags.None);

            context.RegisterCompilationStartAction(compilationContext =>
            {
                var mefV1ExportAttribute = compilationContext.Compilation.GetOrCreateTypeByMetadataName(WellKnownTypeNames.SystemComponentModelCompositionExportAttribute);
                var mefV2ExportAttribute = compilationContext.Compilation.GetOrCreateTypeByMetadataName(WellKnownTypeNames.SystemCompositionExportAttribute);
                if (mefV1ExportAttribute == null || mefV2ExportAttribute == null)
                {
                    // We don't need to check assemblies unless they're referencing both versions of MEF, so we're done
                    return;
                }

                var attributeUsageAttribute = compilationContext.Compilation.GetOrCreateTypeByMetadataName(WellKnownTypeNames.SystemAttributeUsageAttribute);

                var exportAttributes = new List<INamedTypeSymbol>() { mefV1ExportAttribute, mefV2ExportAttribute };
                compilationContext.RegisterSymbolAction(c => AnalyzeSymbol(c, exportAttributes, attributeUsageAttribute), SymbolKind.NamedType);
            });
        }

        private static void AnalyzeSymbol(SymbolAnalysisContext symbolContext, IEnumerable<INamedTypeSymbol> exportAttributes, INamedTypeSymbol? attributeUsageAttribute)
        {
            var namedType = (INamedTypeSymbol)symbolContext.Symbol;
            var namedTypeAttributes = namedType.GetApplicableAttributes(attributeUsageAttribute);

            // Figure out which export attributes are being used here
            var appliedExportAttributes = exportAttributes.Where(e => namedTypeAttributes.Any(ad => ad.AttributeClass.DerivesFrom(e))).ToList();

            // If we have no exports we're done
            if (appliedExportAttributes.Count == 0)
            {
                return;
            }

            var badNamespaces = exportAttributes.Except(appliedExportAttributes).Select(s => s.ContainingNamespace).ToSet();
            var goodNamespaces = appliedExportAttributes.Select(s => s.ContainingNamespace).ToSet();

            // Now look at all attributes and see if any are metadata attributes from badNamespaces, but none from good namepaces.
            foreach (var namedTypeAttribute in namedTypeAttributes)
            {
                var appliedMetadataAttributes = namedTypeAttribute.AttributeClass.GetApplicableAttributes(attributeUsageAttribute)
                    .Where(ad => ad.AttributeClass.Name.Equals("MetadataAttributeAttribute", StringComparison.Ordinal));
                if (appliedMetadataAttributes.Any(ad => badNamespaces.Contains(ad.AttributeClass.ContainingNamespace)) &&
                    !appliedMetadataAttributes.Any(ad => goodNamespaces.Contains(ad.AttributeClass.ContainingNamespace)))
                {
                    ReportDiagnostic(symbolContext, namedType, namedTypeAttribute);
                }
            }

            // Also look through all members and their attributes, and see if any are using from bad places
            foreach (var member in namedType.GetMembers())
            {
                foreach (var attribute in member.GetAttributes())
                {
                    if (badNamespaces.Contains(attribute.AttributeClass.ContainingNamespace))
                    {
                        ReportDiagnostic(symbolContext, namedType, attribute);
                    }
                }

                // if it's a constructor, we should also check parameters since they may have [ImportMany]

                if (member is IMethodSymbol methodSymbol && methodSymbol.MethodKind == MethodKind.Constructor)
                {
                    foreach (var parameter in methodSymbol.Parameters)
                    {
                        foreach (var attribute in parameter.GetAttributes())
                        {
                            if (badNamespaces.Contains(attribute.AttributeClass.ContainingNamespace))
                            {
                                ReportDiagnostic(symbolContext, namedType, attribute);
                            }
                        }
                    }
                }
            }
        }

        private static void ReportDiagnostic(SymbolAnalysisContext symbolContext, INamedTypeSymbol exportedType, AttributeData problematicAttribute)
        {
<<<<<<< HEAD
            if (problematicAttribute.ApplicationSyntaxReference != null)
            {
                // Attribute '{0}' comes from a different version of MEF than the export attribute on '{1}'
                var diagnostic = Diagnostic.Create(Rule, problematicAttribute.ApplicationSyntaxReference.GetSyntax(symbolContext.CancellationToken).GetLocation(), problematicAttribute.AttributeClass.Name, exportedType.Name);
                symbolContext.ReportDiagnostic(diagnostic);
            }
=======
            // Attribute '{0}' comes from a different version of MEF than the export attribute on '{1}'
            var diagnostic = problematicAttribute.ApplicationSyntaxReference.CreateDiagnostic(
                Rule, symbolContext.CancellationToken, problematicAttribute.AttributeClass.Name, exportedType.Name);
            symbolContext.ReportDiagnostic(diagnostic);
>>>>>>> 67c75ec6
        }
    }
}<|MERGE_RESOLUTION|>--- conflicted
+++ resolved
@@ -116,19 +116,13 @@
 
         private static void ReportDiagnostic(SymbolAnalysisContext symbolContext, INamedTypeSymbol exportedType, AttributeData problematicAttribute)
         {
-<<<<<<< HEAD
             if (problematicAttribute.ApplicationSyntaxReference != null)
             {
                 // Attribute '{0}' comes from a different version of MEF than the export attribute on '{1}'
-                var diagnostic = Diagnostic.Create(Rule, problematicAttribute.ApplicationSyntaxReference.GetSyntax(symbolContext.CancellationToken).GetLocation(), problematicAttribute.AttributeClass.Name, exportedType.Name);
-                symbolContext.ReportDiagnostic(diagnostic);
+                var diagnostic = problematicAttribute.ApplicationSyntaxReference.CreateDiagnostic(
+                	Rule, symbolContext.CancellationToken, problematicAttribute.AttributeClass.Name, exportedType.Name);
+            	symbolContext.ReportDiagnostic(diagnostic);
             }
-=======
-            // Attribute '{0}' comes from a different version of MEF than the export attribute on '{1}'
-            var diagnostic = problematicAttribute.ApplicationSyntaxReference.CreateDiagnostic(
-                Rule, symbolContext.CancellationToken, problematicAttribute.AttributeClass.Name, exportedType.Name);
-            symbolContext.ReportDiagnostic(diagnostic);
->>>>>>> 67c75ec6
         }
     }
 }
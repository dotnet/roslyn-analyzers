--- conflicted
+++ resolved
@@ -43,10 +43,7 @@
         public const string ShouldAnnotateApiFilesRuleId = "RS0037";
         public const string PreferNullLiteralRuleId = "RS0038";
         public const string RelaxTestNamingSuppressionRuleId = "RS0039";
-<<<<<<< HEAD
-        public const string ObliviousPublicApiRuleId = "RS0040";
-=======
         public const string DefaultableTypeShouldHaveDefaultableFieldsRuleId = "RS0040";
->>>>>>> 67ecd48b
+        public const string ObliviousPublicApiRuleId = "RS0041";
     }
 }
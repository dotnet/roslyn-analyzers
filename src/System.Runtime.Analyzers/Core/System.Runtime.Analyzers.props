--- conflicted
+++ resolved
@@ -9,13 +9,9 @@
    <PropertyGroup>
       <CodeAnalysisRuleSetOverrides>
         $(CodeAnalysisRuleSetOverrides);
-<<<<<<< HEAD
+        -Microsoft.Performance#CA1810;
         -Microsoft.Usage#CA2201;
-=======
-        -Microsoft.Performance#CA1810;
-
         -Microsoft.Usage#CA2207;
->>>>>>> d3cfa8a7
       </CodeAnalysisRuleSetOverrides>
    </PropertyGroup>
 </Project>
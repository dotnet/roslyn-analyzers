﻿// Copyright (c) Microsoft.  All Rights Reserved.  Licensed under the Apache License, Version 2.0.  See License.txt in the project root for license information.

using System.Collections.Immutable;
using Microsoft.CodeAnalysis;
using Microsoft.CodeAnalysis.Testing;

namespace Test.Utilities
{
    public static class AdditionalMetadataReferences
    {
        public static ReferenceAssemblies Default { get; } = ReferenceAssemblies.Default
            .AddAssemblies(ImmutableArray.Create("System.Xml.Data"))
            .AddPackages(ImmutableArray.Create(new PackageIdentity("Microsoft.CodeAnalysis", "3.0.0")));

        public static ReferenceAssemblies DefaultWithoutRoslynSymbols { get; } = ReferenceAssemblies.Default
            .AddAssemblies(ImmutableArray.Create("System.Xml.Data"))
            .AddPackages(ImmutableArray.Create(new PackageIdentity("Microsoft.CodeAnalysis.Workspaces.Common", "3.0.0")));

        public static ReferenceAssemblies DefaultWithSystemWeb { get; } = Default
            .AddAssemblies(ImmutableArray.Create("System.Web", "System.Web.Extensions"));

        public static ReferenceAssemblies DefaultForTaintedDataAnalysis { get; } = Default
            .AddAssemblies(ImmutableArray.Create("PresentationFramework", "System.DirectoryServices", "System.Web", "System.Web.Extensions", "System.Xaml"))
            .AddPackages(ImmutableArray.Create(new PackageIdentity("AntiXSS", "4.3.0")))
            .AddPackages(ImmutableArray.Create(new PackageIdentity("Microsoft.AspNetCore.Mvc", "2.2.0")));

        public static ReferenceAssemblies DefaultWithSerialization { get; } = Default
            .AddAssemblies(ImmutableArray.Create("System.Runtime.Serialization"));

        public static ReferenceAssemblies DefaultWithAzureStorage { get; } = ReferenceAssemblies.Default
            .AddPackages(ImmutableArray.Create(new PackageIdentity("WindowsAzure.Storage", "9.0.0")));

        public static ReferenceAssemblies DefaultWithNewtonsoftJson { get; } = Default
            .AddPackages(ImmutableArray.Create(new PackageIdentity("Newtonsoft.Json", "10.0.1")));

        public static ReferenceAssemblies DefaultWithWinForms { get; } = Default
            .AddAssemblies(ImmutableArray.Create("System.Windows.Forms"));

        public static ReferenceAssemblies DefaultWithWinHttpHandler { get; } = ReferenceAssemblies.NetStandard.NetStandard20
            .AddPackages(ImmutableArray.Create(new PackageIdentity("System.Net.Http.WinHttpHandler", "4.7.0")));

        public static ReferenceAssemblies DefaultWithAspNetCoreMvc { get; } = Default
            .AddPackages(ImmutableArray.Create(
                new PackageIdentity("Microsoft.AspNetCore", "1.1.7"),
                new PackageIdentity("Microsoft.AspNetCore.Mvc", "1.1.8"),
                new PackageIdentity("Microsoft.AspNetCore.Http", "1.1.2")));

        public static ReferenceAssemblies DefaultWithNUnit { get; } = Default
            .AddPackages(ImmutableArray.Create(new PackageIdentity("NUnit", "3.12.0")));

        public static ReferenceAssemblies DefaultWithxunit { get; } = Default
            .AddPackages(ImmutableArray.Create(new PackageIdentity("xunit", "2.4.1")));

        public static ReferenceAssemblies DefaultWithMSTest { get; } = Default
            .AddPackages(ImmutableArray.Create(new PackageIdentity("MSTest.TestFramework", "2.1.0")));

        public static ReferenceAssemblies DefaultWithAsyncInterfaces { get; } = Default
            .AddPackages(ImmutableArray.Create(new PackageIdentity("Microsoft.Bcl.AsyncInterfaces", "1.1.0")));

<<<<<<< HEAD
        public static ReferenceAssemblies DefaultWithWinHttpHandler { get; } = Default
            .AddPackages(ImmutableArray.Create(new PackageIdentity("System.Net.Http.WinHttpHandler", "4.7.0")));

        public static ReferenceAssemblies DefaultWithAspNetCoreMvc { get; } = Default
            .AddPackages(ImmutableArray.Create(new PackageIdentity("Microsoft.AspNetCore.Mvc", "2.2.0")));

        public static ReferenceAssemblies DefaultWithFullComposition { get; } = Default
            .AddAssemblies(ImmutableArray.Create("System.Composition.AttributedModel", "System.ComponentModel.Composition"));


=======
        public static MetadataReference SystemCollectionsImmutableReference { get; } = MetadataReference.CreateFromFile(typeof(ImmutableHashSet<>).Assembly.Location);
        public static MetadataReference SystemComponentModelCompositionReference { get; } = MetadataReference.CreateFromFile(typeof(System.ComponentModel.Composition.ExportAttribute).Assembly.Location);
        public static MetadataReference SystemCompositionReference { get; } = MetadataReference.CreateFromFile(typeof(System.Composition.ExportAttribute).Assembly.Location);
        public static MetadataReference SystemXmlDataReference { get; } = MetadataReference.CreateFromFile(typeof(System.Data.Rule).Assembly.Location);
        public static MetadataReference CodeAnalysisReference { get; } = MetadataReference.CreateFromFile(typeof(Compilation).Assembly.Location);
        public static MetadataReference CSharpSymbolsReference { get; } = MetadataReference.CreateFromFile(typeof(CSharpCompilation).Assembly.Location);
        public static MetadataReference WorkspacesReference { get; } = MetadataReference.CreateFromFile(typeof(Workspace).Assembly.Location);
        public static MetadataReference SystemWebReference { get; } = MetadataReference.CreateFromFile(typeof(System.Web.HttpRequest).Assembly.Location);
        public static MetadataReference SystemRuntimeSerialization { get; } = MetadataReference.CreateFromFile(typeof(System.Runtime.Serialization.NetDataContractSerializer).Assembly.Location);
>>>>>>> 1040990c
        public static MetadataReference TestReferenceAssembly { get; } = MetadataReference.CreateFromFile(typeof(OtherDll.OtherDllStaticMethods).Assembly.Location);
    }
}<|MERGE_RESOLUTION|>--- conflicted
+++ resolved
@@ -57,18 +57,9 @@
         public static ReferenceAssemblies DefaultWithAsyncInterfaces { get; } = Default
             .AddPackages(ImmutableArray.Create(new PackageIdentity("Microsoft.Bcl.AsyncInterfaces", "1.1.0")));
 
-<<<<<<< HEAD
-        public static ReferenceAssemblies DefaultWithWinHttpHandler { get; } = Default
-            .AddPackages(ImmutableArray.Create(new PackageIdentity("System.Net.Http.WinHttpHandler", "4.7.0")));
-
-        public static ReferenceAssemblies DefaultWithAspNetCoreMvc { get; } = Default
-            .AddPackages(ImmutableArray.Create(new PackageIdentity("Microsoft.AspNetCore.Mvc", "2.2.0")));
-
         public static ReferenceAssemblies DefaultWithFullComposition { get; } = Default
             .AddAssemblies(ImmutableArray.Create("System.Composition.AttributedModel", "System.ComponentModel.Composition"));
 
-
-=======
         public static MetadataReference SystemCollectionsImmutableReference { get; } = MetadataReference.CreateFromFile(typeof(ImmutableHashSet<>).Assembly.Location);
         public static MetadataReference SystemComponentModelCompositionReference { get; } = MetadataReference.CreateFromFile(typeof(System.ComponentModel.Composition.ExportAttribute).Assembly.Location);
         public static MetadataReference SystemCompositionReference { get; } = MetadataReference.CreateFromFile(typeof(System.Composition.ExportAttribute).Assembly.Location);
@@ -78,7 +69,6 @@
         public static MetadataReference WorkspacesReference { get; } = MetadataReference.CreateFromFile(typeof(Workspace).Assembly.Location);
         public static MetadataReference SystemWebReference { get; } = MetadataReference.CreateFromFile(typeof(System.Web.HttpRequest).Assembly.Location);
         public static MetadataReference SystemRuntimeSerialization { get; } = MetadataReference.CreateFromFile(typeof(System.Runtime.Serialization.NetDataContractSerializer).Assembly.Location);
->>>>>>> 1040990c
         public static MetadataReference TestReferenceAssembly { get; } = MetadataReference.CreateFromFile(typeof(OtherDll.OtherDllStaticMethods).Assembly.Location);
     }
 }
--- conflicted
+++ resolved
@@ -296,15 +296,11 @@
                         description = descriptor.MessageFormat.ToString(CultureInfo.InvariantCulture);
                     }
 
-<<<<<<< HEAD
                     // Replace line breaks with HTML breaks so that new
                     // lines don't break the markdown table formatting.
                     description = System.Text.RegularExpressions.Regex.Replace(description, "\r?\n", "<br>");
 
-                    builder.AppendLine($"{index} | {ruleIdWithHyperLink} | {descriptor.Title} | {descriptor.Category} | {descriptor.IsEnabledByDefault} | {hasCodeFix} | {description} |");
-=======
                     builder.AppendLine($"{index} | {ruleIdWithHyperLink} | {descriptor.Title} | {descriptor.Category} | {descriptor.IsEnabledByDefault} | {descriptor.DefaultSeverity} | {hasCodeFix} | {description} |");
->>>>>>> ff772d3b
                     index++;
                 }
 

﻿// Copyright (c) Microsoft.  All Rights Reserved.  Licensed under the Apache License, Version 2.0.  See License.txt in the project root for license information.

#if HAS_IOPERATION

using System.Collections.Generic;
using System.Collections.Immutable;
using System.Threading.Tasks;
using Analyzer.Utilities;

namespace Microsoft.CodeAnalysis.CodeMetrics
{
    public abstract partial class CodeAnalysisMetricData
    {
        private sealed class EventMetricData : CodeAnalysisMetricData
        {
            internal EventMetricData(
                IEventSymbol symbol,
                int maintainabilityIndex,
                ComputationalComplexityMetrics computationalComplexityMetrics,
                ImmutableHashSet<INamedTypeSymbol> coupledNamedTypes,
                long linesOfCode,
                int cyclomaticComplexity,
                int? depthOfInheritance,
                ImmutableArray<CodeAnalysisMetricData> children)
                : base(symbol, maintainabilityIndex, computationalComplexityMetrics, coupledNamedTypes,
                      linesOfCode, cyclomaticComplexity, depthOfInheritance, children)
            {
            }

<<<<<<< HEAD
            internal async static Task<EventMetricData> ComputeAsync(IEventSymbol @event, CodeMetricsAnalysisContext context)
=======
            internal static async Task<EventMetricData> ComputeAsync(IEventSymbol @event, SemanticModelProvider semanticModelProvider, CancellationToken cancellationToken)
>>>>>>> f9702398
            {
                var wellKnownTypeProvider = WellKnownTypeProvider.GetOrCreate(context.Compilation);

                var coupledTypesBuilder = ImmutableHashSet.CreateBuilder<INamedTypeSymbol>();
                ImmutableArray<SyntaxReference> declarations = @event.DeclaringSyntaxReferences;
                long linesOfCode = await MetricsHelper.GetLinesOfCodeAsync(declarations, @event, context).ConfigureAwait(false);
                (int cyclomaticComplexity, ComputationalComplexityMetrics computationalComplexityMetrics) =
                    await MetricsHelper.ComputeCoupledTypesAndComplexityExcludingMemberDeclsAsync(declarations, @event, coupledTypesBuilder, context).ConfigureAwait(false);
                MetricsHelper.AddCoupledNamedTypes(coupledTypesBuilder, wellKnownTypeProvider, @event.Type);

                ImmutableArray<CodeAnalysisMetricData> children = await ComputeAsync(GetAccessors(@event), context).ConfigureAwait(false);
                int maintainabilityIndexTotal = 0;
                foreach (CodeAnalysisMetricData child in children)
                {
                    MetricsHelper.AddCoupledNamedTypes(coupledTypesBuilder, wellKnownTypeProvider, child.CoupledNamedTypes);
                    maintainabilityIndexTotal += child.MaintainabilityIndex;
                    cyclomaticComplexity += child.CyclomaticComplexity;
                    computationalComplexityMetrics = computationalComplexityMetrics.Union(child.ComputationalComplexityMetrics);
                }

                int? depthOfInheritance = null;
                int maintainabilityIndex = children.Length > 0 ? MetricsHelper.GetAverageRoundedMetricValue(maintainabilityIndexTotal, children.Length) : 100;
                MetricsHelper.RemoveContainingTypes(@event, coupledTypesBuilder);

                return new EventMetricData(@event, maintainabilityIndex, computationalComplexityMetrics,
                    coupledTypesBuilder.ToImmutable(), linesOfCode, cyclomaticComplexity, depthOfInheritance, children);
            }

            private static IEnumerable<IMethodSymbol> GetAccessors(IEventSymbol @event)
            {
                if (@event.AddMethod != null)
                {
                    yield return @event.AddMethod;
                }

                if (@event.RemoveMethod != null)
                {
                    yield return @event.RemoveMethod;
                }

                if (@event.RaiseMethod != null)
                {
                    yield return @event.RaiseMethod;
                }
            }
        }
    }
}

#endif<|MERGE_RESOLUTION|>--- conflicted
+++ resolved
@@ -27,11 +27,7 @@
             {
             }
 
-<<<<<<< HEAD
-            internal async static Task<EventMetricData> ComputeAsync(IEventSymbol @event, CodeMetricsAnalysisContext context)
-=======
-            internal static async Task<EventMetricData> ComputeAsync(IEventSymbol @event, SemanticModelProvider semanticModelProvider, CancellationToken cancellationToken)
->>>>>>> f9702398
+            internal static async Task<EventMetricData> ComputeAsync(IEventSymbol @event, CodeMetricsAnalysisContext context)
             {
                 var wellKnownTypeProvider = WellKnownTypeProvider.GetOrCreate(context.Compilation);
 

--- conflicted
+++ resolved
@@ -1,4 +1,4 @@
-﻿# This file contains the allowed analyzer rule "Category" and corresponding "Diagnostic ID range"
+# This file contains the allowed analyzer rule "Category" and corresponding "Diagnostic ID range"
 # FORMAT:
 # 'Category': Comma separate list of 'StartId-EndId' or 'Id' or 'Prefix'
 
@@ -12,11 +12,7 @@
 Design: CA2210, CA1000-CA1070
 Globalization: CA2101, CA1300-CA1311
 Mobility: CA1600-CA1601
-<<<<<<< HEAD
 Performance: HA, CA1800-CA1868
-=======
-Performance: HA, CA1800-CA1867
->>>>>>> 7fcfa198
 Security: CA2100-CA2153, CA2300-CA2330, CA3000-CA3147, CA5300-CA5405
 Usage: CA1801, CA1806, CA1816, CA2200-CA2209, CA2211-CA2261
 Naming: CA1700-CA1727

--- conflicted
+++ resolved
@@ -127,18 +127,7 @@
             this Compilation compilation,
             DiagnosticDescriptor rule,
             Action<Diagnostic> addDiagnostic,
-<<<<<<< HEAD
-            ImmutableDictionary<string, string> properties,
-=======
-            params object[] args)
-            => compilation.ReportNoLocationDiagnostic(rule, addDiagnostic, properties: null, args);
-
-        public static void ReportNoLocationDiagnostic(
-            this Compilation compilation,
-            DiagnosticDescriptor rule,
-            Action<Diagnostic> addDiagnostic,
             ImmutableDictionary<string, string?>? properties,
->>>>>>> 0a8dd343
             params object[] args)
         {
             var effectiveSeverity = GetEffectiveSeverity();

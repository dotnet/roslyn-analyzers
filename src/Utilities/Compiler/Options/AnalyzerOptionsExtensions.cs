﻿// Copyright (c) Microsoft.  All Rights Reserved.  Licensed under the Apache License, Version 2.0.  See License.txt in the project root for license information.

using System;
using System.Collections.Immutable;
using System.Diagnostics.CodeAnalysis;
using System.IO;
using System.Linq;
using System.Runtime.CompilerServices;
using System.Threading;
using Analyzer.Utilities.Extensions;
using Analyzer.Utilities.Options;
using Microsoft.CodeAnalysis;
using Microsoft.CodeAnalysis.Diagnostics;

#pragma warning disable RS1012 // Start action has no registered actions.

namespace Analyzer.Utilities
{
    internal static partial class AnalyzerOptionsExtensions
    {
<<<<<<< HEAD
        private static readonly ConditionalWeakTable<AnalyzerOptions, ICategorizedAnalyzerConfigOptions> s_cachedOptions
            = new ConditionalWeakTable<AnalyzerOptions, ICategorizedAnalyzerConfigOptions>();
=======
        private static readonly ConditionalWeakTable<AnalyzerOptions, CategorizedAnalyzerConfigOptions> s_cachedOptions = new();
>>>>>>> f3131c9a
        private static readonly ImmutableHashSet<OutputKind> s_defaultOutputKinds =
            ImmutableHashSet.CreateRange(Enum.GetValues(typeof(OutputKind)).Cast<OutputKind>());

        private static bool TryGetSyntaxTreeForOption(ISymbol symbol, [NotNullWhen(returnValue: true)] out SyntaxTree? tree)
        {
            switch (symbol.Kind)
            {
                case SymbolKind.Assembly:
                case SymbolKind.Namespace when ((INamespaceSymbol)symbol).IsGlobalNamespace:
                    tree = null;
                    return false;
                case SymbolKind.Parameter:
                    return TryGetSyntaxTreeForOption(symbol.ContainingSymbol, out tree);
                default:
                    tree = symbol.Locations[0].SourceTree;
                    return tree != null;
            }
        }

        public static SymbolVisibilityGroup GetSymbolVisibilityGroupOption(
            this AnalyzerOptions options,
            DiagnosticDescriptor rule,
            ISymbol symbol,
            Compilation compilation,
            SymbolVisibilityGroup defaultValue,
            CancellationToken cancellationToken)
        => TryGetSyntaxTreeForOption(symbol, out var tree)
            ? options.GetSymbolVisibilityGroupOption(rule, tree, compilation, defaultValue, cancellationToken)
            : defaultValue;

        public static SymbolVisibilityGroup GetSymbolVisibilityGroupOption(
            this AnalyzerOptions options,
            DiagnosticDescriptor rule,
            SyntaxTree tree,
            Compilation compilation,
            SymbolVisibilityGroup defaultValue,
            CancellationToken cancellationToken)
            => options.GetFlagsEnumOptionValue(EditorConfigOptionNames.ApiSurface, rule, tree, compilation, defaultValue, cancellationToken);

        public static SymbolModifiers GetRequiredModifiersOption(
            this AnalyzerOptions options,
            DiagnosticDescriptor rule,
            ISymbol symbol,
            Compilation compilation,
            SymbolModifiers defaultValue,
            CancellationToken cancellationToken)
        => TryGetSyntaxTreeForOption(symbol, out var tree)
            ? options.GetRequiredModifiersOption(rule, tree, compilation, defaultValue, cancellationToken)
            : defaultValue;

        public static SymbolModifiers GetRequiredModifiersOption(
            this AnalyzerOptions options,
            DiagnosticDescriptor rule,
            SyntaxTree tree,
            Compilation compilation,
            SymbolModifiers defaultValue,
            CancellationToken cancellationToken)
            => options.GetFlagsEnumOptionValue(EditorConfigOptionNames.RequiredModifiers, rule, tree, compilation, defaultValue, cancellationToken);

        public static EnumValuesPrefixTrigger GetEnumValuesPrefixTriggerOption(
            this AnalyzerOptions options,
            DiagnosticDescriptor rule,
            ISymbol symbol,
            Compilation compilation,
            EnumValuesPrefixTrigger defaultValue,
            CancellationToken cancellationToken)
        => TryGetSyntaxTreeForOption(symbol, out var tree)
            ? options.GetEnumValuesPrefixTriggerOption(rule, tree, compilation, defaultValue, cancellationToken)
            : defaultValue;

        public static EnumValuesPrefixTrigger GetEnumValuesPrefixTriggerOption(
            this AnalyzerOptions options,
            DiagnosticDescriptor rule,
            SyntaxTree tree,
            Compilation compilation,
            EnumValuesPrefixTrigger defaultValue,
            CancellationToken cancellationToken)
            => options.GetNonFlagsEnumOptionValue(EditorConfigOptionNames.EnumValuesPrefixTrigger, rule, tree, compilation, defaultValue, cancellationToken);

        public static ImmutableHashSet<OutputKind> GetOutputKindsOption(
            this AnalyzerOptions options,
            DiagnosticDescriptor rule,
            SyntaxTree tree,
            Compilation compilation,
            CancellationToken cancellationToken)
            => options.GetNonFlagsEnumOptionValue(EditorConfigOptionNames.OutputKind, rule, tree, compilation, s_defaultOutputKinds, cancellationToken);

        public static ImmutableHashSet<SymbolKind> GetAnalyzedSymbolKindsOption(
            this AnalyzerOptions options,
            DiagnosticDescriptor rule,
            ISymbol symbol,
            Compilation compilation,
            ImmutableHashSet<SymbolKind> defaultSymbolKinds,
            CancellationToken cancellationToken)
        => TryGetSyntaxTreeForOption(symbol, out var tree)
            ? options.GetAnalyzedSymbolKindsOption(rule, tree, compilation, defaultSymbolKinds, cancellationToken)
            : defaultSymbolKinds;

        public static ImmutableHashSet<SymbolKind> GetAnalyzedSymbolKindsOption(
            this AnalyzerOptions options,
            DiagnosticDescriptor rule,
            SyntaxTree tree,
            Compilation compilation,
            ImmutableHashSet<SymbolKind> defaultSymbolKinds,
            CancellationToken cancellationToken)
            => options.GetNonFlagsEnumOptionValue(EditorConfigOptionNames.AnalyzedSymbolKinds, rule, tree, compilation, defaultSymbolKinds, cancellationToken);

        private static TEnum GetFlagsEnumOptionValue<TEnum>(
            this AnalyzerOptions options,
            string optionName,
            DiagnosticDescriptor rule,
            SyntaxTree tree,
            Compilation compilation,
            TEnum defaultValue,
            CancellationToken cancellationToken)
            where TEnum : struct
        {
            var analyzerConfigOptions = options.GetOrComputeCategorizedAnalyzerConfigOptions(compilation, cancellationToken);
            return analyzerConfigOptions.GetOptionValue(
                optionName, tree, rule,
                tryParseValue: (string value, out TEnum result) => Enum.TryParse(value, ignoreCase: true, result: out result),
                defaultValue: defaultValue);
        }

        private static ImmutableHashSet<TEnum> GetNonFlagsEnumOptionValue<TEnum>(
            this AnalyzerOptions options,
            string optionName,
            DiagnosticDescriptor rule,
            SyntaxTree tree,
            Compilation compilation,
            ImmutableHashSet<TEnum> defaultValue,
            CancellationToken cancellationToken)
            where TEnum : struct
        {
            var analyzerConfigOptions = options.GetOrComputeCategorizedAnalyzerConfigOptions(compilation, cancellationToken);
            return analyzerConfigOptions.GetOptionValue(optionName, tree, rule, TryParseValue, defaultValue);
            static bool TryParseValue(string value, out ImmutableHashSet<TEnum> result)
            {
                var builder = ImmutableHashSet.CreateBuilder<TEnum>();
                foreach (var kindStr in value.Split(','))
                {
                    if (Enum.TryParse(kindStr, ignoreCase: true, result: out TEnum kind))
                    {
                        builder.Add(kind);
                    }
                }

                result = builder.ToImmutable();
                return builder.Count > 0;
            }
        }

#pragma warning disable IDE0051 // Remove unused private members - Used in some projects that include this shared project.
        private static TEnum GetNonFlagsEnumOptionValue<TEnum>(
#pragma warning restore IDE0051 // Remove unused private members
            this AnalyzerOptions options,
            string optionName,
            DiagnosticDescriptor rule,
            SyntaxTree tree,
            Compilation compilation,
            TEnum defaultValue,
            CancellationToken cancellationToken)
            where TEnum : struct
        {
            var analyzerConfigOptions = options.GetOrComputeCategorizedAnalyzerConfigOptions(compilation, cancellationToken);
            return analyzerConfigOptions.GetOptionValue(
                optionName, tree, rule,
                tryParseValue: (string value, out TEnum result) => Enum.TryParse(value, ignoreCase: true, result: out result),
                defaultValue: defaultValue);
        }

        public static bool GetBoolOptionValue(
            this AnalyzerOptions options,
            string optionName,
            DiagnosticDescriptor rule,
            ISymbol symbol,
            Compilation compilation,
            bool defaultValue,
            CancellationToken cancellationToken)
        => TryGetSyntaxTreeForOption(symbol, out var tree)
            ? options.GetBoolOptionValue(optionName, rule, tree, compilation, defaultValue, cancellationToken)
            : defaultValue;

        public static bool GetBoolOptionValue(
            this AnalyzerOptions options,
            string optionName,
            DiagnosticDescriptor rule,
            SyntaxTree tree,
            Compilation compilation,
            bool defaultValue,
            CancellationToken cancellationToken)
        {
            var analyzerConfigOptions = options.GetOrComputeCategorizedAnalyzerConfigOptions(compilation, cancellationToken);
            return analyzerConfigOptions.GetOptionValue(optionName, tree, rule, bool.TryParse, defaultValue);
        }

        public static uint GetUnsignedIntegralOptionValue(
            this AnalyzerOptions options,
            string optionName,
            DiagnosticDescriptor rule,
            ISymbol symbol,
            Compilation compilation,
            uint defaultValue,
            CancellationToken cancellationToken)
        => TryGetSyntaxTreeForOption(symbol, out var tree)
            ? options.GetUnsignedIntegralOptionValue(optionName, rule, tree, compilation, defaultValue, cancellationToken)
            : defaultValue;

        public static uint GetUnsignedIntegralOptionValue(
            this AnalyzerOptions options,
            string optionName,
            DiagnosticDescriptor rule,
            SyntaxTree tree,
            Compilation compilation,
            uint defaultValue,
            CancellationToken cancellationToken)
        {
            var analyzerConfigOptions = options.GetOrComputeCategorizedAnalyzerConfigOptions(compilation, cancellationToken);
            return analyzerConfigOptions.GetOptionValue(optionName, tree, rule, uint.TryParse, defaultValue);
        }

        public static string GetStringOptionValue(
            this AnalyzerOptions options,
            string optionName,
            DiagnosticDescriptor rule,
            SyntaxTree tree,
            Compilation compilation,
            CancellationToken cancellationToken)
        {
            var analyzerConfigOptions = options.GetOrComputeCategorizedAnalyzerConfigOptions(compilation, cancellationToken);
            return analyzerConfigOptions.GetOptionValue(optionName, tree, rule, TryParseValue, string.Empty);

            static bool TryParseValue(string value, out string result)
            {
                result = value;
                return !string.IsNullOrEmpty(value);
            }
        }

        public static SymbolNamesWithValueOption<Unit> GetNullCheckValidationMethodsOption(
            this AnalyzerOptions options,
            DiagnosticDescriptor rule,
            SyntaxTree tree,
            Compilation compilation,
            CancellationToken cancellationToken)
            => options.GetSymbolNamesWithValueOption<Unit>(EditorConfigOptionNames.NullCheckValidationMethods, rule, tree, compilation, static name => new SymbolNamesWithValueOption<Unit>.NameParts(name, Unit.Default), cancellationToken, namePrefix: "M:");

        public static SymbolNamesWithValueOption<Unit> GetAdditionalStringFormattingMethodsOption(
            this AnalyzerOptions options,
            DiagnosticDescriptor rule,
            SyntaxTree tree,
            Compilation compilation,
            CancellationToken cancellationToken)
            => options.GetSymbolNamesWithValueOption<Unit>(EditorConfigOptionNames.AdditionalStringFormattingMethods, rule, tree, compilation, static name => new SymbolNamesWithValueOption<Unit>.NameParts(name, Unit.Default), cancellationToken, namePrefix: "M:");

        public static bool IsConfiguredToSkipAnalysis(
            this AnalyzerOptions options,
            DiagnosticDescriptor rule,
            ISymbol symbol,
            Compilation compilation,
            CancellationToken cancellationToken)
            => options.IsConfiguredToSkipAnalysis(rule, symbol, symbol, compilation, cancellationToken);

        public static bool IsConfiguredToSkipAnalysis(
            this AnalyzerOptions options,
            DiagnosticDescriptor rule,
            ISymbol symbol,
            ISymbol containingContextSymbol,
            Compilation compilation,
            CancellationToken cancellationToken)
        {
            var excludedSymbols = GetExcludedSymbolNamesWithValueOption(options, rule, containingContextSymbol, compilation, cancellationToken);
            var excludedTypeNamesWithDerivedTypes = GetExcludedTypeNamesWithDerivedTypesOption(options, rule, containingContextSymbol, compilation, cancellationToken);
            if (excludedSymbols.IsEmpty && excludedTypeNamesWithDerivedTypes.IsEmpty)
            {
                return false;
            }

            while (symbol != null)
            {
                if (excludedSymbols.Contains(symbol))
                {
                    return true;
                }

                if (symbol is INamedTypeSymbol namedType && !excludedTypeNamesWithDerivedTypes.IsEmpty)
                {
                    foreach (var type in namedType.GetBaseTypesAndThis())
                    {
                        if (excludedTypeNamesWithDerivedTypes.Contains(type))
                        {
                            return true;
                        }
                    }
                }

                symbol = symbol.ContainingSymbol;
            }

            return false;

            static SymbolNamesWithValueOption<Unit> GetExcludedSymbolNamesWithValueOption(
                AnalyzerOptions options,
                DiagnosticDescriptor rule,
                ISymbol symbol,
                Compilation compilation,
                CancellationToken cancellationToken)
                => TryGetSyntaxTreeForOption(symbol, out var tree)
                    ? options.GetSymbolNamesWithValueOption<Unit>(EditorConfigOptionNames.ExcludedSymbolNames, rule, tree, compilation, static name => new SymbolNamesWithValueOption<Unit>.NameParts(name, Unit.Default), cancellationToken)
                    : SymbolNamesWithValueOption<Unit>.Empty;

            static SymbolNamesWithValueOption<Unit> GetExcludedTypeNamesWithDerivedTypesOption(
                AnalyzerOptions options,
                DiagnosticDescriptor rule,
                ISymbol symbol,
                Compilation compilation,
                CancellationToken cancellationToken)
                => TryGetSyntaxTreeForOption(symbol, out var tree)
                    ? options.GetSymbolNamesWithValueOption<Unit>(EditorConfigOptionNames.ExcludedTypeNamesWithDerivedTypes, rule, tree, compilation, static name => new SymbolNamesWithValueOption<Unit>.NameParts(name, Unit.Default), cancellationToken, namePrefix: "T:")
                    : SymbolNamesWithValueOption<Unit>.Empty;
        }

        public static SymbolNamesWithValueOption<Unit> GetDisallowedSymbolNamesWithValueOption(
            this AnalyzerOptions options,
            DiagnosticDescriptor rule,
            ISymbol symbol,
            Compilation compilation,
            CancellationToken cancellationToken)
        => options.GetDisallowedSymbolNamesWithValueOption(rule, symbol.Locations[0].SourceTree, compilation, cancellationToken);

        public static SymbolNamesWithValueOption<Unit> GetDisallowedSymbolNamesWithValueOption(
            this AnalyzerOptions options,
            DiagnosticDescriptor rule,
            SyntaxTree? tree,
            Compilation compilation,
            CancellationToken cancellationToken)
            => options.GetSymbolNamesWithValueOption<Unit>(EditorConfigOptionNames.DisallowedSymbolNames, rule, tree, compilation, static name => new SymbolNamesWithValueOption<Unit>.NameParts(name, Unit.Default), cancellationToken);

        public static SymbolNamesWithValueOption<string?> GetAdditionalRequiredSuffixesOption(
            this AnalyzerOptions options,
            DiagnosticDescriptor rule,
            ISymbol symbol,
            Compilation compilation,
            CancellationToken cancellationToken)
        => options.GetAdditionalRequiredSuffixesOption(rule, symbol.Locations[0].SourceTree, compilation, cancellationToken);

        public static SymbolNamesWithValueOption<string?> GetAdditionalRequiredSuffixesOption(
            this AnalyzerOptions options,
            DiagnosticDescriptor rule,
            SyntaxTree? tree,
            Compilation compilation,
            CancellationToken cancellationToken)
        {
            return options.GetSymbolNamesWithValueOption(EditorConfigOptionNames.AdditionalRequiredSuffixes, rule, tree, compilation, getTypeAndSuffixFunc: GetParts, cancellationToken, namePrefix: "T:");

            static SymbolNamesWithValueOption<string?>.NameParts GetParts(string name)
            {
                var split = name.Split(new[] { "->" }, StringSplitOptions.RemoveEmptyEntries);

                // If we don't find exactly one '->', we assume that there is no given suffix.
                if (split.Length != 2)
                {
                    return new SymbolNamesWithValueOption<string?>.NameParts(name, null);
                }

                // Note that we do not validate if the suffix will give a valid class name.
                var trimmedSuffix = split[1].Trim();

                // Check if the given suffix is the special suffix symbol "{[ ]*?}" (opening curly brace '{', 0..N spaces and a closing curly brace '}')
                if (trimmedSuffix.Length >= 2 &&
                    trimmedSuffix[0] == '{' &&
                    trimmedSuffix[^1] == '}')
                {
                    for (int i = 1; i < trimmedSuffix.Length - 2; i++)
                    {
                        if (trimmedSuffix[i] != ' ')
                        {
                            return new SymbolNamesWithValueOption<string?>.NameParts(split[0], trimmedSuffix);
                        }
                    }

                    // Replace the special empty suffix symbol by an empty string
                    return new SymbolNamesWithValueOption<string?>.NameParts(split[0], string.Empty);
                }

                return new SymbolNamesWithValueOption<string?>.NameParts(split[0], trimmedSuffix);
            }
        }

        public static SymbolNamesWithValueOption<INamedTypeSymbol?> GetAdditionalRequiredGenericInterfaces(
            this AnalyzerOptions options,
            DiagnosticDescriptor rule,
            ISymbol symbol,
            Compilation compilation,
            CancellationToken cancellationToken)
        => options.GetAdditionalRequiredGenericInterfaces(rule, symbol.Locations[0].SourceTree, compilation, cancellationToken);

        public static SymbolNamesWithValueOption<INamedTypeSymbol?> GetAdditionalRequiredGenericInterfaces(
            this AnalyzerOptions options,
            DiagnosticDescriptor rule,
            SyntaxTree? tree,
            Compilation compilation,
            CancellationToken cancellationToken)
        {
            return options.GetSymbolNamesWithValueOption(EditorConfigOptionNames.AdditionalRequiredGenericInterfaces, rule, tree, compilation, getTypeAndSuffixFunc: x => GetParts(x, compilation), cancellationToken, namePrefix: "T:");

            static SymbolNamesWithValueOption<INamedTypeSymbol?>.NameParts GetParts(string name, Compilation compilation)
            {
                var split = name.Split(new[] { "->" }, StringSplitOptions.RemoveEmptyEntries);

                // If we don't find exactly one '->', we assume that there is no given suffix.
                if (split.Length != 2)
                {
                    return new SymbolNamesWithValueOption<INamedTypeSymbol?>.NameParts(name, null);
                }

                var genericInterfaceFullName = split[1].Trim();
                if (!genericInterfaceFullName.StartsWith("T:", StringComparison.Ordinal))
                {
                    genericInterfaceFullName = $"T:{genericInterfaceFullName}";
                }

                var matchingSymbols = DocumentationCommentId.GetSymbolsForDeclarationId(genericInterfaceFullName, compilation);

                if (matchingSymbols.Length != 1 ||
                    matchingSymbols[0] is not INamedTypeSymbol namedType ||
                    namedType.TypeKind != TypeKind.Interface ||
                    !namedType.IsGenericType)
                {
                    // Invalid matching type so we assume there was no associated type
                    return new SymbolNamesWithValueOption<INamedTypeSymbol?>.NameParts(split[0], null);
                }

                return new SymbolNamesWithValueOption<INamedTypeSymbol?>.NameParts(split[0], namedType);
            }
        }

        public static SymbolNamesWithValueOption<Unit> GetInheritanceExcludedSymbolNamesOption(
            this AnalyzerOptions options,
            DiagnosticDescriptor rule,
            SyntaxTree tree,
            Compilation compilation,
            string defaultForcedValue,
            CancellationToken cancellationToken)
            => options.GetSymbolNamesWithValueOption<Unit>(EditorConfigOptionNames.AdditionalInheritanceExcludedSymbolNames, rule, tree, compilation, static name => new SymbolNamesWithValueOption<Unit>.NameParts(name, Unit.Default), cancellationToken, optionForcedValue: defaultForcedValue);

        public static SymbolNamesWithValueOption<Unit> GetAdditionalUseResultsMethodsOption(
            this AnalyzerOptions options,
            DiagnosticDescriptor rule,
            SyntaxTree tree,
            Compilation compilation,
            CancellationToken cancellationToken)
            => options.GetSymbolNamesWithValueOption<Unit>(EditorConfigOptionNames.AdditionalUseResultsMethods, rule, tree, compilation, static name => new SymbolNamesWithValueOption<Unit>.NameParts(name, Unit.Default), cancellationToken, namePrefix: "M:");

        private static SymbolNamesWithValueOption<TValue> GetSymbolNamesWithValueOption<TValue>(
            this AnalyzerOptions options,
            string optionName,
            DiagnosticDescriptor rule,
            SyntaxTree? tree,
            Compilation compilation,
            Func<string, SymbolNamesWithValueOption<TValue>.NameParts> getTypeAndSuffixFunc,
            CancellationToken cancellationToken,
            string? namePrefix = null,
            string? optionDefaultValue = null,
            string? optionForcedValue = null)
        {
            var analyzerConfigOptions = options.GetOrComputeCategorizedAnalyzerConfigOptions(compilation, cancellationToken);
            return analyzerConfigOptions.GetOptionValue(optionName, tree, rule, TryParse, defaultValue: GetDefaultValue());

            // Local functions.
            bool TryParse(string s, out SymbolNamesWithValueOption<TValue> option)
            {
                var optionValue = s;

                if (!RoslynString.IsNullOrEmpty(optionForcedValue) &&
                    (optionValue == null || !optionValue.Contains(optionForcedValue, StringComparison.Ordinal)))
                {
                    optionValue = $"{optionForcedValue}|{optionValue}";
                }

                if (string.IsNullOrEmpty(optionValue))
                {
                    option = SymbolNamesWithValueOption<TValue>.Empty;
                    return false;
                }

                var names = optionValue.Split(new[] { '|' }, StringSplitOptions.RemoveEmptyEntries).ToImmutableArray();
                option = SymbolNamesWithValueOption<TValue>.Create(names, compilation, namePrefix, getTypeAndSuffixFunc);
                return true;
            }

            SymbolNamesWithValueOption<TValue> GetDefaultValue()
            {
                string optionValue = string.Empty;

                if (!string.IsNullOrEmpty(optionDefaultValue))
                {
                    RoslynDebug.Assert(optionDefaultValue != null);
                    optionValue = optionDefaultValue;
                }

                if (!RoslynString.IsNullOrEmpty(optionForcedValue) &&
                    (optionValue == null || !optionValue.Contains(optionForcedValue, StringComparison.Ordinal)))
                {
                    optionValue = $"{optionForcedValue}|{optionValue}";
                }

                RoslynDebug.Assert(optionValue != null);

                return TryParse(optionValue, out var option)
                    ? option
                    : SymbolNamesWithValueOption<TValue>.Empty;
            }
        }

        public static string? GetMSBuildPropertyValue(
            this AnalyzerOptions options,
            string optionName,
            Compilation compilation,
            CancellationToken cancellationToken)
        {
            MSBuildPropertyOptionNamesHelpers.VerifySupportedPropertyOptionName(optionName);

            // MSBuild property values should be set at compilation level, and cannot have different values per-tree.
            // So, we default to first syntax tree.
            if (compilation.SyntaxTrees.FirstOrDefault() is not { } tree)
            {
                return null;
            }

            var analyzerConfigOptions = options.GetOrComputeCategorizedAnalyzerConfigOptions(compilation, cancellationToken);
            return analyzerConfigOptions.GetOptionValue(optionName, tree, rule: null,
                tryParseValue: (string value, out string? result) => { result = value; return true; },
                defaultValue: null, OptionKind.BuildProperty);
        }

        public static ImmutableArray<string> GetMSBuildItemMetadataValues(
            this AnalyzerOptions options,
            string itemOptionName,
            Compilation compilation,
            CancellationToken cancellationToken)
        {
<<<<<<< HEAD
            MSBuildItemOptionNamesHelpers.VerifySupportedItemOptionName(itemOptionName);

            // MSBuild property values should be set at compilation level, and cannot have different values per-tree.
            // So, we default to first syntax tree.
            if (compilation.SyntaxTrees.FirstOrDefault() is not { } tree)
            {
                return ImmutableArray<string>.Empty;
            }

            var propertyOptionName = MSBuildItemOptionNamesHelpers.GetPropertyNameForItemOptionName(itemOptionName);
            var analyzerConfigOptions = options.GetOrComputeCategorizedAnalyzerConfigOptions(compilation, cancellationToken);
            var propertyValue = analyzerConfigOptions.GetOptionValue(propertyOptionName, tree, rule: null,
                tryParseValue: (string value, out string? result) => { result = value; return true; },
                defaultValue: null, OptionKind.BuildProperty);
            return MSBuildItemOptionNamesHelpers.ParseItemOptionValue(propertyValue);
        }

        /// <summary>
        /// Returns true if the given source symbol has required visibility based on options:
        ///   1. If user has explicitly configured candidate <see cref="SymbolVisibilityGroup"/> in editor config options and
        ///      given symbol's visibility is one of the candidate visibilities.
        ///   2. Otherwise, if user has not configured visibility, and given symbol's visibility
        ///      matches the given default symbol visibility.
        /// </summary>
        public static bool MatchesConfiguredVisibility(
            this AnalyzerOptions options,
            DiagnosticDescriptor rule,
            ISymbol symbol,
            Compilation compilation,
            CancellationToken cancellationToken,
            SymbolVisibilityGroup defaultRequiredVisibility = SymbolVisibilityGroup.Public)
            => options.MatchesConfiguredVisibility(rule, symbol, symbol, compilation, cancellationToken, defaultRequiredVisibility);

        /// <summary>
        /// Returns true if the given symbol has required visibility based on options in context of the given containing symbol:
        ///   1. If user has explicitly configured candidate <see cref="SymbolVisibilityGroup"/> in editor config options and
        ///      given symbol's visibility is one of the candidate visibilities.
        ///   2. Otherwise, if user has not configured visibility, and given symbol's visibility
        ///      matches the given default symbol visibility.
        /// </summary>
        public static bool MatchesConfiguredVisibility(
            this AnalyzerOptions options,
            DiagnosticDescriptor rule,
            ISymbol symbol,
            ISymbol containingContextSymbol,
            Compilation compilation,
            CancellationToken cancellationToken,
            SymbolVisibilityGroup defaultRequiredVisibility = SymbolVisibilityGroup.Public)
        {
            var allowedVisibilities = options.GetSymbolVisibilityGroupOption(rule, containingContextSymbol, compilation, defaultRequiredVisibility, cancellationToken);
            return allowedVisibilities == SymbolVisibilityGroup.All ||
                allowedVisibilities.Contains(symbol.GetResultantVisibility());
        }

        /// <summary>
        /// Returns true if the given symbol has required symbol modifiers based on options:
        ///   1. If user has explicitly configured candidate <see cref="SymbolModifiers"/> in editor config options and
        ///      given symbol has all the required modifiers.
        ///   2. Otherwise, if user has not configured modifiers.
        /// </summary>
        public static bool MatchesConfiguredModifiers(
            this AnalyzerOptions options,
            DiagnosticDescriptor rule,
            ISymbol symbol,
            Compilation compilation,
            CancellationToken cancellationToken,
            SymbolModifiers defaultRequiredModifiers = SymbolModifiers.None)
        {
            var requiredModifiers = options.GetRequiredModifiersOption(rule, symbol, compilation, defaultRequiredModifiers, cancellationToken);
            return symbol.GetSymbolModifiers().Contains(requiredModifiers);
        }

#pragma warning disable CA1801 // Review unused parameters - 'compilation' is used conditionally.
        private static ICategorizedAnalyzerConfigOptions GetOrComputeCategorizedAnalyzerConfigOptions(
            this AnalyzerOptions options, Compilation compilation, CancellationToken cancellationToken)
#pragma warning restore CA1801 // Review unused parameters
        {
=======
>>>>>>> f3131c9a
            // TryGetValue upfront to avoid allocating createValueCallback if the entry already exists.
            if (s_cachedOptions.TryGetValue(options, out var categorizedAnalyzerConfigOptions))
            {
                return categorizedAnalyzerConfigOptions;
            }

            var createValueCallback = new ConditionalWeakTable<AnalyzerOptions, ICategorizedAnalyzerConfigOptions>.CreateValueCallback(_ => ComputeCategorizedAnalyzerConfigOptions());
            return s_cachedOptions.GetValue(options, createValueCallback);

            // Local functions.
            ICategorizedAnalyzerConfigOptions ComputeCategorizedAnalyzerConfigOptions()
            {
                var categorizedOptionsFromAdditionalFiles = ComputeCategorizedAnalyzerConfigOptionsFromAdditionalFiles();

#if CODEANALYSIS_V3_OR_BETTER
                return AggregateCategorizedAnalyzerConfigOptions.Create(options.AnalyzerConfigOptionsProvider, compilation, categorizedOptionsFromAdditionalFiles);
#else
                return categorizedOptionsFromAdditionalFiles;
#endif
            }

            CompilationCategorizedAnalyzerConfigOptions ComputeCategorizedAnalyzerConfigOptionsFromAdditionalFiles()
            {
                foreach (var additionalFile in options.AdditionalFiles)
                {
                    var fileName = Path.GetFileName(additionalFile.Path);
                    if (fileName.Equals(".editorconfig", StringComparison.OrdinalIgnoreCase))
                    {
                        var text = additionalFile.GetText(cancellationToken);
                        if (text is null)
                            return CompilationCategorizedAnalyzerConfigOptions.Empty;

                        return EditorConfigParser.Parse(text);
                    }
                }

                return CompilationCategorizedAnalyzerConfigOptions.Empty;
            }
        }
    }
}<|MERGE_RESOLUTION|>--- conflicted
+++ resolved
@@ -18,12 +18,7 @@
 {
     internal static partial class AnalyzerOptionsExtensions
     {
-<<<<<<< HEAD
-        private static readonly ConditionalWeakTable<AnalyzerOptions, ICategorizedAnalyzerConfigOptions> s_cachedOptions
-            = new ConditionalWeakTable<AnalyzerOptions, ICategorizedAnalyzerConfigOptions>();
-=======
-        private static readonly ConditionalWeakTable<AnalyzerOptions, CategorizedAnalyzerConfigOptions> s_cachedOptions = new();
->>>>>>> f3131c9a
+        private static readonly ConditionalWeakTable<AnalyzerOptions, ICategorizedAnalyzerConfigOptions> s_cachedOptions = new();
         private static readonly ImmutableHashSet<OutputKind> s_defaultOutputKinds =
             ImmutableHashSet.CreateRange(Enum.GetValues(typeof(OutputKind)).Cast<OutputKind>());
 
@@ -566,7 +561,6 @@
             Compilation compilation,
             CancellationToken cancellationToken)
         {
-<<<<<<< HEAD
             MSBuildItemOptionNamesHelpers.VerifySupportedItemOptionName(itemOptionName);
 
             // MSBuild property values should be set at compilation level, and cannot have different values per-tree.
@@ -644,8 +638,6 @@
             this AnalyzerOptions options, Compilation compilation, CancellationToken cancellationToken)
 #pragma warning restore CA1801 // Review unused parameters
         {
-=======
->>>>>>> f3131c9a
             // TryGetValue upfront to avoid allocating createValueCallback if the entry already exists.
             if (s_cachedOptions.TryGetValue(options, out var categorizedAnalyzerConfigOptions))
             {

--- conflicted
+++ resolved
@@ -290,11 +290,8 @@
         public const string SystemXmlXPathXPathDocument = "System.Xml.XPath.XPathDocument";
         public const string SystemIODirectoryInfo = "System.IO.DirectoryInfo";
         public const string SystemIOLogLogStore = "System.IO.Log.LogStore";
-<<<<<<< HEAD
         public const string SystemSecurityCryptographyPasswordDeriveBytes = "System.Security.Cryptography.PasswordDeriveBytes";
         public const string SystemSecurityCryptographyRfc2898DeriveBytes = "System.Security.Cryptography.Rfc2898DeriveBytes";
-=======
         public const string SystemXmlXslXslTransform = "System.Xml.Xsl.XslTransform";
->>>>>>> 43e1c439
     }
 }
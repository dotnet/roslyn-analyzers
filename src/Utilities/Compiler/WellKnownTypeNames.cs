﻿// Copyright (c) Microsoft.  All Rights Reserved.  Licensed under the Apache License, Version 2.0.  See License.txt in the project root for license information.

namespace Analyzer.Utilities
{
    internal static class WellKnownTypeNames
    {
        public const string SystemAppContext = "System.AppContext";
        public const string SystemNetSecurityProtocolType = "System.Net.SecurityProtocolType";
        public const string SystemWebMvcValidateInputAttribute = "System.Web.Mvc.ValidateInputAttribute";
        public const string SystemWebHttpRequest = "System.Web.HttpRequest";
        public const string SystemDataIDataAdapter = "System.Data.IDataAdapter";
        public const string SystemDataIDbCommand = "System.Data.IDbCommand";
        public const string SystemExceptionFullName = "System.Exception";
        public const string SystemSystemException = "System.SystemException";
        public const string SystemDiagnosticContractsContract = "System.Diagnostics.Contracts.Contract";
        public const string SystemIDisposable = "System.IDisposable";
        public const string SystemThreadingMonitor = "System.Threading.Monitor";
        public const string SystemThreadingTasksTask = "System.Threading.Tasks.Task";
        public const string SystemThreadingTasksGenericTask = "System.Threading.Tasks.Task`1";
        public const string SystemCollectionsICollection = "System.Collections.ICollection";
        public const string SystemRuntimeSerializationSerializationInfo = "System.Runtime.Serialization.SerializationInfo";
        public const string SystemIEquatable1 = "System.IEquatable`1";
        public const string SystemWebUIWebControlsSqlDataSource = "System.Web.UI.WebControls.SqlDataSource";
        public const string SystemDataSqlClientSqlParameter = "System.Data.SqlClient.SqlParameter";
        public const string SystemDataOleDbOleDbParameter = "System.Data.OleDb.OleDbParameter";
        public const string SystemDataOdbcOdbcParameter = "System.Data.Odbc.OdbcParameter";
        public const string SystemBoolean = "System.Boolean";
        public const string SystemByte = "System.Byte";
        public const string SystemChar = "System.Char";
        public const string SystemDateTime = "System.DateTime";
        public const string SystemDecimal = "System.Decimal";
        public const string SystemDouble = "System.Double";
        public const string SystemGlobalizationTimeSpanParse = "System.Globalization.TimeSpanParse";
        public const string SystemGuid = "System.Guid";
        public const string SystemInt16 = "System.Int16";
        public const string SystemInt32 = "System.Int32";
        public const string SystemInt64 = "System.Int64";
        public const string SystemNumber = "System.Number";
        public const string SystemSingle = "System.Single";
        public const string SystemTimeSpan = "System.TimeSpan";
        public const string SystemWebHttpCookie = "System.Web.HttpCookie";
        public const string SystemWebHttpRequestBase = "System.Web.HttpRequestBase";
        public const string SystemWebHttpRequestWrapper = "System.Web.HttpRequestWrapper";
        public const string SystemWebUIAdaptersPageAdapter = "System.Web.UI.Adapters.PageAdapter";
        public const string SystemWebUIDataBoundLiteralControl = "System.Web.UI.DataBoundLiteralControl";
        public const string SystemWebUIDesignerDataBoundLiteralControl = "System.Web.UI.DesignerDataBoundLiteralControl";
        public const string SystemWebUIHtmlControlsHtmlInputControl = "System.Web.UI.HtmlControls.HtmlInputControl";
        public const string SystemWebUIHtmlControlsHtmlInputFile = "System.Web.UI.HtmlControls.HtmlInputFile";
        public const string SystemWebUIHtmlControlsHtmlInputRadioButton = "System.Web.UI.HtmlControls.HtmlInputRadioButton";
        public const string SystemWebUIHtmlControlsHtmlInputText = "System.Web.UI.HtmlControls.HtmlInputText";
        public const string SystemWebUIHtmlControlsHtmlSelect = "System.Web.UI.HtmlControls.HtmlSelect";
        public const string SystemWebUIHtmlControlsHtmlTextArea = "System.Web.UI.HtmlControls.HtmlTextArea";
        public const string SystemWebUIHtmlControlsHtmlTitle = "System.Web.UI.HtmlControls.HtmlTitle";
        public const string SystemWebUIHtmlTextWriter = "System.Web.UI.HtmlTextWriter";
        public const string SystemWebUIIndexedString = "System.Web.UI.IndexedString";
        public const string SystemWebUILiteralControl = "System.Web.UI.LiteralControl";
        public const string SystemWebUIResourceBasedLiteralControl = "System.Web.UI.ResourceBasedLiteralControl";
        public const string SystemWebUISimplePropertyEntry = "System.Web.UI.SimplePropertyEntry";
        public const string SystemWebUIStateItem = "System.Web.UI.StateItem";
        public const string SystemWebUIStringPropertyBuilder = "System.Web.UI.StringPropertyBuilder";
        public const string SystemWebUITemplateBuilder = "System.Web.UI.TemplateBuilder";
        public const string SystemWebUITemplateParser = "System.Web.UI.TemplateParser";
        public const string SystemWebUIWebControlsBaseValidator = "System.Web.UI.WebControls.BaseValidator";
        public const string SystemWebUIWebControlsBulletedList = "System.Web.UI.WebControls.BulletedList";
        public const string SystemWebUIWebControlsButton = "System.Web.UI.WebControls.Button";
        public const string SystemWebUIWebControlsButtonColumn = "System.Web.UI.WebControls.ButtonColumn";
        public const string SystemWebUIWebControlsButtonField = "System.Web.UI.WebControls.ButtonField";
        public const string SystemWebUIWebControlsChangePassword = "System.Web.UI.WebControls.ChangePassword";
        public const string SystemWebUIWebControlsCheckBox = "System.Web.UI.WebControls.CheckBox";
        public const string SystemWebUIWebControlsCheckBoxField = "System.Web.UI.WebControls.CheckBoxField";
        public const string SystemWebUIWebControlsCheckBoxList = "System.Web.UI.WebControls.CheckBoxList";
        public const string SystemWebUIWebControlsCommandEventArgs = "System.Web.UI.WebControls.CommandEventArgs";
        public const string SystemWebUIWebControlsCreateUserWizard = "System.Web.UI.WebControls.CreateUserWizard";
        public const string SystemWebUIWebControlsDataKey = "System.Web.UI.WebControls.DataKey";
        public const string SystemWebUIWebControlsDataList = "System.Web.UI.WebControls.DataList";
        public const string SystemWebUIWebControlsDetailsView = "System.Web.UI.WebControls.DetailsView";
        public const string SystemWebUIWebControlsDetailsViewInsertEventArgs = "System.Web.UI.WebControls.DetailsViewInsertEventArgs";
        public const string SystemWebUIWebControlsDetailsViewUpdateEventArgs = "System.Web.UI.WebControls.DetailsViewUpdateEventArgs";
        public const string SystemWebUIWebControlsFormView = "System.Web.UI.WebControls.FormView";
        public const string SystemWebUIWebControlsFormViewInsertEventArgs = "System.Web.UI.WebControls.FormViewInsertEventArgs";
        public const string SystemWebUIWebControlsFormViewUpdateEventArgs = "System.Web.UI.WebControls.FormViewUpdateEventArgs";
        public const string SystemWebUIWebControlsGridView = "System.Web.UI.WebControls.GridView";
        public const string SystemWebUIWebControlsHiddenField = "System.Web.UI.WebControls.HiddenField";
        public const string SystemWebUIWebControlsHyperLink = "System.Web.UI.WebControls.HyperLink";
        public const string SystemWebUIWebControlsHyperLinkColumn = "System.Web.UI.WebControls.HyperLinkColumn";
        public const string SystemWebUIWebControlsHyperLinkField = "System.Web.UI.WebControls.HyperLinkField";
        public const string SystemWebUIWebControlsImageButton = "System.Web.UI.WebControls.ImageButton";
        public const string SystemWebUIWebControlsLabel = "System.Web.UI.WebControls.Label";
        public const string SystemWebUIWebControlsLinkButton = "System.Web.UI.WebControls.LinkButton";
        public const string SystemWebUIWebControlsListControl = "System.Web.UI.WebControls.ListControl";
        public const string SystemWebUIWebControlsListItem = "System.Web.UI.WebControls.ListItem";
        public const string SystemWebUIWebControlsLiteral = "System.Web.UI.WebControls.Literal";
        public const string SystemWebUIWebControlsLogin = "System.Web.UI.WebControls.Login";
        public const string SystemWebUIWebControlsMenu = "System.Web.UI.WebControls.Menu";
        public const string SystemWebUIWebControlsMenuItem = "System.Web.UI.WebControls.MenuItem";
        public const string SystemWebUIWebControlsMenuItemBinding = "System.Web.UI.WebControls.MenuItemBinding";
        public const string SystemWebUIWebControlsPasswordRecovery = "System.Web.UI.WebControls.PasswordRecovery";
        public const string SystemWebUIWebControlsQueryStringParameter = "System.Web.UI.WebControls.QueryStringParameter";
        public const string SystemWebUIWebControlsRadioButtonList = "System.Web.UI.WebControls.RadioButtonList";
        public const string SystemWebUIWebControlsServerValidateEventArgs = "System.Web.UI.WebControls.ServerValidateEventArgs";
        public const string SystemWebUIWebControlsTableCell = "System.Web.UI.WebControls.TableCell";
        public const string SystemWebUIWebControlsTextBox = "System.Web.UI.WebControls.TextBox";
        public const string SystemWebUIWebControlsTreeNode = "System.Web.UI.WebControls.TreeNode";
        public const string SystemWebUIWebControlsTreeNodeBinding = "System.Web.UI.WebControls.TreeNodeBinding";
        public const string SystemWebUIWebControlsTreeView = "System.Web.UI.WebControls.TreeView";
        public const string SystemWebUIWebControlsUnit = "System.Web.UI.WebControls.Unit";
        public const string SystemWebUIWebControlsWebPartsAppearanceEditorPart = "System.Web.UI.WebControls.WebParts.AppearanceEditorPart";
        public const string SystemWebUIWebControlsWebPartsPersonalizationEntry = "System.Web.UI.WebControls.WebParts.PersonalizationEntry";
        public const string SystemWebUIWebControlsWebPartsWebPartCatalogAddVerb = "System.Web.UI.WebControls.WebParts.WebPartCatalogAddVerb";
        public const string SystemWebUIWebControlsWebPartsWebPartCatalogCloseVerb = "System.Web.UI.WebControls.WebParts.WebPartCatalogCloseVerb";
        public const string SystemWebUIWebControlsWebPartsWebPartCloseVerb = "System.Web.UI.WebControls.WebParts.WebPartCloseVerb";
        public const string SystemWebUIWebControlsWebPartsWebPartConnectionsCancelVerb = "System.Web.UI.WebControls.WebParts.WebPartConnectionsCancelVerb";
        public const string SystemWebUIWebControlsWebPartsWebPartConnectionsCloseVerb = "System.Web.UI.WebControls.WebParts.WebPartConnectionsCloseVerb";
        public const string SystemWebUIWebControlsWebPartsWebPartConnectionsConfigureVerb = "System.Web.UI.WebControls.WebParts.WebPartConnectionsConfigureVerb";
        public const string SystemWebUIWebControlsWebPartsWebPartConnectionsConnectVerb = "System.Web.UI.WebControls.WebParts.WebPartConnectionsConnectVerb";
        public const string SystemWebUIWebControlsWebPartsWebPartConnectionsDisconnectVerb = "System.Web.UI.WebControls.WebParts.WebPartConnectionsDisconnectVerb";
        public const string SystemWebUIWebControlsWebPartsWebPartConnectVerb = "System.Web.UI.WebControls.WebParts.WebPartConnectVerb";
        public const string SystemWebUIWebControlsWebPartsWebPartDeleteVerb = "System.Web.UI.WebControls.WebParts.WebPartDeleteVerb";
        public const string SystemWebUIWebControlsWebPartsWebPartEditorApplyVerb = "System.Web.UI.WebControls.WebParts.WebPartEditorApplyVerb";
        public const string SystemWebUIWebControlsWebPartsWebPartEditorCancelVerb = "System.Web.UI.WebControls.WebParts.WebPartEditorCancelVerb";
        public const string SystemWebUIWebControlsWebPartsWebPartEditorOKVerb = "System.Web.UI.WebControls.WebParts.WebPartEditorOKVerb";
        public const string SystemWebUIWebControlsWebPartsWebPartEditVerb = "System.Web.UI.WebControls.WebParts.WebPartEditVerb";
        public const string SystemWebUIWebControlsWebPartsWebPartExportVerb = "System.Web.UI.WebControls.WebParts.WebPartExportVerb";
        public const string SystemWebUIWebControlsWebPartsWebPartHeaderCloseVerb = "System.Web.UI.WebControls.WebParts.WebPartHeaderCloseVerb";
        public const string SystemWebUIWebControlsWebPartsWebPartHelpVerb = "System.Web.UI.WebControls.WebParts.WebPartHelpVerb";
        public const string SystemWebUIWebControlsWebPartsWebPartMinimizeVerb = "System.Web.UI.WebControls.WebParts.WebPartMinimizeVerb";
        public const string SystemWebUIWebControlsWebPartsWebPartRestoreVerb = "System.Web.UI.WebControls.WebParts.WebPartRestoreVerb";
        public const string SystemWebUIWebControlsWebPartsWebPartVerb = "System.Web.UI.WebControls.WebParts.WebPartVerb";
        public const string SystemWebUIITextControl = "System.Web.UI.ITextControl";
        public const string SystemCollectionsGenericICollection1 = "System.Collections.Generic.ICollection`1";
        public const string SystemCollectionsGenericIReadOnlyCollection1 = "System.Collections.Generic.IReadOnlyCollection`1";
        public const string SystemCollectionsIEnumerable = "System.Collections.IEnumerable";
        public const string SystemCollectionsGenericIEnumerable1 = "System.Collections.Generic.IEnumerable`1";
        public const string SystemCollectionsIEnumerator = "System.Collections.IEnumerator";
        public const string SystemCollectionsGenericIEnumerator1 = "System.Collections.Generic.IEnumerator`1";
        public const string SystemCollectionsIList = "System.Collections.IList";
        public const string SystemCollectionsGenericIList1 = "System.Collections.Generic.IList`1";
        public const string SystemCollectionsSpecializedNameValueCollection = "System.Collections.Specialized.NameValueCollection";
        public const string SystemRuntimeSerializationFormattersBinaryBinaryFormatter = "System.Runtime.Serialization.Formatters.Binary.BinaryFormatter";
        public const string SystemWebUILosFormatter = "System.Web.UI.LosFormatter";
        public const string SystemReflectionAssemblyFullName = "System.Reflection.Assembly";
        public const string SystemAppDomain = "System.AppDomain";
        public const string SystemWindowsAssemblyPart = "System.Windows.AssemblyPart";
        public const string SystemWebUIHtmlControlsHtmlContainerControl = "System.Web.UI.HtmlControls.HtmlContainerControl";
        public const string SystemWebUIHtmlControlsHtmlTable = "System.Web.UI.HtmlControls.HtmlTable";
        public const string SystemWebUIHtmlControlsHtmlTableRow = "System.Web.UI.HtmlControls.HtmlTableRow";
        public const string SystemWebUIWebControlsBaseDataList = "System.Web.UI.WebControls.BaseDataList";
        public const string SystemWebUIWebControlsCalendar = "System.Web.UI.WebControls.Calendar";
        public const string SystemWebUIWebControlsRepeatInfo = "System.Web.UI.WebControls.RepeatInfo";
        public const string SystemWebUIWebControlsTable = "System.Web.UI.WebControls.Table";
        public const string SystemWebHttpResponse = "System.Web.HttpResponse";
        public const string SystemWebHttpResponseBase = "System.Web.HttpResponseBase";
        public const string SystemIODirectory = "System.IO.Directory";
        public const string SystemIOFileFullName = "System.IO.File";
        public const string SystemIOFileInfo = "System.IO.FileInfo";
        public const string SystemSecurityCryptographyCipherMode = "System.Security.Cryptography.CipherMode";
        public const string SystemNetSecurityRemoteCertificateValidationCallback = "System.Net.Security.RemoteCertificateValidationCallback";
        public const string SystemDiagnosticsProcess = "System.Diagnostics.Process";
        public const string SystemDiagnosticsProcessStartInfo = "System.Diagnostics.ProcessStartInfo";
        public const string SystemTextRegularExpressionsRegex = "System.Text.RegularExpressions.Regex";
        public const string SystemRuntimeSerializationNetDataContractSerializer = "System.Runtime.Serialization.NetDataContractSerializer";
        public const string SystemWebUIObjectStateFormatter = "System.Web.UI.ObjectStateFormatter";
        public const string MicrosoftSecurityApplicationAntiXss = "Microsoft.Security.Application.AntiXss";
        public const string MicrosoftSecurityApplicationAntiXssEncoder = "Microsoft.Security.Application.AntiXssEncoder";
        public const string MicrosoftSecurityApplicationEncoder = "Microsoft.Security.Application.Encoder";
        public const string MicrosoftSecurityApplicationUnicodeCharacterEncoder = "Microsoft.Security.Application.UnicodeCharacterEncoder";
        public const string SystemWebHttpServerUtility = "System.Web.HttpServerUtility";
        public const string SystemWebHttpServerUtilityBase = "System.Web.HttpServerUtilityBase";
        public const string SystemWebHttpServerUtilityWrapper = "System.Web.HttpServerUtilityWrapper";
        public const string SystemWebHttpUtility = "System.Web.HttpUtility";
        public const string SystemWebSecurityAntiXssAntiXssEncoder = "System.Web.Security.AntiXss.AntiXssEncoder";
        public const string SystemWebSecurityAntiXssUnicodeCharacterEncoder = "System.Web.Security.AntiXss.UnicodeCharacterEncoder";
        public const string SystemWebUIAttributeCollection = "System.Web.UI.AttributeCollection";
        public const string SystemWebUIClientScriptManager = "System.Web.UI.ClientScriptManager";
        public const string SystemWebUIControl = "System.Web.UI.Control";
        public const string SystemWebUIControlBuilder = "System.Web.UI.ControlBuilder";
        public const string SystemWebUIPage = "System.Web.UI.Page";
        public const string SystemWebUIWebControlsAdCreatedEventArgs = "System.Web.UI.WebControls.AdCreatedEventArgs";
        public const string SystemWebUIWebControlsBoundField = "System.Web.UI.WebControls.BoundField";
        public const string SystemWebUIWebControlsCommandField = "System.Web.UI.WebControls.CommandField";
        public const string SystemWebUIWebControlsDataControlField = "System.Web.UI.WebControls.DataControlField";
        public const string SystemWebUIWebControlsDataGrid = "System.Web.UI.WebControls.DataGrid";
        public const string SystemWebUIWebControlsDataGridColumn = "System.Web.UI.WebControls.DataGridColumn";
        public const string SystemWebUIWebControlsHotSpot = "System.Web.UI.WebControls.HotSpot";
        public const string SystemWebUIWebControlsHtmlForm = "System.Web.UI.WebControls.HtmlForm";
        public const string SystemWebUIWebControlsImage = "System.Web.UI.WebControls.Image";
        public const string SystemWebUIWebControlsImageField = "System.Web.UI.WebControls.ImageField";
        public const string SystemWebUIWebControlsLoginStatus = "System.Web.UI.WebControls.LoginStatus";
        public const string SystemWebUIWebControlsPagerSettings = "System.Web.UI.WebControls.PagerSettings";
        public const string SystemWebUIWebControlsPanel = "System.Web.UI.WebControls.Panel";
        public const string SystemWebUIWebControlsPanelStyle = "System.Web.UI.WebControls.PanelStyle";
        public const string SystemWebUIWebControlsRadioButton = "System.Web.UI.WebControls.RadioButton";
        public const string SystemWebUIWebControlsSiteMapDataSource = "System.Web.UI.WebControls.SiteMapDataSource";
        public const string SystemWebUIWebControlsTableStyle = "System.Web.UI.WebControls.TableStyle";
        public const string SystemWebUIWebControlsTreeNodeStyle = "System.Web.UI.WebControls.TreeNodeStyle";
        public const string SystemWebUIWebControlsWebControl = "System.Web.UI.WebControls.WebControl";
        public const string SystemWebUIWebControlsWebPartsDeclarativeCatalogPart = "System.Web.UI.WebControls.WebParts.DeclarativeCatalogPart";
        public const string SystemWebUIWebControlsWebPartsGenericWebPart = "System.Web.UI.WebControls.WebParts.GenericWebPart";
        public const string SystemWebUIWebControlsWebPartsPageCatalogPart = "System.Web.UI.WebControls.WebParts.PageCatalogPart";
        public const string SystemWebUIWebControlsWebPartsWebPart = "System.Web.UI.WebControls.WebParts.WebPart";
        public const string SystemWebUIWebControlsWebPartsWebPartZoneBase = "System.Web.UI.WebControls.WebParts.WebPartZoneBase";
        public const string SystemWebUIWebControlsWebPartsWebZone = "System.Web.UI.WebControls.WebParts.WebZone";
        public const string SystemWebUIWebControlsWebPartsZoneLinkButton = "System.Web.UI.WebControls.WebParts.ZoneLinkButton";
        public const string SystemWebUIWebControlsWizard = "System.Web.UI.WebControls.Wizard";
        public const string SystemWebUtilHttpEncoder = "System.Web.Util.HttpEncoder";
        public const string SystemWebServicesWebMethodAttribute = "System.Web.Services.WebMethodAttribute";
        public const string SystemWebMvcController = "System.Web.Mvc.Controller";
        public const string SystemWebMvcControllerBase = "System.Web.Mvc.ControllerBase";
        public const string SystemWebMvcActionResult = "System.Web.Mvc.ActionResult";
        public const string SystemWebMvcValidateAntiForgeryTokenAttribute = "System.Web.Mvc.ValidateAntiForgeryTokenAttribute";
        public const string SystemWebMvcHttpGetAttribute = "System.Web.Mvc.HttpGetAttribute";
        public const string SystemWebMvcHttpPostAttribute = "System.Web.Mvc.HttpPostAttribute";
        public const string SystemWebMvcHttpPutAttribute = "System.Web.Mvc.HttpPutAttribute";
        public const string SystemWebMvcHttpDeleteAttribute = "System.Web.Mvc.HttpDeleteAttribute";
        public const string SystemWebMvcHttpPatchAttribute = "System.Web.Mvc.HttpPatchAttribute";
        public const string SystemWebMvcAcceptVerbsAttribute = "System.Web.Mvc.AcceptVerbsAttribute";
        public const string SystemWebMvcNonActionAttribute = "System.Web.Mvc.NonActionAttribute";
        public const string SystemWebMvcChildActionOnlyAttribute = "System.Web.Mvc.ChildActionOnlyAttribute";
        public const string SystemWebMvcHttpVerbs = "System.Web.Mvc.HttpVerbs";
        public const string SystemMarshalByRefObject = "System.MarshalByRefObject";
        public const string SystemExecutionEngineException = "System.ExecutionEngineException";
        public const string SystemStackOverflowException = "SystemStackOverflowException";
        public const string SystemThreadingThread = "System.Threading.Thread";
        public const string SystemWindowsFormsControl = "System.Windows.Forms.Control";
        public const string SystemRuntimeSerializationIDeserializationCallback = "System.Runtime.Serialization.IDeserializationCallback";
        public const string SystemRuntimeSerializationISerializable = "System.Runtime.Serialization.ISerializable";
        public const string SystemRuntimeSerializationStreamingContext = "System.Runtime.Serialization.StreamingContext";
        public const string SystemRuntimeSerializationOnDeserializingAttribute = "System.Runtime.Serialization.OnDeserializingAttribute";
        public const string SystemRuntimeSerializationOnDeserializedAttribute = "System.Runtime.Serialization.OnDeserializedAttribute";
        public const string SystemCollectionsIHashCodeProvider = "System.Collections.IHashCodeProvider";
        public const string SystemRuntimeInteropServicesHandleRef = "System.Runtime.InteropServices.HandleRef";
        public const string SystemRuntimeSerializationDataMemberAttribute = "System.Runtime.Serialization.DataMemberAttribute";
        public const string SystemComponentModelCompositionExportAttribute = "System.ComponentModel.Composition.ExportAttribute";
        public const string SystemComponentModelCompositionInheritedExportAttribute = "System.ComponentModel.Composition.InheritedExportAttribute";
        public const string SystemComponentModelCompositionImportingConstructorAttribute = "System.ComponentModel.Composition.ImportingConstructorAttribute";
        public const string SystemCompositionExportAttribute = "System.Composition.ExportAttribute";
        public const string SystemCompositionImportingConstructorAttribute = "System.Composition.ImportingConstructorAttribute";
        public const string SystemDiagnosticsContractsPureAttribute = "System.Diagnostics.Contracts.PureAttribute";
        public const string SystemComponentModelLocalizableAttribute = "System.ComponentModel.LocalizableAttribute";
        public const string SystemRuntimeSerializationOnSerializingAttribute = "System.Runtime.Serialization.OnSerializingAttribute";
        public const string SystemRuntimeSerializationOnSerializedAttribute = "System.Runtime.Serialization.OnSerializedAttribute";
        public const string SystemSerializableAttribute = "System.SerializableAttribute";
        public const string SystemNonSerializedAttribute = "System.NonSerializedAttribute";
        public const string MicrosoftVisualStudioTestToolsUnitTestingTestCleanupAttribute = "Microsoft.VisualStudio.TestTools.UnitTesting.TestCleanupAttribute";
        public const string MicrosoftVisualStudioTestToolsUnitTestingTestInitializeAttribute = "Microsoft.VisualStudio.TestTools.UnitTesting.TestInitializeAttribute";
        public const string MicrosoftVisualStudioTestToolsUnitTestingTestMethodAttribute = "Microsoft.VisualStudio.TestTools.UnitTesting.TestMethodAttribute";
        public const string MicrosoftVisualStudioTestToolsUnitTestingDataTestMethodAttribute = "Microsoft.VisualStudio.TestTools.UnitTesting.DataTestMethodAttribute";
        public const string MicrosoftVisualStudioTestToolsUnitTestingExpectedExceptionAttribute = "Microsoft.VisualStudio.TestTools.UnitTesting.ExpectedExceptionAttribute";
        public const string MicrosoftVisualStudioTestToolsUnitTestingAssert = "Microsoft.VisualStudio.TestTools.UnitTesting.Assert";
        public const string MicrosoftVisualStudioTestToolsUnitTestingCollectionAssert = "Microsoft.VisualStudio.TestTools.UnitTesting.CollectionAssert";
        public const string MicrosoftVisualStudioTestToolsUnitTestingStringAssert = "Microsoft.VisualStudio.TestTools.UnitTesting.StringAssert";
        public const string XunitAssert = "Xunit.Assert";
        public const string XunitFactAttribute = "Xunit.FactAttribute";
        public const string XunitTheoryAttribute = "Xunit.TheoryAttribute";
        public const string NUnitFrameworkAssert = "NUnit.Framework.Assert";
        public const string NUnitFrameworkOneTimeSetUpAttribute = "NUnit.Framework.OneTimeSetUpAttribute";
        public const string NUnitFrameworkOneTimeTearDownAttribute = "NUnit.Framework.OneTimeTearDownAttribute";
        public const string NUnitFrameworkSetUpAttribute = "NUnit.Framework.SetUpAttribute";
        public const string NUnitFrameworkSetUpFixtureAttribute = "NUnit.Framework.SetUpFixtureAttribute";
        public const string NUnitFrameworkTearDownAttribute = "NUnit.Framework.TearDownAttribute";
        public const string NUnitFrameworkTestAttribute = "NUnit.Framework.TestAttribute";
        public const string NUnitFrameworkTestCaseAttribute = "NUnit.Framework.TestCaseAttribute";
        public const string NUnitFrameworkTestCaseSourceAttribute = "NUnit.Framework.TestCaseSourceAttribute";
        public const string NUnitFrameworkTheoryAttribute = "NUnit.Framework.TheoryAttribute";
        public const string SystemXmlXmlWriter = "System.Xml.XmlWriter";
        public const string MicrosoftSecurityApplicationLdapEncoder = "Microsoft.Security.Application.LdapEncoder";
        public const string SystemDirectoryServicesActiveDirectoryADSearcher = "System.DirectoryServices.ActiveDirectory.ADSearcher";
        public const string SystemDirectoryServicesDirectorySearcher = "System.DirectoryServices.DirectorySearcher";
        public const string SystemDirectoryDirectoryEntry = "System.DirectoryServices.DirectoryEntry";
        public const string SystemWebScriptSerializationJavaScriptSerializer = "System.Web.Script.Serialization.JavaScriptSerializer";
        public const string SystemWebScriptSerializationJavaScriptTypeResolver = "System.Web.Script.Serialization.JavaScriptTypeResolver";
        public const string SystemWebScriptSerializationSimpleTypeResolver = "System.Web.Script.Serialization.SimpleTypeResolver";
        public const string SystemWebUIPageTheme = "System.Web.UI.PageTheme";
        public const string SystemWebUITemplateControl = "System.Web.UI.TemplateControl";
        public const string SystemWebUIWebControlsXmlDataSource = "System.Web.UI.WebControls.XmlDataSource";
        public const string SystemWebUIXPathBinder = "System.Web.UI.XPathBinder";
        public const string SystemXmlSchemaXmlSchemaXPath = "System.Xml.Schema.XmlSchemaXPath";
        public const string SystemXmlXmlNode = "System.Xml.XmlNode";
        public const string SystemXmlXPathXPathExpression = "System.Xml.XPath.XPathExpression";
        public const string SystemXmlXPathXPathNavigator = "System.Xml.XPath.XPathNavigator";
        public const string SystemXmlXmlAttribute = "System.Xml.XmlAttribute";
        public const string SystemXmlXmlDocument = "System.Xml.XmlDocument";
        public const string SystemXmlXmlDocumentFragment = "System.Xml.XmlDocumentFragment";
        public const string SystemXmlXmlElement = "System.Xml.XmlElement";
        public const string SystemXmlXmlEntity = "System.Xml.XmlEntity";
        public const string SystemXmlXmlNotation = "System.Xml.XmlNotation";
        public const string SystemXmlXmlTextWriter = "System.Xml.XmlTextWriter";
        public const string SystemWindowsMarkupXamlReader = "System.Windows.Markup.XamlReader";
        public const string SystemWebConfigurationHttpRuntimeSection = "System.Web.Configuration.HttpRuntimeSection";
        public const string SystemEventArgs = "System.EventArgs";
        public const string SystemXmlSchemaXmlSchemaCollection = "System.Xml.Schema.XmlSchemaCollection";
        public const string SystemDataDataSet = "System.Data.DataSet";
        public const string SystemXmlXmlReader = "System.Xml.XmlReader";
        public const string SystemXmlSerializationXmlSerializer = "System.Xml.Serialization.XmlSerializer";
        public const string SystemXmlXmlValidatingReader = "System.Xml.XmlValidatingReader";
        public const string SystemXmlSchemaXmlSchema = "System.Xml.Schema.XmlSchema";
        public const string SystemXmlXPathXPathDocument = "System.Xml.XPath.XPathDocument";
        public const string SystemIODirectoryInfo = "System.IO.DirectoryInfo";
        public const string SystemIOLogLogStore = "System.IO.Log.LogStore";
        public const string SystemSecurityCryptographyPasswordDeriveBytes = "System.Security.Cryptography.PasswordDeriveBytes";
        public const string SystemSecurityCryptographyRfc2898DeriveBytes = "System.Security.Cryptography.Rfc2898DeriveBytes";
        public const string SystemXmlXslXslTransform = "System.Xml.Xsl.XslTransform";
        public const string MicrosoftWindowsAzureStorageCloudStorageAccount = "Microsoft.WindowsAzure.Storage.CloudStorageAccount";
        public const string NewtonsoftJsonJsonConvert = "Newtonsoft.Json.JsonConvert";
        public const string NewtonsoftJsonJsonSerializer = "Newtonsoft.Json.JsonSerializer";
        public const string NewtonsoftJsonJsonSerializerSettings = "Newtonsoft.Json.JsonSerializerSettings";
        public const string SystemNullable1 = "System.Nullable`1";
        public const string MicrosoftWindowsAzureStorageSharedAccessProtocol = "Microsoft.WindowsAzure.Storage.SharedAccessProtocol";
        public const string SystemSecurityCryptographyHashAlgorithmName = "System.Security.Cryptography.HashAlgorithmName";
        public const string MicrosoftAspNetCoreHttpIResponseCookies = "Microsoft.AspNetCore.Http.IResponseCookies";
        public const string MicrosoftAspNetCoreHttpInternalResponseCookies = "Microsoft.AspNetCore.Http.Internal.ResponseCookies";
        public const string MicrosoftAspNetCoreHttpCookieOptions = "Microsoft.AspNetCore.Http.CookieOptions";
        public const string SystemSecurityCryptographyX509CertificatesX509Store = "System.Security.Cryptography.X509Certificates.X509Store";
        public const string SystemSecurityCryptographyX509CertificatesStoreName = "System.Security.Cryptography.X509Certificates.StoreName";
        public const string SystemSecurityCryptographyRSA = "System.Security.Cryptography.RSA";
        public const string SystemSecurityCryptographyDSA = "System.Security.Cryptography.DSA";
        public const string SystemSecurityCryptographyAsymmetricAlgorithm = "System.Security.Cryptography.AsymmetricAlgorithm";
        public const string SystemSecurityCryptographyCryptoConfig = "System.Security.Cryptography.CryptoConfig";
        public const string SystemIOCompressionZipArchiveEntry = "System.IO.Compression.ZipArchiveEntry";
        public const string SystemIOCompressionZipFileExtensions = "System.IO.Compression.ZipFileExtensions";
        public const string SystemIOFileStream = "System.IO.FileStream";
        public const string SystemIOPath = "System.IO.Path";
        public const string SystemString = "System.String";
<<<<<<< HEAD
        public const string MicrosoftAspNetCoreMvcFiltersFilterCollection = "Microsoft.AspNetCore.Mvc.Filters.FilterCollection";
        public const string MicrosoftAspNetCoreMvcController = "Microsoft.AspNetCore.Mvc.Controller";
        public const string MicrosoftAspNetCoreMvcControllerBase = "Microsoft.AspNetCore.Mvc.ControllerBase";
        public const string MicrosoftAspNetCoreMvcNonActionAttribute = "Microsoft.AspNetCore.Mvc.NonActionAttribute";
        public const string MicrosoftAspNetCoreMvcHttpPostAttribute = "Microsoft.AspNetCore.Mvc.HttpPostAttribute";
        public const string MicrosoftAspNetCoreMvcHttpPutAttribute = "Microsoft.AspNetCore.Mvc.HttpPutAttribute";
        public const string MicrosoftAspNetCoreMvcHttpDeleteAttribute = "Microsoft.AspNetCore.Mvc.HttpDeleteAttribute";
        public const string MicrosoftAspNetCoreMvcHttpPatchAttribute = "Microsoft.AspNetCore.Mvc.HttpPatchAttribute";
        public const string MicrosoftAspNetCoreMvcFiltersIFilterMetadata = "Microsoft.AspNetCore.Mvc.Filters.IFilterMetadata";
        public const string MicrosoftAspNetCoreAntiforgeryIAntiforgery = "Microsoft.AspNetCore.Antiforgery.IAntiforgery";
        public const string MicrosoftAspNetCoreMvcFiltersIAsyncAuthorizationFilter = "Microsoft.AspNetCore.Mvc.Filters.IAsyncAuthorizationFilter";
        public const string MicrosoftAspNetCoreMvcFiltersAuthorizationFilterContext = "Microsoft.AspNetCore.Mvc.Filters.AuthorizationFilterContext";
=======
        public const string NewtonsoftJsonTypeNameHandling = "Newtonsoft.Json.TypeNameHandling";
>>>>>>> e1aee8a6
    }
}<|MERGE_RESOLUTION|>--- conflicted
+++ resolved
@@ -321,7 +321,6 @@
         public const string SystemIOFileStream = "System.IO.FileStream";
         public const string SystemIOPath = "System.IO.Path";
         public const string SystemString = "System.String";
-<<<<<<< HEAD
         public const string MicrosoftAspNetCoreMvcFiltersFilterCollection = "Microsoft.AspNetCore.Mvc.Filters.FilterCollection";
         public const string MicrosoftAspNetCoreMvcController = "Microsoft.AspNetCore.Mvc.Controller";
         public const string MicrosoftAspNetCoreMvcControllerBase = "Microsoft.AspNetCore.Mvc.ControllerBase";
@@ -334,8 +333,6 @@
         public const string MicrosoftAspNetCoreAntiforgeryIAntiforgery = "Microsoft.AspNetCore.Antiforgery.IAntiforgery";
         public const string MicrosoftAspNetCoreMvcFiltersIAsyncAuthorizationFilter = "Microsoft.AspNetCore.Mvc.Filters.IAsyncAuthorizationFilter";
         public const string MicrosoftAspNetCoreMvcFiltersAuthorizationFilterContext = "Microsoft.AspNetCore.Mvc.Filters.AuthorizationFilterContext";
-=======
         public const string NewtonsoftJsonTypeNameHandling = "Newtonsoft.Json.TypeNameHandling";
->>>>>>> e1aee8a6
     }
 }
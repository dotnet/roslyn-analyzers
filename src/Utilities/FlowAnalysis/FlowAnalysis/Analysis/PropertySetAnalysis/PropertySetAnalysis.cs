﻿// Copyright (c) Microsoft.  All Rights Reserved.  Licensed under the Apache License, Version 2.0.  See License.txt in the project root for license information.

using System;
using System.Collections.Generic;
using System.Collections.Immutable;
using Analyzer.Utilities.Extensions;
using Analyzer.Utilities.PooledObjects;
using Microsoft.CodeAnalysis;
using Microsoft.CodeAnalysis.FlowAnalysis;
using Microsoft.CodeAnalysis.FlowAnalysis.DataFlow;
using Microsoft.CodeAnalysis.FlowAnalysis.DataFlow.PointsToAnalysis;
using Microsoft.CodeAnalysis.FlowAnalysis.DataFlow.ValueContentAnalysis;

namespace Analyzer.Utilities.FlowAnalysis.Analysis.PropertySetAnalysis
{
    using PropertySetAnalysisData = DictionaryAnalysisData<AbstractLocation, PropertySetAbstractValue>;
    using PropertySetAnalysisDomain = MapAbstractDomain<AbstractLocation, PropertySetAbstractValue>;
    using ValueContentAnalysisResult = DataFlowAnalysisResult<ValueContentBlockAnalysisResult, ValueContentAbstractValue>;

    /// <summary>
    /// Dataflow analysis to track <see cref="PropertySetAbstractValue"/> of <see cref="AbstractLocation"/>/<see cref="IOperation"/> instances.
    /// </summary>
    internal partial class PropertySetAnalysis : ForwardDataFlowAnalysis<PropertySetAnalysisData, PropertySetAnalysisContext, PropertySetAnalysisResult, PropertySetBlockAnalysisResult, PropertySetAbstractValue>
    {
        public static readonly PropertySetAnalysisDomain PropertySetAnalysisDomainInstance = new PropertySetAnalysisDomain(PropertySetAbstractValueDomain.Default);

        private PropertySetAnalysis(PropertySetAnalysisDomain analysisDomain, PropertySetDataFlowOperationVisitor operationVisitor)
            : base(analysisDomain, operationVisitor)
        {
        }

        /// <summary>
        /// Gets hazardous usages of an object based on a set of its properties.
        /// </summary>
        /// <param name="cfg">Control flow graph of the code.</param>
        /// <param name="compilation">Compilation containing the code.</param>
        /// <param name="owningSymbol">Symbol of the code to examine.</param>
        /// <param name="typeToTrackMetadataName">Name of the type to track.</param>
        /// <param name="constructorMapper">How constructor invocations map to <see cref="PropertySetAbstractValueKind"/>s.</param>
        /// <param name="propertyMappers">How property assignments map to <see cref="PropertySetAbstractValueKind"/>.</param>
        /// <param name="hazardousUsageEvaluators">When and how to evaluate <see cref="PropertySetAbstractValueKind"/>s to for hazardous usages.</param>
        /// <param name="interproceduralAnalysisConfig">Interprocedural dataflow analysis configuration.</param>
        /// <param name="pessimisticAnalysis">Whether to be pessimistic.</param>
        /// <returns>Dictionary of <see cref="Location"/> and <see cref="IMethodSymbol"/> pairs mapping to the kind of hazardous usage (Flagged or MaybeFlagged).</returns>
        public static ImmutableDictionary<(Location Location, IMethodSymbol Method), HazardousUsageEvaluationResult> GetOrComputeHazardousUsages(
            ControlFlowGraph cfg,
            Compilation compilation,
            ISymbol owningSymbol,
            string typeToTrackMetadataName,
            ConstructorMapper constructorMapper,
            PropertyMapperCollection propertyMappers,
            HazardousUsageEvaluatorCollection hazardousUsageEvaluators,
            InterproceduralAnalysisConfiguration interproceduralAnalysisConfig,
            bool pessimisticAnalysis = false)
        {
            if (constructorMapper == null)
            {
                throw new ArgumentNullException(nameof(constructorMapper));
            }

            if (propertyMappers == null)
            {
                throw new ArgumentNullException(nameof(propertyMappers));
            }

            if (hazardousUsageEvaluators == null)
            {
                throw new ArgumentNullException(nameof(hazardousUsageEvaluators));
            }

            constructorMapper.Validate(propertyMappers.Count);

            var wellKnownTypeProvider = WellKnownTypeProvider.GetOrCreate(compilation);

            PointsToAnalysisResult pointsToAnalysisResult;
            ValueContentAnalysisResult valueContentAnalysisResultOpt;
            if (!constructorMapper.RequiresValueContentAnalysis && !propertyMappers.RequiresValueContentAnalysis)
            {
                pointsToAnalysisResult = PointsToAnalysis.GetOrComputeResult(
                    cfg,
                    owningSymbol,
                    wellKnownTypeProvider,
                    interproceduralAnalysisConfig,
                    interproceduralAnalysisPredicateOpt: null,
                    pessimisticAnalysis,
                    performCopyAnalysis: false);
                valueContentAnalysisResultOpt = null;
            }
            else
            {
                valueContentAnalysisResultOpt = ValueContentAnalysis.GetOrComputeResult(
                    cfg,
                    owningSymbol,
                    wellKnownTypeProvider,
                    interproceduralAnalysisConfig,
                    out var copyAnalysisResult,
                    out pointsToAnalysisResult,
<<<<<<< HEAD
                    pessimisticAnalysis);
=======
                    pessimisticAnalysis,
                    performCopyAnalysis: false);
>>>>>>> b489d414
            }

            var analysisContext = PropertySetAnalysisContext.Create(
                PropertySetAbstractValueDomain.Default,
                wellKnownTypeProvider,
                cfg,
                owningSymbol,
                interproceduralAnalysisConfig,
                pessimisticAnalysis,
                pointsToAnalysisResult,
                valueContentAnalysisResultOpt,
                GetOrComputeResultForAnalysisContext,
                typeToTrackMetadataName,
                constructorMapper,
                propertyMappers,
                hazardousUsageEvaluators);
            var result = GetOrComputeResultForAnalysisContext(analysisContext);
            return result.HazardousUsages;
        }

        public static PooledDictionary<(Location Location, IMethodSymbol Method), HazardousUsageEvaluationResult> BatchGetOrComputeHazardousUsages(
            Compilation compilation,
            IEnumerable<(IOperation Operation, ISymbol ContainingSymbol)> rootOperationsNeedingAnalysis,
            string typeToTrackMetadataName,
            ConstructorMapper constructorMapper,
            PropertyMapperCollection propertyMappers,
            HazardousUsageEvaluatorCollection hazardousUsageEvaluators,
            InterproceduralAnalysisConfiguration interproceduralAnalysisConfig,
            bool pessimisticAnalysis = false)
        {
            PooledDictionary<(Location Location, IMethodSymbol Method), HazardousUsageEvaluationResult> allResults = null;

            foreach ((IOperation Operation, ISymbol ContainingSymbol) in rootOperationsNeedingAnalysis)
            {
                ImmutableDictionary<(Location Location, IMethodSymbol Method), HazardousUsageEvaluationResult> dfaResult =
                    PropertySetAnalysis.GetOrComputeHazardousUsages(
                        Operation.GetEnclosingControlFlowGraph(),
                        compilation,
                        ContainingSymbol,
                        typeToTrackMetadataName,
                        constructorMapper,
                        propertyMappers,
                        hazardousUsageEvaluators,
                        interproceduralAnalysisConfig,
                        pessimisticAnalysis);
                if (dfaResult.IsEmpty)
                {
                    continue;
                }

                if (allResults == null)
                {
                    allResults = PooledDictionary<(Location Location, IMethodSymbol Method), HazardousUsageEvaluationResult>.GetInstance();
                }

                foreach (KeyValuePair<(Location Location, IMethodSymbol Method), HazardousUsageEvaluationResult> kvp
                    in dfaResult)
                {
                    if (allResults.TryGetValue(kvp.Key, out HazardousUsageEvaluationResult existingValue))
                    {
                        allResults[kvp.Key] = PropertySetAnalysis.MergeHazardousUsageEvaluationResult(existingValue, kvp.Value);
                    }
                    else
                    {
                        allResults.Add(kvp.Key, kvp.Value);
                    }
                }
            }

            return allResults;
        }

        /// <summary>
        /// When there are multiple hazardous usage evaluations for the same exact code, this prioritizes Flagged over MaybeFlagged, and MaybeFlagged over Unflagged.
        /// </summary>
        /// <param name="r1">First evaluation result.</param>
        /// <param name="r2">Second evaluation result.</param>
        /// <returns>Prioritized result.</returns>
        public static HazardousUsageEvaluationResult MergeHazardousUsageEvaluationResult(HazardousUsageEvaluationResult r1, HazardousUsageEvaluationResult r2)
        {
            if (r1 == HazardousUsageEvaluationResult.Flagged || r2 == HazardousUsageEvaluationResult.Flagged)
            {
                return HazardousUsageEvaluationResult.Flagged;
            }
            else if (r1 == HazardousUsageEvaluationResult.MaybeFlagged || r2 == HazardousUsageEvaluationResult.MaybeFlagged)
            {
                return HazardousUsageEvaluationResult.MaybeFlagged;
            }
            else
            {
                return HazardousUsageEvaluationResult.Unflagged;
            }
        }

        private static PropertySetAnalysisResult GetOrComputeResultForAnalysisContext(PropertySetAnalysisContext analysisContext)
        {
            var operationVisitor = new PropertySetDataFlowOperationVisitor(analysisContext);
            var analysis = new PropertySetAnalysis(PropertySetAnalysisDomainInstance, operationVisitor);
            return analysis.GetOrComputeResultCore(analysisContext, cacheResult: true);
        }

        protected override PropertySetAnalysisResult ToResult(
            PropertySetAnalysisContext analysisContext,
            DataFlowAnalysisResult<PropertySetBlockAnalysisResult, PropertySetAbstractValue> dataFlowAnalysisResult)
        {
            return new PropertySetAnalysisResult(
                dataFlowAnalysisResult,
                ((PropertySetDataFlowOperationVisitor)this.OperationVisitor).HazardousUsages);
        }

        protected override PropertySetBlockAnalysisResult ToBlockResult(BasicBlock basicBlock, PropertySetAnalysisData blockAnalysisData)
            => new PropertySetBlockAnalysisResult(basicBlock, blockAnalysisData);
    }
}<|MERGE_RESOLUTION|>--- conflicted
+++ resolved
@@ -95,12 +95,8 @@
                     interproceduralAnalysisConfig,
                     out var copyAnalysisResult,
                     out pointsToAnalysisResult,
-<<<<<<< HEAD
-                    pessimisticAnalysis);
-=======
                     pessimisticAnalysis,
                     performCopyAnalysis: false);
->>>>>>> b489d414
             }
 
             var analysisContext = PropertySetAnalysisContext.Create(

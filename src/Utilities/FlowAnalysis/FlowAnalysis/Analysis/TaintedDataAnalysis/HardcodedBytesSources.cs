--- conflicted
+++ resolved
@@ -95,18 +95,7 @@
                 taintedProperties: null,
                 taintedMethodsNeedsPointsToAnalysis: null,
                 taintedMethodsNeedsValueContentAnalysis: null,
-<<<<<<< HEAD
                 taintArray: TaintArrayKind.Constant);
-            builder.AddSourceInfo(
-                WellKnownTypeNames.SystemChar,
-                isInterface: false,
-                taintedProperties: null,
-                taintedMethodsNeedsPointsToAnalysis: null,
-                taintedMethodsNeedsValueContentAnalysis: null,
-                taintArray: TaintArrayKind.Constant);
-=======
-                taintConstantArray: true);
->>>>>>> 6e190ed4
 
             SourceInfos = builder.ToImmutableAndFree();
         }

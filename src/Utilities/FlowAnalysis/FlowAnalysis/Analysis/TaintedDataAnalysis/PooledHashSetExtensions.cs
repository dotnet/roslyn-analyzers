﻿// Copyright (c) Microsoft.  All Rights Reserved.  Licensed under the Apache License, Version 2.0.  See License.txt in the project root for license 

using System;
using System.Collections.Generic;
using System.Collections.Immutable;
using System.Linq;
using Analyzer.Utilities.PooledObjects;

namespace Analyzer.Utilities.FlowAnalysis.Analysis.TaintedDataAnalysis
{
    internal static class PooledHashSetExtensions
    {
        // Just to make hardcoding SinkInfos more convenient.
        public static void AddSinkInfo(
            this PooledHashSet<SinkInfo> builder,
            string fullTypeName,
            SinkKind sinkKind,
            bool isInterface,
            bool isAnyStringParameterInConstructorASink,
<<<<<<< HEAD
            IEnumerable<string> sinkProperties,
            IEnumerable<(string Method, string[] Parameters)> sinkMethodParameters,
            IEnumerable<(string Method, string[] Parameters)> sinkMethodParametersWithTaintedInstance = null)
=======
            IEnumerable<string>? sinkProperties,
            IEnumerable<(string Method, string[] Parameters)>? sinkMethodParameters)
>>>>>>> ee510d5a
        {
            builder.AddSinkInfo(
                fullTypeName,
                new[] { sinkKind },
                isInterface,
                isAnyStringParameterInConstructorASink,
                sinkProperties,
                sinkMethodParameters,
                sinkMethodParametersWithTaintedInstance);
        }

        // Just to make hardcoding SinkInfos more convenient.
        public static void AddSinkInfo(
            this PooledHashSet<SinkInfo> builder,
            string fullTypeName,
            IEnumerable<SinkKind> sinkKinds,
            bool isInterface,
            bool isAnyStringParameterInConstructorASink,
<<<<<<< HEAD
            IEnumerable<string> sinkProperties,
            IEnumerable<(string Method, string[] Parameters)> sinkMethodParameters,
            IEnumerable<(string Method, string[] Parameters)> sinkMethodParametersWithTaintedInstance = null)
=======
            IEnumerable<string>? sinkProperties,
            IEnumerable<(string Method, string[] Parameters)>? sinkMethodParameters)
>>>>>>> ee510d5a
        {
            SinkInfo sinkInfo = new SinkInfo(
                fullTypeName,
                sinkKinds.ToImmutableHashSet(),
                isInterface,
                isAnyStringParameterInConstructorASink,
                sinkProperties: sinkProperties?.ToImmutableHashSet(StringComparer.Ordinal)
                        ?? ImmutableHashSet<string>.Empty,
                sinkMethodParameters:
                    sinkMethodParameters
                            ?.Select(o => new KeyValuePair<string, ImmutableHashSet<string>>(o.Method, o.Parameters.ToImmutableHashSet()))
                            ?.ToImmutableDictionary(StringComparer.Ordinal)
                        ?? ImmutableDictionary<string, ImmutableHashSet<string>>.Empty,
                sinkMethodParametersWithTaintedInstance:
                    sinkMethodParametersWithTaintedInstance
                            ?.Select(o => new KeyValuePair<string, ImmutableHashSet<string>>(o.Method, o.Parameters.ToImmutableHashSet()))
                            ?.ToImmutableDictionary(StringComparer.Ordinal)
                        ?? ImmutableDictionary<string, ImmutableHashSet<string>>.Empty);
            builder.Add(sinkInfo);
        }

        // Just to make hardcoding SourceInfos more convenient.
        public static void AddSourceInfo(
            this PooledHashSet<SourceInfo> builder,
            string fullTypeName,
            bool isInterface,
            string[]? taintedProperties,
            IEnumerable<string>? taintedMethods)
        {
            SourceInfo metadata = new SourceInfo(
                fullTypeName,
                isInterface: isInterface,
                taintedProperties: taintedProperties?.ToImmutableHashSet(StringComparer.Ordinal)
                    ?? ImmutableHashSet<string>.Empty,
                taintedMethods:
                    taintedMethods
                        ?.Select<string, (MethodMatcher, ImmutableHashSet<string>)>(o =>
                            (
                                (methodName, arguments) => methodName == o,
                                ImmutableHashSet<string>.Empty.Add(TaintedTargetValue.Return)
                            ))
                        ?.ToImmutableHashSet()
                    ?? ImmutableHashSet<(MethodMatcher, ImmutableHashSet<string>)>.Empty,
                taintedMethodsNeedsPointsToAnalysis:
                    ImmutableHashSet<(MethodMatcher, ImmutableHashSet<(PointsToCheck, string)>)>.Empty,
                taintedMethodsNeedsValueContentAnalysis:
                    ImmutableHashSet<(MethodMatcher, ImmutableHashSet<(ValueContentCheck, string)>)>.Empty,
                transferMethods:
                    ImmutableHashSet<(MethodMatcher, ImmutableHashSet<(string, string)>)>.Empty,
                taintArray: TaintArrayKind.None);
            builder.Add(metadata);
        }

        /// <summary>
        /// Add SourceInfos which needs extra PointsToAnalysis checks or ValueContentAnalysis checks and specifies the tainted targets explicitly for each check.
        /// The tainted targets can be parameter names of the method, or the return value.
        /// </summary>
        /// <param name="builder"></param>
        /// <param name="fullTypeName"></param>
        /// <param name="taintedProperties"></param>
        /// <param name="taintedMethodsNeedsPointsToAnalysis">Specify the check functions and tainted targets for methods which only need PointsToAnalysis check.</param>
        /// <param name="taintedMethodsNeedsValueContentAnalysis">Specify the check functions and tainted targets for methods which need ValueContentAnalysis check.</param>
        /// <param name="taintArray">Specify whether to taint array.</param>
        public static void AddSourceInfoSpecifyingTaintedTargets(
<<<<<<< HEAD
        this PooledHashSet<SourceInfo> builder,
        string fullTypeName,
        bool isInterface,
        string[] taintedProperties,
        IEnumerable<(MethodMatcher methodMatcher, (PointsToCheck pointsToCheck, string taintedTarget)[] pointsToChecksAndTargets)> taintedMethodsNeedsPointsToAnalysis,
        IEnumerable<(MethodMatcher methodMatcher, (ValueContentCheck valueContentCheck, string taintedTarget)[] valueContentChecksAndTargets)> taintedMethodsNeedsValueContentAnalysis,
        IEnumerable<(MethodMatcher methodMatcher, (string str, string taintedTargets)[] valueContentChecksAndTargets)> transferMethods,
        TaintArrayKind taintArray = TaintArrayKind.None)
=======
            this PooledHashSet<SourceInfo> builder,
            string fullTypeName,
            bool isInterface,
            string[]? taintedProperties,
            IEnumerable<(MethodMatcher methodMatcher, (PointsToCheck pointsToCheck, string taintedTarget)[] pointsToChecksAndTargets)>? taintedMethodsNeedsPointsToAnalysis,
            IEnumerable<(MethodMatcher methodMatcher, (ValueContentCheck valueContentCheck, string taintedTarget)[] valueContentChecksAndTargets)>? taintedMethodsNeedsValueContentAnalysis,
            IEnumerable<(MethodMatcher methodMatcher, (string str, string taintedTargets)[] valueContentChecksAndTargets)>? transferMethods,
            bool taintConstantArray = false)
>>>>>>> ee510d5a
        {
            SourceInfo metadata = new SourceInfo(
                fullTypeName,
                isInterface: isInterface,
                taintedProperties: taintedProperties?.ToImmutableHashSet(StringComparer.Ordinal)
                    ?? ImmutableHashSet<string>.Empty,
                taintedMethods:
                    ImmutableHashSet<(MethodMatcher, ImmutableHashSet<string>)>.Empty,
                taintedMethodsNeedsPointsToAnalysis:
                    taintedMethodsNeedsPointsToAnalysis?.Select(o =>
                            (
                                o.methodMatcher,
                                o.pointsToChecksAndTargets?.ToImmutableHashSet()
                                    ?? ImmutableHashSet<(PointsToCheck, string)>.Empty
                            ))
                        ?.ToImmutableHashSet()
                    ?? ImmutableHashSet<(MethodMatcher, ImmutableHashSet<(PointsToCheck, string)>)>.Empty,
                taintedMethodsNeedsValueContentAnalysis:
                    taintedMethodsNeedsValueContentAnalysis?.Select(o =>
                            (
                                o.methodMatcher,
                                o.valueContentChecksAndTargets?.ToImmutableHashSet()
                                    ?? ImmutableHashSet<(ValueContentCheck, string)>.Empty
                            ))
                        ?.ToImmutableHashSet()
                    ?? ImmutableHashSet<(MethodMatcher, ImmutableHashSet<(ValueContentCheck, string)>)>.Empty,
                transferMethods:
                    transferMethods
                        ?.Select(o =>
                            (
                                o.methodMatcher,
                                o.valueContentChecksAndTargets
                                    ?.ToImmutableHashSet()
                                ?? ImmutableHashSet<(string, string)>.Empty))
                        ?.ToImmutableHashSet()
                    ?? ImmutableHashSet<(MethodMatcher, ImmutableHashSet<(string, string)>)>.Empty,
                taintArray: taintArray);
            builder.Add(metadata);
        }

        /// <summary>
        /// Add SourceInfos which needs PointsToAnalysis checks or ValueContentAnalysis checks and each check taints return value by default.
        /// </summary>
        public static void AddSourceInfo(
            this PooledHashSet<SourceInfo> builder,
            string fullTypeName,
            bool isInterface,
<<<<<<< HEAD
            string[] taintedProperties,
            IEnumerable<(MethodMatcher methodMatcher, PointsToCheck[] pointsToChecks)> taintedMethodsNeedsPointsToAnalysis,
            IEnumerable<(MethodMatcher methodMatcher, ValueContentCheck[] valueContentChecks)> taintedMethodsNeedsValueContentAnalysis,
            TaintArrayKind taintArray = TaintArrayKind.None)
=======
            string[]? taintedProperties,
            IEnumerable<(MethodMatcher methodMatcher, PointsToCheck[] pointsToChecks)>? taintedMethodsNeedsPointsToAnalysis,
            IEnumerable<(MethodMatcher methodMatcher, ValueContentCheck[] valueContentChecks)>? taintedMethodsNeedsValueContentAnalysis,
            bool taintConstantArray = false)
>>>>>>> ee510d5a
        {
            SourceInfo metadata = new SourceInfo(
                fullTypeName,
                isInterface: isInterface,
                taintedProperties: taintedProperties?.ToImmutableHashSet(StringComparer.Ordinal)
                    ?? ImmutableHashSet<string>.Empty,
                taintedMethods:
                    ImmutableHashSet<(MethodMatcher, ImmutableHashSet<string>)>.Empty,
                taintedMethodsNeedsPointsToAnalysis:
                    taintedMethodsNeedsPointsToAnalysis?.Select(o =>
                            (
                                o.methodMatcher,
                                o.pointsToChecks
                                    ?.Select(s => (s, TaintedTargetValue.Return))
                                    ?.ToImmutableHashSet()
                                ?? ImmutableHashSet<(PointsToCheck, string)>.Empty
                            ))
                        ?.ToImmutableHashSet()
                    ?? ImmutableHashSet<(MethodMatcher, ImmutableHashSet<(PointsToCheck, string)>)>.Empty,
                taintedMethodsNeedsValueContentAnalysis:
                    taintedMethodsNeedsValueContentAnalysis?.Select(o =>
                            (
                                o.methodMatcher,
                                o.valueContentChecks
                                    ?.Select(s => (s, TaintedTargetValue.Return))
                                    ?.ToImmutableHashSet()
                                ?? ImmutableHashSet<(ValueContentCheck, string)>.Empty
                            ))
                        ?.ToImmutableHashSet()
                    ?? ImmutableHashSet<(MethodMatcher, ImmutableHashSet<(ValueContentCheck, string)>)>.Empty,
                transferMethods:
                    ImmutableHashSet<(MethodMatcher, ImmutableHashSet<(string, string)>)>.Empty,
                taintArray: taintArray);
            builder.Add(metadata);
        }

        // Just to make hardcoding SanitizerInfos more convenient.
        public static void AddSanitizerInfo(
            this PooledHashSet<SanitizerInfo> builder,
            string fullTypeName,
            bool isInterface,
            bool isConstructorSanitizing,
<<<<<<< HEAD
            string[] sanitizingMethods,
            IEnumerable<(string Method, (bool SanitizeReturn, bool SanitizeInstance, string[] SanitizedArguments) SanitizedTargets)> sanitizingMethodsSpecifyTargets = null)
=======
            string[]? sanitizingMethods,
            string[]? sanitizingInstanceMethods = null)
>>>>>>> ee510d5a
        {
            SanitizerInfo info = new SanitizerInfo(
                fullTypeName,
                isInterface: isInterface,
                isConstructorSanitizing: isConstructorSanitizing,
                sanitizingMethods:
                    (sanitizingMethods
                        ?.Select(o => new KeyValuePair<string, (bool, bool, ImmutableHashSet<string>)>(o, (true, false, ImmutableHashSet<string>.Empty)))
                        ?.ToImmutableDictionary(StringComparer.Ordinal)
                    ?? ImmutableDictionary<string, (bool, bool, ImmutableHashSet<string>)>.Empty).AddRange(
                    sanitizingMethodsSpecifyTargets
                        ?.Select(o =>
                            new KeyValuePair<string, (bool, bool, ImmutableHashSet<string>)>(
                                o.Method,
                                (o.SanitizedTargets.SanitizeReturn, o.SanitizedTargets.SanitizeInstance, o.SanitizedTargets.SanitizedArguments?.ToImmutableHashSet() ?? ImmutableHashSet<string>.Empty)))
                        ?.ToImmutableDictionary(StringComparer.Ordinal)
                    ?? ImmutableDictionary<string, (bool, bool, ImmutableHashSet<string>)>.Empty));
            builder.Add(info);
        }

        // Just to make hardcoding SanitizerInfos more convenient.
        public static void AddSanitizerInfo(
            this PooledHashSet<SanitizerInfo> builder,
            string fullTypeName,
            bool isInterface,
            bool isConstructorSanitizing,
            IEnumerable<(string Method, (bool SanitizeReturn, bool SanitizeInstance, string[] SanitizedArguments) SanitizedTargets)> sanitizingMethodsSpecifyTargets)
        {
            SanitizerInfo info = new SanitizerInfo(
                fullTypeName,
                isInterface: isInterface,
                isConstructorSanitizing: isConstructorSanitizing,
                sanitizingMethods: sanitizingMethodsSpecifyTargets
                            ?.Select(o =>
                                new KeyValuePair<string, (bool, bool, ImmutableHashSet<string>)>(
                                    o.Method,
                                    (o.SanitizedTargets.SanitizeReturn, o.SanitizedTargets.SanitizeInstance, o.SanitizedTargets.SanitizedArguments?.ToImmutableHashSet() ?? ImmutableHashSet<string>.Empty)))
                            ?.ToImmutableDictionary(StringComparer.Ordinal)
                        ?? ImmutableDictionary<string, (bool, bool, ImmutableHashSet<string>)>.Empty);
            builder.Add(info);
        }
    }
}<|MERGE_RESOLUTION|>--- conflicted
+++ resolved
@@ -17,14 +17,9 @@
             SinkKind sinkKind,
             bool isInterface,
             bool isAnyStringParameterInConstructorASink,
-<<<<<<< HEAD
-            IEnumerable<string> sinkProperties,
-            IEnumerable<(string Method, string[] Parameters)> sinkMethodParameters,
-            IEnumerable<(string Method, string[] Parameters)> sinkMethodParametersWithTaintedInstance = null)
-=======
             IEnumerable<string>? sinkProperties,
-            IEnumerable<(string Method, string[] Parameters)>? sinkMethodParameters)
->>>>>>> ee510d5a
+            IEnumerable<(string Method, string[] Parameters)>? sinkMethodParameters,
+            IEnumerable<(string Method, string[] Parameters)>? sinkMethodParametersWithTaintedInstance = null)
         {
             builder.AddSinkInfo(
                 fullTypeName,
@@ -43,14 +38,9 @@
             IEnumerable<SinkKind> sinkKinds,
             bool isInterface,
             bool isAnyStringParameterInConstructorASink,
-<<<<<<< HEAD
-            IEnumerable<string> sinkProperties,
-            IEnumerable<(string Method, string[] Parameters)> sinkMethodParameters,
-            IEnumerable<(string Method, string[] Parameters)> sinkMethodParametersWithTaintedInstance = null)
-=======
             IEnumerable<string>? sinkProperties,
-            IEnumerable<(string Method, string[] Parameters)>? sinkMethodParameters)
->>>>>>> ee510d5a
+            IEnumerable<(string Method, string[] Parameters)>? sinkMethodParameters,
+            IEnumerable<(string Method, string[] Parameters)>? sinkMethodParametersWithTaintedInstance = null)
         {
             SinkInfo sinkInfo = new SinkInfo(
                 fullTypeName,
@@ -115,25 +105,14 @@
         /// <param name="taintedMethodsNeedsValueContentAnalysis">Specify the check functions and tainted targets for methods which need ValueContentAnalysis check.</param>
         /// <param name="taintArray">Specify whether to taint array.</param>
         public static void AddSourceInfoSpecifyingTaintedTargets(
-<<<<<<< HEAD
         this PooledHashSet<SourceInfo> builder,
         string fullTypeName,
         bool isInterface,
-        string[] taintedProperties,
-        IEnumerable<(MethodMatcher methodMatcher, (PointsToCheck pointsToCheck, string taintedTarget)[] pointsToChecksAndTargets)> taintedMethodsNeedsPointsToAnalysis,
-        IEnumerable<(MethodMatcher methodMatcher, (ValueContentCheck valueContentCheck, string taintedTarget)[] valueContentChecksAndTargets)> taintedMethodsNeedsValueContentAnalysis,
-        IEnumerable<(MethodMatcher methodMatcher, (string str, string taintedTargets)[] valueContentChecksAndTargets)> transferMethods,
+        string[]? taintedProperties,
+        IEnumerable<(MethodMatcher methodMatcher, (PointsToCheck pointsToCheck, string taintedTarget)[] pointsToChecksAndTargets)>? taintedMethodsNeedsPointsToAnalysis,
+        IEnumerable<(MethodMatcher methodMatcher, (ValueContentCheck valueContentCheck, string taintedTarget)[] valueContentChecksAndTargets)>? taintedMethodsNeedsValueContentAnalysis,
+        IEnumerable<(MethodMatcher methodMatcher, (string str, string taintedTargets)[] valueContentChecksAndTargets)>? transferMethods,
         TaintArrayKind taintArray = TaintArrayKind.None)
-=======
-            this PooledHashSet<SourceInfo> builder,
-            string fullTypeName,
-            bool isInterface,
-            string[]? taintedProperties,
-            IEnumerable<(MethodMatcher methodMatcher, (PointsToCheck pointsToCheck, string taintedTarget)[] pointsToChecksAndTargets)>? taintedMethodsNeedsPointsToAnalysis,
-            IEnumerable<(MethodMatcher methodMatcher, (ValueContentCheck valueContentCheck, string taintedTarget)[] valueContentChecksAndTargets)>? taintedMethodsNeedsValueContentAnalysis,
-            IEnumerable<(MethodMatcher methodMatcher, (string str, string taintedTargets)[] valueContentChecksAndTargets)>? transferMethods,
-            bool taintConstantArray = false)
->>>>>>> ee510d5a
         {
             SourceInfo metadata = new SourceInfo(
                 fullTypeName,
@@ -181,17 +160,10 @@
             this PooledHashSet<SourceInfo> builder,
             string fullTypeName,
             bool isInterface,
-<<<<<<< HEAD
-            string[] taintedProperties,
-            IEnumerable<(MethodMatcher methodMatcher, PointsToCheck[] pointsToChecks)> taintedMethodsNeedsPointsToAnalysis,
-            IEnumerable<(MethodMatcher methodMatcher, ValueContentCheck[] valueContentChecks)> taintedMethodsNeedsValueContentAnalysis,
-            TaintArrayKind taintArray = TaintArrayKind.None)
-=======
             string[]? taintedProperties,
             IEnumerable<(MethodMatcher methodMatcher, PointsToCheck[] pointsToChecks)>? taintedMethodsNeedsPointsToAnalysis,
             IEnumerable<(MethodMatcher methodMatcher, ValueContentCheck[] valueContentChecks)>? taintedMethodsNeedsValueContentAnalysis,
-            bool taintConstantArray = false)
->>>>>>> ee510d5a
+            TaintArrayKind taintArray = TaintArrayKind.None)
         {
             SourceInfo metadata = new SourceInfo(
                 fullTypeName,
@@ -234,13 +206,8 @@
             string fullTypeName,
             bool isInterface,
             bool isConstructorSanitizing,
-<<<<<<< HEAD
-            string[] sanitizingMethods,
-            IEnumerable<(string Method, (bool SanitizeReturn, bool SanitizeInstance, string[] SanitizedArguments) SanitizedTargets)> sanitizingMethodsSpecifyTargets = null)
-=======
             string[]? sanitizingMethods,
-            string[]? sanitizingInstanceMethods = null)
->>>>>>> ee510d5a
+            IEnumerable<(string Method, (bool SanitizeReturn, bool SanitizeInstance, string[]? SanitizedArguments) SanitizedTargets)>? sanitizingMethodsSpecifyTargets = null)
         {
             SanitizerInfo info = new SanitizerInfo(
                 fullTypeName,
@@ -267,7 +234,7 @@
             string fullTypeName,
             bool isInterface,
             bool isConstructorSanitizing,
-            IEnumerable<(string Method, (bool SanitizeReturn, bool SanitizeInstance, string[] SanitizedArguments) SanitizedTargets)> sanitizingMethodsSpecifyTargets)
+            IEnumerable<(string Method, (bool SanitizeReturn, bool SanitizeInstance, string[] SanitizedArguments) SanitizedTargets)>? sanitizingMethodsSpecifyTargets)
         {
             SanitizerInfo info = new SanitizerInfo(
                 fullTypeName,

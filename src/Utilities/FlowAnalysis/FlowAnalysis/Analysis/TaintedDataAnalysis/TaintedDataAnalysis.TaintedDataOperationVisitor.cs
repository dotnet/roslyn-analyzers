--- conflicted
+++ resolved
@@ -220,22 +220,10 @@
                     invokedAsDelegate,
                     originalOperation,
                     defaultValue);
-<<<<<<< HEAD
                 ProcessDataEnteringInvocationOrCreationSink(method, visitedArguments, originalOperation);
-                PooledHashSet<string> taintedTargets = null;
-                PooledHashSet<(string, string)> taintedParameterPairs = null;
-                PooledHashSet<string> sanitizedArguments = null;
-=======
-
-                IEnumerable<IArgumentOperation> taintedArguments = GetTaintedArguments(visitedArguments);
-                if (taintedArguments.Any())
-                {
-                    ProcessTaintedDataEnteringInvocationOrCreation(method, taintedArguments, originalOperation);
-                }
-
                 PooledHashSet<string>? taintedTargets = null;
                 PooledHashSet<(string, string)>? taintedParameterPairs = null;
->>>>>>> ee510d5a
+                PooledHashSet<string>? sanitizedArguments = null;
                 try
                 {
                     if (this.IsSanitizingMethod(method, out bool sanitizeReturn, out bool sanitizeInstance, out sanitizedArguments))
@@ -245,7 +233,7 @@
                             result = TaintedDataAbstractValue.NotTainted;
                         }
 
-                        if (sanitizeInstance)
+                        if (visitedInstance != null && sanitizeInstance)
                         {
                             result = TaintedDataAbstractValue.NotTainted;
                             CacheAbstractValueForBothOperationAndEntity(visitedInstance, result);
@@ -452,21 +440,8 @@
                 ImmutableArray<IArgumentOperation> visitedArguments,
                 IOperation originalOperation)
             {
-<<<<<<< HEAD
                 CheckArgumentsForTaint(targetMethod, visitedArguments, originalOperation);
-                if (this.TryGetInterproceduralAnalysisResult(originalOperation, out TaintedDataAnalysisResult subResult)
-=======
-                if (this.IsMethodArgumentASink(targetMethod, taintedArguments, out HashSet<SinkKind>? sinkKinds))
-                {
-                    foreach (IArgumentOperation taintedArgument in taintedArguments)
-                    {
-                        TaintedDataAbstractValue abstractValue = this.GetCachedAbstractValue(taintedArgument);
-                        this.TrackTaintedDataEnteringSink(targetMethod, originalOperation.Syntax.GetLocation(), sinkKinds, abstractValue.SourceOrigins);
-                    }
-                }
-
                 if (this.TryGetInterproceduralAnalysisResult(originalOperation, out TaintedDataAnalysisResult? subResult)
->>>>>>> ee510d5a
                     && !subResult.TaintedDataSourceSinks.IsEmpty)
                 {
                     foreach (TaintedDataSourceSink sourceSink in subResult.TaintedDataSourceSinks)
@@ -510,7 +485,7 @@
             /// </summary>
             /// <param name="method">Instance method being called.</param>
             /// <returns>True if the method returns tainted data, false otherwise.</returns>
-            private bool IsSanitizingMethod(IMethodSymbol method, out bool sanitizeReturn, out bool sanitizeInstance, out PooledHashSet<string> sanitizedArguments)
+            private bool IsSanitizingMethod(IMethodSymbol method, out bool sanitizeReturn, out bool sanitizeInstance, out PooledHashSet<string>? sanitizedArguments)
             {
                 sanitizeReturn = false;
                 sanitizeInstance = false;
@@ -541,7 +516,7 @@
                                 sanitizedArguments = PooledHashSet<string>.GetInstance();
                             }
 
-                            sanitizedArguments.Union(sanitizingTargets.Item3);
+                            sanitizedArguments.Union(sanitizingTargets.SanitizedArguments);
                         }
                     }
                 }
@@ -553,16 +528,10 @@
             /// If data is tainted and passed as arguments to a method which is a sink, track it.
             /// </summary>
             /// <param name="method">Method being invoked.</param>
-<<<<<<< HEAD
             /// <param name="visitedArguments">Arguments to the method.</param>
             private void CheckArgumentsForTaint(IMethodSymbol method, ImmutableArray<IArgumentOperation> visitedArguments, IOperation originalOperation)
-=======
-            /// <param name="taintedArguments">Arguments passed to the method invocation that are tainted.</param>
-            /// <returns>True if any of the tainted data arguments enters a sink, false otherwise.</returns>
-            private bool IsMethodArgumentASink(IMethodSymbol method, IEnumerable<IArgumentOperation> taintedArguments, [NotNullWhen(returnValue: true)] out HashSet<SinkKind>? sinkKinds)
->>>>>>> ee510d5a
-            {
-                IEnumerable<IArgumentOperation> taintedArguments = null;
+            {
+                IEnumerable<IArgumentOperation>? taintedArguments = null;
                 foreach (SinkInfo sinkInfo in this.DataFlowAnalysisContext.SinkInfos.GetInfosForType(method.ContainingType))
                 {
                     taintedArguments ??= GetTaintedArguments(visitedArguments);
@@ -641,12 +610,8 @@
 
             private void CacheAbstractValueForBothOperationAndEntity(IOperation operation, TaintedDataAbstractValue value)
             {
-<<<<<<< HEAD
                 CacheAbstractValue(operation, value);
-                if (AnalysisEntityFactory.TryCreate(operation, out AnalysisEntity analysisEntity))
-=======
                 if (AnalysisEntityFactory.TryCreate(operation, out AnalysisEntity? analysisEntity))
->>>>>>> ee510d5a
                 {
                     // Cause we don't save every array as tainted, there's could be a new sanitized array entity we need to save.
                     SetAbstractValueCore(CurrentAnalysisData, analysisEntity, value);
@@ -669,7 +634,7 @@
                         && this.DataFlowAnalysisContext.SourceInfos.IsSourceArray(arrayTypeSymbol, out TaintArrayKind taintArrayKind)
                         && taintArrayKind == TaintArrayKind.All)
                     {
-                        if (AnalysisEntityFactory.TryCreate(value, out AnalysisEntity analysisEntity))
+                        if (AnalysisEntityFactory.TryCreate(value, out AnalysisEntity? analysisEntity))
                         {
                             if (!this.CurrentAnalysisData.TryGetValue(analysisEntity, out taintedDataAbstractValue))
                             {
@@ -680,7 +645,7 @@
                         }
                         else
                         {
-                            ISymbol taintedSymbol = null;
+                            ISymbol? taintedSymbol = null;
                             switch (value)
                             {
                                 case IInvocationOperation invocationOperation:

﻿// Copyright (c) Microsoft.  All Rights Reserved.  Licensed under the Apache License, Version 2.0.  See License.txt in the project root for license information.

using System;
using System.Collections.Immutable;
using System.Diagnostics;
using Analyzer.Utilities;
using Analyzer.Utilities.Extensions;
using Microsoft.CodeAnalysis.FlowAnalysis.DataFlow.PointsToAnalysis;
using Microsoft.CodeAnalysis.Operations;

namespace Microsoft.CodeAnalysis.FlowAnalysis.DataFlow
{
    /// <summary>
    /// <para>
    /// Represents an abstract analysis location.
    /// This is may be used to represent a location where an <see cref="DataFlow.AnalysisEntity"/> resides, i.e. <see cref="AnalysisEntity.InstanceLocation"/> or
    /// a location that is pointed to by a reference type variable, and tracked with <see cref="PointsToAnalysis.PointsToAnalysis"/>.
    /// </para>
    /// <para>
    /// An analysis location can be created for one of the following cases:
    ///     1. An allocation or an object creation operation (<see cref="CreateAllocationLocation(IOperation, ITypeSymbol, PointsToAnalysisContext)"/>).
    ///     2. Location for the implicit 'this' or 'Me' instance being analyzed (<see cref="CreateThisOrMeLocation(INamedTypeSymbol, ImmutableStack{IOperation})"/>).
    ///     3. Location created for certain symbols which do not have a declaration in executable code, i.e. no <see cref="IOperation"/> for declaration (such as parameter symbols, member symbols, etc. - <see cref="CreateSymbolLocation(ISymbol, ImmutableStack{IOperation})"/>/>).
    ///     4. Location created for flow capture entities, i.e. for <see cref="InterproceduralCaptureId"/> created for <see cref="IFlowCaptureOperation"/> or <see cref="IFlowCaptureReferenceOperation"/>.
    ///        See <see cref="CreateFlowCaptureLocation(InterproceduralCaptureId, ITypeSymbol, ImmutableStack{IOperation})"/>
    /// </para>
    /// </summary>
    public sealed class AbstractLocation : CacheBasedEquatable<AbstractLocation>
    {
        private readonly bool _isSpecialSingleton;
<<<<<<< HEAD
        public static readonly AbstractLocation Null = new AbstractLocation(creation: null, creationCallStack: null, analysisEntity: null, symbol: null, captureId: null, locationType: null, isSpecialSingleton: true);
        public static readonly AbstractLocation NoLocation = new AbstractLocation(creation: null, creationCallStack: null, analysisEntity: null, symbol: null, captureId: null, locationType: null, isSpecialSingleton: true);
=======
        public static readonly AbstractLocation Null = new(creationOpt: null, creationCallStackOpt: null, analysisEntityOpt: null, symbolOpt: null, captureIdOpt: null, locationTypeOpt: null, isSpecialSingleton: true);
        public static readonly AbstractLocation NoLocation = new(creationOpt: null, creationCallStackOpt: null, analysisEntityOpt: null, symbolOpt: null, captureIdOpt: null, locationTypeOpt: null, isSpecialSingleton: true);
>>>>>>> f3131c9a

        private AbstractLocation(IOperation? creation, ImmutableStack<IOperation>? creationCallStack, AnalysisEntity? analysisEntity, ISymbol? symbol, InterproceduralCaptureId? captureId, ITypeSymbol? locationType, bool isSpecialSingleton)
        {
            Debug.Assert(isSpecialSingleton ^ (locationType != null));

            Creation = creation;
            CreationCallStack = creationCallStack ?? ImmutableStack<IOperation>.Empty;
            AnalysisEntity = analysisEntity;
            Symbol = symbol;
            CaptureId = captureId;
            LocationType = locationType;
            _isSpecialSingleton = isSpecialSingleton;
        }

        private static AbstractLocation Create(IOperation? creation, ImmutableStack<IOperation>? creationCallStack, AnalysisEntity? analysisEntity, ISymbol? symbol, InterproceduralCaptureId? captureId, ITypeSymbol? locationType)
        {
            Debug.Assert(creation != null ^ symbol != null ^ analysisEntity != null ^ captureId != null);
            Debug.Assert(locationType != null);

            return new AbstractLocation(creation, creationCallStack, analysisEntity, symbol, captureId, locationType, isSpecialSingleton: false);
        }

        public static AbstractLocation CreateAllocationLocation(IOperation creation, ITypeSymbol locationType, PointsToAnalysisContext analysisContext)
            => CreateAllocationLocation(creation, locationType, analysisContext.InterproceduralAnalysisData?.CallStack);
        internal static AbstractLocation CreateAllocationLocation(IOperation creation, ITypeSymbol locationType, ImmutableStack<IOperation>? callStack)
            => Create(creation, callStack, analysisEntity: null, symbol: null, captureId: null, locationType: locationType);
        public static AbstractLocation CreateAnalysisEntityDefaultLocation(AnalysisEntity analysisEntity)
            => Create(creation: null, creationCallStack: null, analysisEntity: analysisEntity, symbol: null, captureId: null, locationType: analysisEntity.Type);
        public static AbstractLocation CreateThisOrMeLocation(INamedTypeSymbol namedTypeSymbol, ImmutableStack<IOperation>? creationCallStack)
            => Create(creation: null, creationCallStack: creationCallStack, analysisEntity: null, symbol: namedTypeSymbol, captureId: null, locationType: namedTypeSymbol);
        public static AbstractLocation CreateSymbolLocation(ISymbol symbol, ImmutableStack<IOperation>? creationCallStack)
            => Create(creation: null, creationCallStack: creationCallStack, analysisEntity: null, symbol: symbol, captureId: null, locationType: symbol.GetMemberOrLocalOrParameterType());
        public static AbstractLocation CreateFlowCaptureLocation(InterproceduralCaptureId captureId, ITypeSymbol locationType, ImmutableStack<IOperation>? creationCallStack)
            => Create(creation: null, creationCallStack: creationCallStack, analysisEntity: null, symbol: null, captureId: captureId, locationType: locationType);

        public IOperation? Creation { get; }
        public ImmutableStack<IOperation> CreationCallStack { get; }

        /// <summary>
        /// Returns the top of <see cref="CreationCallStack"/> if this location was created through an interprocedural method invocation, i.e. <see cref="CreationCallStack"/> is non-empty.
        /// Otherwise, returns <see cref="Creation"/>.
        /// </summary>
        public IOperation? GetTopOfCreationCallStackOrCreation()
        {
            if (CreationCallStack.IsEmpty)
            {
                return Creation;
            }

            return CreationCallStack.Peek();
        }

        public AnalysisEntity? AnalysisEntity { get; }
        public ISymbol? Symbol { get; }
        public InterproceduralCaptureId? CaptureId { get; }
        public ITypeSymbol? LocationType { get; }
        public bool IsNull => ReferenceEquals(this, Null);
        public bool IsNoLocation => ReferenceEquals(this, NoLocation);

        /// <summary>
        /// Indicates this represents the initial unknown but distinct location for an analysis entity.
        /// </summary>
        public bool IsAnalysisEntityDefaultLocation => AnalysisEntity != null;

        protected override void ComputeHashCodeParts(Action<int> addPart)
        {
            addPart(Creation.GetHashCodeOrDefault());
            addPart(HashUtilities.Combine(CreationCallStack));
            addPart(Symbol.GetHashCodeOrDefault());
            addPart(CaptureId.GetHashCodeOrDefault());
            addPart(AnalysisEntity.GetHashCodeOrDefault());
            addPart(LocationType.GetHashCodeOrDefault());
            addPart(_isSpecialSingleton.GetHashCode());
            addPart(IsNull.GetHashCode());
        }

        /// <summary>
        /// Attempts to get the syntax node to report diagnostic for this abstract location
        /// Returns null if the location is owned by another method invoked through interprocedural analysis.
        /// </summary>
        public SyntaxNode? TryGetNodeToReportDiagnostic(PointsToAnalysisResult? pointsToAnalysisResult)
        {
            Debug.Assert(Creation != null);

            if (pointsToAnalysisResult != null)
            {
                // Attempt to report diagnostic at the bottommost stack frame that owns the location.
                foreach (var creation in CreationCallStack)
                {
                    var syntaxNode = TryGetSyntaxNodeToReportDiagnostic(creation, pointsToAnalysisResult);
                    if (syntaxNode != null)
                    {
                        return syntaxNode;
                    }

                    if (creation is not IInvocationOperation invocation ||
                        !invocation.TargetMethod.IsLambdaOrLocalFunctionOrDelegate())
                    {
                        return null;
                    }
                }
            }

            // Fallback to reporting the diagnostic on the allocation location.
            return Creation?.Syntax;

            // Local functions.
            SyntaxNode? TryGetSyntaxNodeToReportDiagnostic(IOperation creation, PointsToAnalysisResult pointsToAnalysisResult)
            {
                // If any of the argument to creation points to this location, then use the argument.
                var arguments = creation switch
                {
                    IInvocationOperation invocation => invocation.Arguments,

                    IObjectCreationOperation objectCreation => objectCreation.Arguments,

                    _ => ImmutableArray<IArgumentOperation>.Empty,
                };

                foreach (var argument in arguments)
                {
                    var syntaxNode = TryGetSyntaxNodeToReportDiagnosticCore(argument);
                    if (syntaxNode != null)
                    {
                        return syntaxNode;
                    }
                }

                return TryGetSyntaxNodeToReportDiagnosticCore(creation);

                SyntaxNode? TryGetSyntaxNodeToReportDiagnosticCore(IOperation operation)
                {
                    var pointsToValue = pointsToAnalysisResult[operation];
                    return TryGetSyntaxNodeToReportDiagnosticForPointsValue(pointsToValue, operation);

                    SyntaxNode? TryGetSyntaxNodeToReportDiagnosticForPointsValue(PointsToAbstractValue pointsToValue, IOperation operation)
                    {
                        foreach (var location in pointsToValue.Locations)
                        {
                            if (location == this)
                            {
                                return operation.Syntax;
                            }
                        }

                        if (pointsToAnalysisResult.TaskWrappedValuesMap != null &&
                            pointsToAnalysisResult.TaskWrappedValuesMap.TryGetValue(pointsToValue, out var wrappedValue))
                        {
                            return TryGetSyntaxNodeToReportDiagnosticForPointsValue(wrappedValue, operation);
                        }

                        return null;
                    }
                }
            }
        }
    }
}<|MERGE_RESOLUTION|>--- conflicted
+++ resolved
@@ -28,13 +28,8 @@
     public sealed class AbstractLocation : CacheBasedEquatable<AbstractLocation>
     {
         private readonly bool _isSpecialSingleton;
-<<<<<<< HEAD
-        public static readonly AbstractLocation Null = new AbstractLocation(creation: null, creationCallStack: null, analysisEntity: null, symbol: null, captureId: null, locationType: null, isSpecialSingleton: true);
-        public static readonly AbstractLocation NoLocation = new AbstractLocation(creation: null, creationCallStack: null, analysisEntity: null, symbol: null, captureId: null, locationType: null, isSpecialSingleton: true);
-=======
-        public static readonly AbstractLocation Null = new(creationOpt: null, creationCallStackOpt: null, analysisEntityOpt: null, symbolOpt: null, captureIdOpt: null, locationTypeOpt: null, isSpecialSingleton: true);
-        public static readonly AbstractLocation NoLocation = new(creationOpt: null, creationCallStackOpt: null, analysisEntityOpt: null, symbolOpt: null, captureIdOpt: null, locationTypeOpt: null, isSpecialSingleton: true);
->>>>>>> f3131c9a
+        public static readonly AbstractLocation Null = new(creation: null, creationCallStack: null, analysisEntity: null, symbol: null, captureId: null, locationType: null, isSpecialSingleton: true);
+        public static readonly AbstractLocation NoLocation = new(creation: null, creationCallStack: null, analysisEntity: null, symbol: null, captureId: null, locationType: null, isSpecialSingleton: true);
 
         private AbstractLocation(IOperation? creation, ImmutableStack<IOperation>? creationCallStack, AnalysisEntity? analysisEntity, ISymbol? symbol, InterproceduralCaptureId? captureId, ITypeSymbol? locationType, bool isSpecialSingleton)
         {
